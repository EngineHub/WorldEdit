import com.github.jengelman.gradle.plugins.shadow.tasks.ShadowJar
import net.fabricmc.loom.LoomGradleExtension
import net.fabricmc.loom.task.RemapJarTask

buildscript {
    repositories {
        mavenCentral()
        maven {
            name = "Fabric"
            url = uri("https://maven.fabricmc.net/")
        }
    }
    dependencies {
        classpath("net.fabricmc:fabric-loom:${versions.loom}")
    }
}

applyPlatformAndCoreConfiguration()
applyShadowConfiguration()

apply(plugin = "fabric-loom")
apply(plugin = "java-library")

configure<LoomGradleExtension> {
    accessWidener("src/main/resources/worldedit.accesswidener")
}

<<<<<<< HEAD
val minecraftVersion = "1.16.4"
val yarnMappings = "1.16.4+build.7:v2"
val loaderVersion = "0.10.8"
val fabricApiVersion = "0.29.3+1.16"
=======
val minecraftVersion = "1.17"
val yarnMappings = "1.17+build.1:v2"
val loaderVersion = "0.11.3"
>>>>>>> eb7b79c9

configurations.all {
    resolutionStrategy {
        force("com.google.guava:guava:21.0")
    }
}

val fabricApiConfiguration: Configuration = configurations.create("fabricApi")

repositories {
    maven {
        name = "Fabric"
        url = uri("https://maven.fabricmc.net/")
    }
}

dependencies {
    "api"(project(":worldedit-core"))
    "implementation"(platform("org.apache.logging.log4j:log4j-bom:2.14.1") {
        because("Mojang provides Log4J at 2.14.1")
    })

    "minecraft"("com.mojang:minecraft:$minecraftVersion")
    "mappings"("net.fabricmc:yarn:$yarnMappings")
    "modImplementation"("net.fabricmc:fabric-loader:$loaderVersion")

    // [1] declare fabric-api dependency...
<<<<<<< HEAD
    "fabricApi"("net.fabricmc.fabric-api:fabric-api:$fabricApiVersion")
=======
    "fabricApi"("net.fabricmc.fabric-api:fabric-api:0.34.9+1.17")
>>>>>>> eb7b79c9

    // [2] Load the API dependencies from the fabric mod json...
    @Suppress("UNCHECKED_CAST")
    val fabricModJson = file("src/main/resources/fabric.mod.json").bufferedReader().use {
        groovy.json.JsonSlurper().parse(it) as Map<String, Map<String, *>>
    }
    val wantedDependencies = (fabricModJson["depends"] ?: error("no depends in fabric.mod.json")).keys
        .filter { it == "fabric-api-base" || it.contains(Regex("v\\d$")) }
        .map { "net.fabricmc.fabric-api:$it" }
    logger.lifecycle("Looking for these dependencies:")
    for (wantedDependency in wantedDependencies) {
        logger.lifecycle(wantedDependency)
    }
    // [3] and now we resolve it to pick out what we want :D
    val fabricApiDependencies = fabricApiConfiguration.incoming.resolutionResult.allDependencies
        .onEach {
            if (it is UnresolvedDependencyResult) {
                throw kotlin.IllegalStateException("Failed to resolve Fabric API", it.failure)
            }
        }
        .filterIsInstance<ResolvedDependencyResult>()
        // pick out transitive dependencies
        .flatMap {
            it.selected.dependencies
        }
        // grab the requested versions
        .map { it.requested }
        .filterIsInstance<ModuleComponentSelector>()
        // map to standard notation
        .associateByTo(
            mutableMapOf(),
            keySelector = { "${it.group}:${it.module}" },
            valueTransform = { "${it.group}:${it.module}:${it.version}" }
        )
    fabricApiDependencies.keys.retainAll(wantedDependencies)
    // sanity check
    for (wantedDep in wantedDependencies) {
        check(wantedDep in fabricApiDependencies) { "Fabric API library $wantedDep is missing!" }
    }

    fabricApiDependencies.values.forEach {
        "include"(it)
        "modImplementation"(it)
    }

    // No need for this at runtime
    "modCompileOnly"("me.lucko:fabric-permissions-api:0.1-SNAPSHOT")

    // Hook these up manually, because Fabric doesn't seem to quite do it properly.
    "compileOnly"("net.fabricmc:sponge-mixin:${project.versions.mixin}")
    "annotationProcessor"("net.fabricmc:sponge-mixin:${project.versions.mixin}")
    "annotationProcessor"("net.fabricmc:fabric-loom:${project.versions.loom}")
}

configure<BasePluginConvention> {
    archivesBaseName = "$archivesBaseName-mc$minecraftVersion"
}
configure<PublishingExtension> {
    publications.named<MavenPublication>("maven") {
        artifactId = the<BasePluginConvention>().archivesBaseName
        artifact(tasks.named("jar")) {
            builtBy(tasks.named("remapJar"))
        }
        artifact(tasks.named("sourcesJar")) {
            builtBy(tasks.named("remapSourcesJar"))
        }
    }
}

tasks.named<Copy>("processResources") {
    // this will ensure that this task is redone when the versions change.
    inputs.property("version", project.ext["internalVersion"])
    filesMatching("fabric.mod.json") {
        this.expand("version" to project.ext["internalVersion"])
    }
}

addJarManifest(WorldEditKind.Mod, includeClasspath = true)

tasks.named<ShadowJar>("shadowJar") {
    archiveClassifier.set("dist-dev")
    dependencies {
        relocate("org.antlr.v4", "com.sk89q.worldedit.antlr4")

        include(dependency("org.antlr:antlr4-runtime"))
    }
}

tasks.register<RemapJarTask>("remapShadowJar") {
    val shadowJar = tasks.getByName<ShadowJar>("shadowJar")
    dependsOn(shadowJar)
    input.set(shadowJar.archiveFile)
    archiveFileName.set(shadowJar.archiveFileName.get().replace(Regex("-dev\\.jar$"), ".jar"))
    addNestedDependencies.set(true)
    remapAccessWidener.set(true)
}

tasks.named("assemble").configure {
    dependsOn("remapShadowJar")
}

configure<PublishingExtension> {
    publications.named<MavenPublication>("maven") {
        // Remove when https://github.com/gradle/gradle/issues/16555 is fixed
        suppressPomMetadataWarningsFor("runtimeElements")
    }
}<|MERGE_RESOLUTION|>--- conflicted
+++ resolved
@@ -25,16 +25,9 @@
     accessWidener("src/main/resources/worldedit.accesswidener")
 }
 
-<<<<<<< HEAD
-val minecraftVersion = "1.16.4"
-val yarnMappings = "1.16.4+build.7:v2"
-val loaderVersion = "0.10.8"
-val fabricApiVersion = "0.29.3+1.16"
-=======
 val minecraftVersion = "1.17"
 val yarnMappings = "1.17+build.1:v2"
 val loaderVersion = "0.11.3"
->>>>>>> eb7b79c9
 
 configurations.all {
     resolutionStrategy {
@@ -62,11 +55,7 @@
     "modImplementation"("net.fabricmc:fabric-loader:$loaderVersion")
 
     // [1] declare fabric-api dependency...
-<<<<<<< HEAD
-    "fabricApi"("net.fabricmc.fabric-api:fabric-api:$fabricApiVersion")
-=======
     "fabricApi"("net.fabricmc.fabric-api:fabric-api:0.34.9+1.17")
->>>>>>> eb7b79c9
 
     // [2] Load the API dependencies from the fabric mod json...
     @Suppress("UNCHECKED_CAST")
