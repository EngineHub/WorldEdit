--- conflicted
+++ resolved
@@ -52,15 +52,9 @@
         net.minecraft.entity.Entity entity = entityRef.get();
         if (entity != null) {
             Identifier id = Registry.ENTITY_TYPE.getId(entity.getType());
-<<<<<<< HEAD
-            CompoundTag tag = new CompoundTag();
-            entity.toTag(tag);
-            return new BaseEntity(EntityTypes.get(id.toString()), LazyReference.from(() -> NBTConverter.fromNative(tag)));
-=======
             NbtCompound tag = new NbtCompound();
             entity.writeNbt(tag);
-            return new BaseEntity(EntityTypes.get(id.toString()), NBTConverter.fromNative(tag));
->>>>>>> eb7b79c9
+            return new BaseEntity(EntityTypes.get(id.toString()), LazyReference.from(() -> NBTConverter.fromNative(tag)));
         } else {
             return null;
         }
