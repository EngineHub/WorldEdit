/*
 * WorldEdit, a Minecraft world manipulation toolkit
 * Copyright (C) sk89q <http://www.sk89q.com>
 * Copyright (C) WorldEdit team and contributors
 *
 * This program is free software: you can redistribute it and/or modify
 * it under the terms of the GNU General Public License as published by
 * the Free Software Foundation, either version 3 of the License, or
 * (at your option) any later version.
 *
 * This program is distributed in the hope that it will be useful,
 * but WITHOUT ANY WARRANTY; without even the implied warranty of
 * MERCHANTABILITY or FITNESS FOR A PARTICULAR PURPOSE.  See the
 * GNU General Public License for more details.
 *
 * You should have received a copy of the GNU General Public License
 * along with this program.  If not, see <https://www.gnu.org/licenses/>.
 */

package com.sk89q.worldedit.fabric;

<<<<<<< HEAD
import com.google.common.collect.ImmutableList;
=======
import com.sk89q.jnbt.CompoundTag;
import com.sk89q.jnbt.Tag;
>>>>>>> eb7b79c9
import com.sk89q.worldedit.blocks.BaseItemStack;
import com.sk89q.worldedit.fabric.internal.FabricTransmogrifier;
import com.sk89q.worldedit.fabric.internal.NBTConverter;
import com.sk89q.worldedit.internal.block.BlockStateIdAccess;
import com.sk89q.worldedit.math.BlockVector3;
import com.sk89q.worldedit.math.Vector3;
import com.sk89q.worldedit.registry.state.Property;
import com.sk89q.worldedit.util.Direction;
import com.sk89q.worldedit.util.concurrency.LazyReference;
import com.sk89q.worldedit.util.nbt.BinaryTag;
import com.sk89q.worldedit.util.nbt.CompoundBinaryTag;
import com.sk89q.worldedit.world.World;
import com.sk89q.worldedit.world.biome.BiomeType;
import com.sk89q.worldedit.world.biome.BiomeTypes;
import com.sk89q.worldedit.world.block.BlockState;
import com.sk89q.worldedit.world.block.BlockType;
import com.sk89q.worldedit.world.block.BlockTypes;
import com.sk89q.worldedit.world.item.ItemType;
import com.sk89q.worldedit.world.item.ItemTypes;
import net.minecraft.block.Block;
import net.minecraft.item.Item;
import net.minecraft.item.ItemStack;
<<<<<<< HEAD
import net.minecraft.nbt.CompoundTag;
import net.minecraft.nbt.Tag;
import net.minecraft.server.MinecraftServer;
=======
>>>>>>> eb7b79c9
import net.minecraft.server.network.ServerPlayerEntity;
import net.minecraft.state.property.DirectionProperty;
import net.minecraft.util.Identifier;
import net.minecraft.util.StringIdentifiable;
import net.minecraft.util.math.BlockPos;
import net.minecraft.util.math.Vec3d;
import net.minecraft.util.registry.Registry;
import net.minecraft.world.biome.Biome;

import java.util.Comparator;
import java.util.Map;
import java.util.Objects;
import java.util.TreeMap;
import javax.annotation.Nullable;

import static com.google.common.base.Preconditions.checkNotNull;

public final class FabricAdapter {

    private FabricAdapter() {
    }

    public static World adapt(net.minecraft.world.World world) {
        return new FabricWorld(world);
    }

    public static Biome adapt(BiomeType biomeType) {
        return FabricWorldEdit.LIFECYCLED_SERVER.valueOrThrow()
            .getRegistryManager()
            .get(Registry.BIOME_KEY)
            .get(new Identifier(biomeType.getId()));
    }

    public static BiomeType adapt(Biome biome) {
        Identifier id = FabricWorldEdit.LIFECYCLED_SERVER.valueOrThrow().getRegistryManager()
            .get(Registry.BIOME_KEY).getId(biome);
        Objects.requireNonNull(id, "biome is not registered");
        return BiomeTypes.get(id.toString());
    }

    public static Vector3 adapt(Vec3d vector) {
        return Vector3.at(vector.x, vector.y, vector.z);
    }

    public static BlockVector3 adapt(BlockPos pos) {
        return BlockVector3.at(pos.getX(), pos.getY(), pos.getZ());
    }

    public static Vec3d toVec3(BlockVector3 vector) {
        return new Vec3d(vector.getBlockX(), vector.getBlockY(), vector.getBlockZ());
    }

    public static net.minecraft.util.math.Direction adapt(Direction face) {
        switch (face) {
            case NORTH: return net.minecraft.util.math.Direction.NORTH;
            case SOUTH: return net.minecraft.util.math.Direction.SOUTH;
            case WEST: return net.minecraft.util.math.Direction.WEST;
            case EAST: return net.minecraft.util.math.Direction.EAST;
            case DOWN: return net.minecraft.util.math.Direction.DOWN;
            case UP:
            default:
                return net.minecraft.util.math.Direction.UP;
        }
    }

    public static Direction adaptEnumFacing(@Nullable net.minecraft.util.math.Direction face) {
        if (face == null) {
            return null;
        }
        switch (face) {
            case NORTH: return Direction.NORTH;
            case SOUTH: return Direction.SOUTH;
            case WEST: return Direction.WEST;
            case EAST: return Direction.EAST;
            case DOWN: return Direction.DOWN;
            case UP:
            default:
                return Direction.UP;
        }
    }

    public static BlockPos toBlockPos(BlockVector3 vector) {
        return new BlockPos(vector.getBlockX(), vector.getBlockY(), vector.getBlockZ());
    }

    /**
     * Adapts property.
     * @deprecated without replacement, use the block adapter methods
     */
    @Deprecated
    public static Property<?> adaptProperty(net.minecraft.state.property.Property<?> property) {
        return FabricTransmogrifier.transmogToWorldEditProperty(property);
    }

    /**
     * Adapts properties.
     * @deprecated without replacement, use the block adapter methods
     */
    @Deprecated
    public static Map<Property<?>, Object> adaptProperties(BlockType block, Map<net.minecraft.state.property.Property<?>, Comparable<?>> mcProps) {
        Map<Property<?>, Object> props = new TreeMap<>(Comparator.comparing(Property::getName));
        for (Map.Entry<net.minecraft.state.property.Property<?>, Comparable<?>> prop : mcProps.entrySet()) {
            Object value = prop.getValue();
            if (prop.getKey() instanceof DirectionProperty) {
                value = adaptEnumFacing((net.minecraft.util.math.Direction) value);
            } else if (prop.getKey() instanceof net.minecraft.state.property.EnumProperty) {
                value = ((StringIdentifiable) value).asString();
            }
            props.put(block.getProperty(prop.getKey().getName()), value);
        }
        return props;
    }

    public static net.minecraft.block.BlockState adapt(BlockState blockState) {
        int blockStateId = BlockStateIdAccess.getBlockStateId(blockState);
        if (!BlockStateIdAccess.isValidInternalId(blockStateId)) {
            return FabricTransmogrifier.transmogToMinecraft(blockState);
        }
        return Block.getStateFromRawId(blockStateId);
    }

    public static BlockState adapt(net.minecraft.block.BlockState blockState) {
        int blockStateId = Block.getRawIdFromState(blockState);
        BlockState worldEdit = BlockStateIdAccess.getBlockStateById(blockStateId);
        if (worldEdit == null) {
            return FabricTransmogrifier.transmogToWorldEdit(blockState);
        }
        return worldEdit;
    }

    public static Block adapt(BlockType blockType) {
        return Registry.BLOCK.get(new Identifier(blockType.getId()));
    }

    public static BlockType adapt(Block block) {
        return BlockTypes.get(Registry.BLOCK.getId(block).toString());
    }

    public static Item adapt(ItemType itemType) {
        return Registry.ITEM.get(new Identifier(itemType.getId()));
    }

    public static ItemType adapt(Item item) {
        return ItemTypes.get(Registry.ITEM.getId(item).toString());
    }

    public static ItemStack adapt(BaseItemStack baseItemStack) {
<<<<<<< HEAD
        net.minecraft.nbt.CompoundTag fabricCompound = null;
        if (baseItemStack.getNbt() != null) {
            fabricCompound = NBTConverter.toNative(baseItemStack.getNbt());
=======
        net.minecraft.nbt.NbtCompound fabricCompound = null;
        if (baseItemStack.getNbtData() != null) {
            fabricCompound = NBTConverter.toNative(baseItemStack.getNbtData());
>>>>>>> eb7b79c9
        }
        final ItemStack itemStack = new ItemStack(adapt(baseItemStack.getType()), baseItemStack.getAmount());
        itemStack.setTag(fabricCompound);
        return itemStack;
    }

    public static BaseItemStack adapt(ItemStack itemStack) {
<<<<<<< HEAD
        CompoundTag tag = itemStack.toTag(new CompoundTag());
        if (tag.isEmpty()) {
=======
        CompoundTag tag = NBTConverter.fromNative(itemStack.writeNbt(new net.minecraft.nbt.NbtCompound()));
        if (tag.getValue().isEmpty()) {
>>>>>>> eb7b79c9
            tag = null;
        } else {
            final Tag tagTag = tag.get("tag");
            if (tagTag instanceof CompoundTag) {
                tag = ((CompoundTag) tagTag);
            } else {
                tag = null;
            }
        }
        CompoundTag finalTag = tag;
        return new BaseItemStack(
            adapt(itemStack.getItem()),
            finalTag == null ? null : LazyReference.from(() -> NBTConverter.fromNative(finalTag)),
            itemStack.getCount());
    }

    /**
     * Get the WorldEdit proxy for the given player.
     *
     * @param player the player
     * @return the WorldEdit player
     */
    public static FabricPlayer adaptPlayer(ServerPlayerEntity player) {
        checkNotNull(player);
        return new FabricPlayer(player);
    }
}<|MERGE_RESOLUTION|>--- conflicted
+++ resolved
@@ -19,12 +19,7 @@
 
 package com.sk89q.worldedit.fabric;
 
-<<<<<<< HEAD
 import com.google.common.collect.ImmutableList;
-=======
-import com.sk89q.jnbt.CompoundTag;
-import com.sk89q.jnbt.Tag;
->>>>>>> eb7b79c9
 import com.sk89q.worldedit.blocks.BaseItemStack;
 import com.sk89q.worldedit.fabric.internal.FabricTransmogrifier;
 import com.sk89q.worldedit.fabric.internal.NBTConverter;
@@ -47,12 +42,8 @@
 import net.minecraft.block.Block;
 import net.minecraft.item.Item;
 import net.minecraft.item.ItemStack;
-<<<<<<< HEAD
-import net.minecraft.nbt.CompoundTag;
-import net.minecraft.nbt.Tag;
+import net.minecraft.nbt.NbtElement;
 import net.minecraft.server.MinecraftServer;
-=======
->>>>>>> eb7b79c9
 import net.minecraft.server.network.ServerPlayerEntity;
 import net.minecraft.state.property.DirectionProperty;
 import net.minecraft.util.Identifier;
@@ -200,15 +191,9 @@
     }
 
     public static ItemStack adapt(BaseItemStack baseItemStack) {
-<<<<<<< HEAD
-        net.minecraft.nbt.CompoundTag fabricCompound = null;
+        net.minecraft.nbt.NbtCompound fabricCompound = null;
         if (baseItemStack.getNbt() != null) {
             fabricCompound = NBTConverter.toNative(baseItemStack.getNbt());
-=======
-        net.minecraft.nbt.NbtCompound fabricCompound = null;
-        if (baseItemStack.getNbtData() != null) {
-            fabricCompound = NBTConverter.toNative(baseItemStack.getNbtData());
->>>>>>> eb7b79c9
         }
         final ItemStack itemStack = new ItemStack(adapt(baseItemStack.getType()), baseItemStack.getAmount());
         itemStack.setTag(fabricCompound);
@@ -216,23 +201,18 @@
     }
 
     public static BaseItemStack adapt(ItemStack itemStack) {
-<<<<<<< HEAD
-        CompoundTag tag = itemStack.toTag(new CompoundTag());
+        net.minecraft.nbt.NbtCompound tag = itemStack.writeNbt(new net.minecraft.nbt.NbtCompound());
         if (tag.isEmpty()) {
-=======
-        CompoundTag tag = NBTConverter.fromNative(itemStack.writeNbt(new net.minecraft.nbt.NbtCompound()));
-        if (tag.getValue().isEmpty()) {
->>>>>>> eb7b79c9
             tag = null;
         } else {
-            final Tag tagTag = tag.get("tag");
-            if (tagTag instanceof CompoundTag) {
-                tag = ((CompoundTag) tagTag);
+            final NbtElement tagTag = tag.get("tag");
+            if (tagTag instanceof net.minecraft.nbt.NbtCompound) {
+                tag = ((net.minecraft.nbt.NbtCompound) tagTag);
             } else {
                 tag = null;
             }
         }
-        CompoundTag finalTag = tag;
+        net.minecraft.nbt.NbtCompound finalTag = tag;
         return new BaseItemStack(
             adapt(itemStack.getItem()),
             finalTag == null ? null : LazyReference.from(() -> NBTConverter.fromNative(finalTag)),
