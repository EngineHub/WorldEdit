--- conflicted
+++ resolved
@@ -45,15 +45,9 @@
     private NBTConverter() {
     }
 
-<<<<<<< HEAD
-    public static net.minecraft.nbt.Tag toNative(BinaryTag tag) {
+    public static net.minecraft.nbt.NbtElement toNative(BinaryTag tag) {
         if (tag instanceof IntArrayBinaryTag) {
             return toNative((IntArrayBinaryTag) tag);
-=======
-    public static net.minecraft.nbt.NbtElement toNative(Tag tag) {
-        if (tag instanceof IntArrayTag) {
-            return toNative((IntArrayTag) tag);
->>>>>>> eb7b79c9
 
         } else if (tag instanceof ListBinaryTag) {
             return toNative((ListBinaryTag) tag);
@@ -92,27 +86,15 @@
         }
     }
 
-<<<<<<< HEAD
-    public static net.minecraft.nbt.IntArrayTag toNative(IntArrayBinaryTag tag) {
+    public static net.minecraft.nbt.NbtIntArray toNative(IntArrayBinaryTag tag) {
         int[] value = tag.value();
-        return new net.minecraft.nbt.IntArrayTag(Arrays.copyOf(value, value.length));
-    }
-
-    public static net.minecraft.nbt.ListTag toNative(ListBinaryTag tag) {
-        net.minecraft.nbt.ListTag list = new net.minecraft.nbt.ListTag();
+        return new net.minecraft.nbt.NbtIntArray(Arrays.copyOf(value, value.length));
+    }
+
+    public static net.minecraft.nbt.NbtList toNative(ListBinaryTag tag) {
+        net.minecraft.nbt.NbtList list = new net.minecraft.nbt.NbtList();
         for (BinaryTag child : tag) {
             if (child instanceof EndBinaryTag) {
-=======
-    public static net.minecraft.nbt.NbtIntArray toNative(IntArrayTag tag) {
-        int[] value = tag.getValue();
-        return new net.minecraft.nbt.NbtIntArray(Arrays.copyOf(value, value.length));
-    }
-
-    public static net.minecraft.nbt.NbtList toNative(ListTag tag) {
-        net.minecraft.nbt.NbtList list = new net.minecraft.nbt.NbtList();
-        for (Tag child : tag.getValue()) {
-            if (child instanceof EndTag) {
->>>>>>> eb7b79c9
                 continue;
             }
             list.add(toNative(child));
@@ -120,102 +102,53 @@
         return list;
     }
 
-<<<<<<< HEAD
-    public static net.minecraft.nbt.LongTag toNative(LongBinaryTag tag) {
-        return net.minecraft.nbt.LongTag.of(tag.value());
-    }
-
-    public static net.minecraft.nbt.LongArrayTag toNative(LongArrayBinaryTag tag) {
-        return new net.minecraft.nbt.LongArrayTag(tag.value().clone());
-    }
-
-    public static net.minecraft.nbt.StringTag toNative(StringBinaryTag tag) {
-        return net.minecraft.nbt.StringTag.of(tag.value());
-    }
-
-    public static net.minecraft.nbt.IntTag toNative(IntBinaryTag tag) {
-        return net.minecraft.nbt.IntTag.of(tag.value());
-    }
-
-    public static net.minecraft.nbt.ByteTag toNative(ByteBinaryTag tag) {
-        return net.minecraft.nbt.ByteTag.of(tag.value());
-    }
-
-    public static net.minecraft.nbt.ByteArrayTag toNative(ByteArrayBinaryTag tag) {
-        return new net.minecraft.nbt.ByteArrayTag(tag.value().clone());
-    }
-
-    public static net.minecraft.nbt.CompoundTag toNative(CompoundBinaryTag tag) {
-        net.minecraft.nbt.CompoundTag compound = new net.minecraft.nbt.CompoundTag();
+    public static net.minecraft.nbt.NbtLong toNative(LongBinaryTag tag) {
+        return net.minecraft.nbt.NbtLong.of(tag.value());
+    }
+
+    public static net.minecraft.nbt.NbtLongArray toNative(LongArrayBinaryTag tag) {
+        return new net.minecraft.nbt.NbtLongArray(tag.value().clone());
+    }
+
+    public static net.minecraft.nbt.NbtString toNative(StringBinaryTag tag) {
+        return net.minecraft.nbt.NbtString.of(tag.value());
+    }
+
+    public static net.minecraft.nbt.NbtInt toNative(IntBinaryTag tag) {
+        return net.minecraft.nbt.NbtInt.of(tag.value());
+    }
+
+    public static net.minecraft.nbt.NbtByte toNative(ByteBinaryTag tag) {
+        return net.minecraft.nbt.NbtByte.of(tag.value());
+    }
+
+    public static net.minecraft.nbt.NbtByteArray toNative(ByteArrayBinaryTag tag) {
+        return new net.minecraft.nbt.NbtByteArray(tag.value().clone());
+    }
+
+    public static net.minecraft.nbt.NbtCompound toNative(CompoundBinaryTag tag) {
+        net.minecraft.nbt.NbtCompound compound = new net.minecraft.nbt.NbtCompound();
         for (String key : tag.keySet()) {
             compound.put(key, toNative(tag.get(key)));
-=======
-    public static net.minecraft.nbt.NbtLong toNative(LongTag tag) {
-        return net.minecraft.nbt.NbtLong.of(tag.getValue());
-    }
-
-    public static net.minecraft.nbt.NbtLongArray toNative(LongArrayTag tag) {
-        return new net.minecraft.nbt.NbtLongArray(tag.getValue().clone());
-    }
-
-    public static net.minecraft.nbt.NbtString toNative(StringTag tag) {
-        return net.minecraft.nbt.NbtString.of(tag.getValue());
-    }
-
-    public static net.minecraft.nbt.NbtInt toNative(IntTag tag) {
-        return net.minecraft.nbt.NbtInt.of(tag.getValue());
-    }
-
-    public static net.minecraft.nbt.NbtByte toNative(ByteTag tag) {
-        return net.minecraft.nbt.NbtByte.of(tag.getValue());
-    }
-
-    public static net.minecraft.nbt.NbtByteArray toNative(ByteArrayTag tag) {
-        return new net.minecraft.nbt.NbtByteArray(tag.getValue().clone());
-    }
-
-    public static net.minecraft.nbt.NbtCompound toNative(CompoundTag tag) {
-        net.minecraft.nbt.NbtCompound compound = new net.minecraft.nbt.NbtCompound();
-        for (Entry<String, Tag> child : tag.getValue().entrySet()) {
-            compound.put(child.getKey(), toNative(child.getValue()));
->>>>>>> eb7b79c9
         }
         return compound;
     }
 
-<<<<<<< HEAD
-    public static net.minecraft.nbt.FloatTag toNative(FloatBinaryTag tag) {
-        return net.minecraft.nbt.FloatTag.of(tag.value());
-    }
-
-    public static net.minecraft.nbt.ShortTag toNative(ShortBinaryTag tag) {
-        return net.minecraft.nbt.ShortTag.of(tag.value());
-    }
-
-    public static net.minecraft.nbt.DoubleTag toNative(DoubleBinaryTag tag) {
-        return net.minecraft.nbt.DoubleTag.of(tag.value());
-    }
-
-    public static BinaryTag fromNative(net.minecraft.nbt.Tag other) {
-        if (other instanceof net.minecraft.nbt.IntArrayTag) {
-            return fromNative((net.minecraft.nbt.IntArrayTag) other);
-=======
-    public static net.minecraft.nbt.NbtFloat toNative(FloatTag tag) {
-        return net.minecraft.nbt.NbtFloat.of(tag.getValue());
-    }
-
-    public static net.minecraft.nbt.NbtShort toNative(ShortTag tag) {
-        return net.minecraft.nbt.NbtShort.of(tag.getValue());
-    }
-
-    public static net.minecraft.nbt.NbtDouble toNative(DoubleTag tag) {
-        return net.minecraft.nbt.NbtDouble.of(tag.getValue());
-    }
-
-    public static Tag fromNative(net.minecraft.nbt.NbtElement other) {
+    public static net.minecraft.nbt.NbtFloat toNative(FloatBinaryTag tag) {
+        return net.minecraft.nbt.NbtFloat.of(tag.value());
+    }
+
+    public static net.minecraft.nbt.NbtShort toNative(ShortBinaryTag tag) {
+        return net.minecraft.nbt.NbtShort.of(tag.value());
+    }
+
+    public static net.minecraft.nbt.NbtDouble toNative(DoubleBinaryTag tag) {
+        return net.minecraft.nbt.NbtDouble.of(tag.value());
+    }
+
+    public static BinaryTag fromNative(net.minecraft.nbt.NbtElement other) {
         if (other instanceof net.minecraft.nbt.NbtIntArray) {
             return fromNative((net.minecraft.nbt.NbtIntArray) other);
->>>>>>> eb7b79c9
 
         } else if (other instanceof net.minecraft.nbt.NbtList) {
             return fromNative((net.minecraft.nbt.NbtList) other);
@@ -257,20 +190,12 @@
         }
     }
 
-<<<<<<< HEAD
-    public static IntArrayBinaryTag fromNative(net.minecraft.nbt.IntArrayTag other) {
-=======
-    public static IntArrayTag fromNative(net.minecraft.nbt.NbtIntArray other) {
->>>>>>> eb7b79c9
+    public static IntArrayBinaryTag fromNative(net.minecraft.nbt.NbtIntArray other) {
         int[] value = other.getIntArray();
         return IntArrayBinaryTag.of(Arrays.copyOf(value, value.length));
     }
 
-<<<<<<< HEAD
-    public static ListBinaryTag fromNative(net.minecraft.nbt.ListTag other) {
-=======
-    public static ListTag fromNative(net.minecraft.nbt.NbtList other) {
->>>>>>> eb7b79c9
+    public static ListBinaryTag fromNative(net.minecraft.nbt.NbtList other) {
         other = other.copy();
         ListBinaryTag.Builder list = ListBinaryTag.builder();
         int tags = other.size();
@@ -281,67 +206,35 @@
         return list.build();
     }
 
-<<<<<<< HEAD
-    public static EndBinaryTag fromNative(net.minecraft.nbt.EndTag other) {
+    public static EndBinaryTag fromNative(net.minecraft.nbt.NbtNull other) {
         return EndBinaryTag.get();
     }
 
-    public static LongBinaryTag fromNative(net.minecraft.nbt.LongTag other) {
-        return LongBinaryTag.of(other.getLong());
-    }
-
-    public static LongArrayBinaryTag fromNative(net.minecraft.nbt.LongArrayTag other) {
+    public static LongBinaryTag fromNative(net.minecraft.nbt.NbtLong other) {
+        return LongBinaryTag.of(other.longValue());
+    }
+
+    public static LongArrayBinaryTag fromNative(net.minecraft.nbt.NbtLongArray other) {
         return LongArrayBinaryTag.of(other.getLongArray().clone());
     }
 
-    public static StringBinaryTag fromNative(net.minecraft.nbt.StringTag other) {
+    public static StringBinaryTag fromNative(net.minecraft.nbt.NbtString other) {
         return StringBinaryTag.of(other.asString());
     }
 
-    public static IntBinaryTag fromNative(net.minecraft.nbt.IntTag other) {
-        return IntBinaryTag.of(other.getInt());
-    }
-
-    public static ByteBinaryTag fromNative(net.minecraft.nbt.ByteTag other) {
-        return ByteBinaryTag.of(other.getByte());
-    }
-
-    public static ByteArrayBinaryTag fromNative(net.minecraft.nbt.ByteArrayTag other) {
+    public static IntBinaryTag fromNative(net.minecraft.nbt.NbtInt other) {
+        return IntBinaryTag.of(other.intValue());
+    }
+
+    public static ByteBinaryTag fromNative(net.minecraft.nbt.NbtByte other) {
+        return ByteBinaryTag.of(other.byteValue());
+    }
+
+    public static ByteArrayBinaryTag fromNative(net.minecraft.nbt.NbtByteArray other) {
         return ByteArrayBinaryTag.of(other.getByteArray().clone());
     }
 
-    public static CompoundBinaryTag fromNative(net.minecraft.nbt.CompoundTag other) {
-=======
-    public static EndTag fromNative(net.minecraft.nbt.NbtNull other) {
-        return new EndTag();
-    }
-
-    public static LongTag fromNative(net.minecraft.nbt.NbtLong other) {
-        return new LongTag(other.longValue());
-    }
-
-    public static LongArrayTag fromNative(net.minecraft.nbt.NbtLongArray other) {
-        return new LongArrayTag(other.getLongArray().clone());
-    }
-
-    public static StringTag fromNative(net.minecraft.nbt.NbtString other) {
-        return new StringTag(other.asString());
-    }
-
-    public static IntTag fromNative(net.minecraft.nbt.NbtInt other) {
-        return new IntTag(other.intValue());
-    }
-
-    public static ByteTag fromNative(net.minecraft.nbt.NbtByte other) {
-        return new ByteTag(other.byteValue());
-    }
-
-    public static ByteArrayTag fromNative(net.minecraft.nbt.NbtByteArray other) {
-        return new ByteArrayTag(other.getByteArray().clone());
-    }
-
-    public static CompoundTag fromNative(net.minecraft.nbt.NbtCompound other) {
->>>>>>> eb7b79c9
+    public static CompoundBinaryTag fromNative(net.minecraft.nbt.NbtCompound other) {
         Set<String> tags = other.getKeys();
         CompoundBinaryTag.Builder builder = CompoundBinaryTag.builder();
         for (String tagName : tags) {
@@ -350,29 +243,16 @@
         return builder.build();
     }
 
-<<<<<<< HEAD
-    public static FloatBinaryTag fromNative(net.minecraft.nbt.FloatTag other) {
-        return FloatBinaryTag.of(other.getFloat());
-    }
-
-    public static ShortBinaryTag fromNative(net.minecraft.nbt.ShortTag other) {
-        return ShortBinaryTag.of(other.getShort());
-    }
-
-    public static DoubleBinaryTag fromNative(net.minecraft.nbt.DoubleTag other) {
-        return DoubleBinaryTag.of(other.getDouble());
-=======
-    public static FloatTag fromNative(net.minecraft.nbt.NbtFloat other) {
-        return new FloatTag(other.floatValue());
-    }
-
-    public static ShortTag fromNative(net.minecraft.nbt.NbtShort other) {
-        return new ShortTag(other.shortValue());
-    }
-
-    public static DoubleTag fromNative(net.minecraft.nbt.NbtDouble other) {
-        return new DoubleTag(other.doubleValue());
->>>>>>> eb7b79c9
+    public static FloatBinaryTag fromNative(net.minecraft.nbt.NbtFloat other) {
+        return FloatBinaryTag.of(other.floatValue());
+    }
+
+    public static ShortBinaryTag fromNative(net.minecraft.nbt.NbtShort other) {
+        return ShortBinaryTag.of(other.shortValue());
+    }
+
+    public static DoubleBinaryTag fromNative(net.minecraft.nbt.NbtDouble other) {
+        return DoubleBinaryTag.of(other.doubleValue());
     }
 
 }