--- conflicted
+++ resolved
@@ -233,12 +233,7 @@
             );
             player.networkHandler.sendPacket(packetOut);
             if (block instanceof BaseBlock && block.getBlockType().equals(BlockTypes.STRUCTURE_BLOCK)) {
-<<<<<<< HEAD
-                final BaseBlock baseBlock = (BaseBlock) block;
-                final CompoundBinaryTag nbtData = baseBlock.getNbt();
-=======
-                final CompoundTag nbtData = ((BaseBlock) block).getNbtData();
->>>>>>> eb7b79c9
+                final CompoundBinaryTag nbtData = ((BaseBlock) block).getNbt();
                 if (nbtData != null) {
                     player.networkHandler.sendPacket(new BlockEntityUpdateS2CPacket(
                             new BlockPos(pos.getBlockX(), pos.getBlockY(), pos.getBlockZ()),
