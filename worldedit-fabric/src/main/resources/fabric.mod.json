--- conflicted
+++ resolved
@@ -34,12 +34,9 @@
         "fabric-lifecycle-events-v1": "*",
         "fabric-events-interaction-v0": "*",
         "fabric-networking-api-v1": "*"
-<<<<<<< HEAD
-=======
     },
     "suggests": {
         "fabric-permissions-api-v0": "*"
->>>>>>> b9cee6b9
     },
     "mixins": [
         "worldedit.mixins.json"
