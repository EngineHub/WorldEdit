import japicmp.accept.AcceptingSetupRule
import japicmp.accept.BinaryCompatRule
import me.champeau.gradle.japicmp.JapicmpTask
import org.gradle.internal.resolve.ModuleVersionNotFoundException
import java.nio.charset.StandardCharsets
import java.nio.file.Files
import java.util.*

plugins {
    base
    id("me.champeau.gradle.japicmp")
}

repositories {
    maven {
        name = "EngineHub Repository (Releases Only)"
        url = uri("https://maven.enginehub.org/artifactory/libs-release-local/")
    }
    maven {
        name = "EngineHub Repository (Snapshots Only)"
        url = uri("https://maven.enginehub.org/artifactory/libs-snapshot-local/")
        content {
            excludeGroup("com.sk89q.worldedit")
        }
    }
    mavenCentral()
}

val resetAcceptedApiChangesFiles by tasks.registering {
    group = "API Compatibility"
    description = "Resets ALL the accepted API changes files"
}

val checkApiCompatibility by tasks.registering {
    group = "API Compatibility"
    description = "Checks ALL API compatibility"
}

tasks.check {
    dependsOn(checkApiCompatibility)
}

// Generic setup for all tasks
// Pull the version before our current version.
val baseVersion = "(,${rootProject.version.toString().substringBefore("-SNAPSHOT")}["
<<<<<<< HEAD
for (projectFragment in listOf("bukkit", "core", "fabric", "neoforge")) {
=======
for (projectFragment in listOf("bukkit", "cli", "core", "fabric", "neoforge", "sponge")) {
>>>>>>> 54d5665f
    val capitalizedFragment =
        projectFragment.replaceFirstChar { if (it.isLowerCase()) it.titlecase(Locale.ROOT) else it.toString() }
    val proj = project(":worldedit-$projectFragment")
    evaluationDependsOn(proj.path)

    val changeFile = project.file("src/changes/accepted-$projectFragment-public-api-changes.json").toPath()

    val resetChangeFileTask = tasks.register("reset${capitalizedFragment}AcceptedApiChangesFile") {
        group = "API Compatibility"
        description = "Reset the accepted API changes file for $projectFragment"
        outputs.file(changeFile)

        doFirst {
            Files.newBufferedWriter(changeFile, StandardCharsets.UTF_8).use {
                it.write("{\n}")
            }
        }
    }
    resetAcceptedApiChangesFiles {
        dependsOn(resetChangeFileTask)
    }

    val conf = configurations.create("${projectFragment}OldJar") {
        isCanBeResolved = true
    }
    val projPublication = proj.the<PublishingExtension>().publications.getByName<MavenPublication>("maven")
    conf.dependencies.add(
        dependencies.create("${projPublication.groupId}:${projPublication.artifactId}:$baseVersion").apply {
            (this as? ModuleDependency)?.isTransitive = false
        }
    )
    val resolvedOldJar = files({
        try {
            conf.resolvedConfiguration.rethrowFailure()
            conf
        } catch (e: ResolveException) {
            if (e.cause is ModuleVersionNotFoundException) {
                logger.warn("Skipping check for $projectFragment API compatibility because there is no jar to compare against")
                setOf<File>()
            } else {
                throw e
            }
        }
    })
    val checkApi = tasks.register<JapicmpTask>("check${capitalizedFragment}ApiCompatibility") {
        group = "API Compatibility"
        description = "Check API compatibility for $capitalizedFragment API"
        inputs.file(changeFile)
        richReport {
            addSetupRule(
                AcceptingSetupRule::class.java, AcceptingSetupRule.createParams(
                    changeFile,
                )
            )
            addRule(BinaryCompatRule::class.java)
            reportName.set("api-compatibility-$projectFragment.html")
        }

        onlyIf {
            // Only check if we have a jar to compare against
            !resolvedOldJar.isEmpty
        }

        oldClasspath.from(resolvedOldJar)
        newClasspath.from(proj.tasks.named("jar"))
        onlyModified.set(false)
        failOnModification.set(false) // report does the failing (so we can accept)
        ignoreMissingClasses.set(true)

        // Internals are not API
        packageExcludes.add("com.sk89q.worldedit*.internal*")
        // Mixins are not API
        packageExcludes.add("com.sk89q.worldedit*.mixin*")
        // Experimental is not API
        packageExcludes.add("com.sk89q.worldedit*.experimental*")
    }

    checkApiCompatibility {
        dependsOn(checkApi)
    }
}

// Specific project overrides
tasks.named<JapicmpTask>("checkCoreApiCompatibility") {
    // Commands are not API
    packageExcludes.add("com.sk89q.worldedit.command*")
}
tasks.named<JapicmpTask>("checkBukkitApiCompatibility") {
    // Internal Adapters are not API
    packageExcludes.add("com.sk89q.worldedit.bukkit.adapter*")
}
tasks.named<JapicmpTask>("checkFabricApiCompatibility") {
    // Need to check against the reobf JAR
    newClasspath.setFrom(project(":worldedit-fabric").tasks.named("remapJar"))
}<|MERGE_RESOLUTION|>--- conflicted
+++ resolved
@@ -43,11 +43,7 @@
 // Generic setup for all tasks
 // Pull the version before our current version.
 val baseVersion = "(,${rootProject.version.toString().substringBefore("-SNAPSHOT")}["
-<<<<<<< HEAD
-for (projectFragment in listOf("bukkit", "core", "fabric", "neoforge")) {
-=======
-for (projectFragment in listOf("bukkit", "cli", "core", "fabric", "neoforge", "sponge")) {
->>>>>>> 54d5665f
+for (projectFragment in listOf("bukkit", "core", "fabric", "neoforge", "sponge")) {
     val capitalizedFragment =
         projectFragment.replaceFirstChar { if (it.isLowerCase()) it.titlecase(Locale.ROOT) else it.toString() }
     val proj = project(":worldedit-$projectFragment")
