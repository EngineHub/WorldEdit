import japicmp.accept.AcceptingSetupRule
import japicmp.accept.BinaryCompatRule
import me.champeau.gradle.japicmp.JapicmpTask
import org.gradle.internal.resolve.ModuleVersionNotFoundException
import java.nio.charset.StandardCharsets
import java.nio.file.Files
import java.util.*

plugins {
    base
    id("me.champeau.gradle.japicmp")
}

val resetAcceptedApiChangesFiles by tasks.registering {
    group = "API Compatibility"
    description = "Resets ALL the accepted API changes files"
}

val checkApiCompatibility by tasks.registering {
    group = "API Compatibility"
    description = "Checks ALL API compatibility"
}

tasks.check {
    dependsOn(checkApiCompatibility)
}

// Generic setup for all tasks
// Pull the version before our current version.
val baseVersion = "(,${rootProject.version.toString().substringBefore("-SNAPSHOT")}["
<<<<<<< HEAD
for (projectFragment in listOf("bukkit", "core", "fabric", "neoforge", "sponge")) {
=======
// TODO Re-add neoforge when it's fixed
for (projectFragment in listOf("bukkit", "cli", "core", "fabric", "sponge")) {
>>>>>>> c32dcc1a
    val capitalizedFragment =
        projectFragment.replaceFirstChar { if (it.isLowerCase()) it.titlecase(Locale.ROOT) else it.toString() }
    val proj = project(":worldedit-$projectFragment")
    evaluationDependsOn(proj.path)

    val changeFile = project.file("src/changes/accepted-$projectFragment-public-api-changes.json").toPath()

    val resetChangeFileTask = tasks.register("reset${capitalizedFragment}AcceptedApiChangesFile") {
        group = "API Compatibility"
        description = "Reset the accepted API changes file for $projectFragment"
        outputs.file(changeFile)

        doFirst {
            Files.newBufferedWriter(changeFile, StandardCharsets.UTF_8).use {
                it.write("{\n}")
            }
        }
    }
    resetAcceptedApiChangesFiles {
        dependsOn(resetChangeFileTask)
    }

    val conf = configurations.create("${projectFragment}OldJar") {
        isCanBeResolved = true
    }
    val projPublication = proj.the<PublishingExtension>().publications.getByName<MavenPublication>("maven")
    conf.dependencies.add(
        dependencies.create("${projPublication.groupId}:${projPublication.artifactId}:$baseVersion").apply {
            (this as? ModuleDependency)?.isTransitive = false
        }
    )
    val resolvedOldJar = files({
        try {
            conf.resolvedConfiguration.rethrowFailure()
            conf
        } catch (e: ResolveException) {
            if (e.cause is ModuleVersionNotFoundException) {
                logger.warn("Skipping check for $projectFragment API compatibility because there is no jar to compare against")
                setOf<File>()
            } else {
                throw e
            }
        }
    })
    val checkApi = tasks.register<JapicmpTask>("check${capitalizedFragment}ApiCompatibility") {
        group = "API Compatibility"
        description = "Check API compatibility for $capitalizedFragment API"
        inputs.file(changeFile)
        richReport {
            addSetupRule(
                AcceptingSetupRule::class.java, AcceptingSetupRule.createParams(
                    changeFile,
                )
            )
            addRule(BinaryCompatRule::class.java)
            reportName.set("api-compatibility-$projectFragment.html")
        }

        onlyIf {
            // Only check if we have a jar to compare against
            !resolvedOldJar.isEmpty
        }

        oldClasspath.from(resolvedOldJar)
        newClasspath.from(proj.tasks.named("jar"))
        onlyModified.set(false)
        failOnModification.set(false) // report does the failing (so we can accept)
        ignoreMissingClasses.set(true)

        // Internals are not API
        packageExcludes.add("com.sk89q.worldedit*.internal*")
        // Mixins are not API
        packageExcludes.add("com.sk89q.worldedit*.mixin*")
        // Experimental is not API
        packageExcludes.add("com.sk89q.worldedit*.experimental*")
    }

    checkApiCompatibility {
        dependsOn(checkApi)
    }
}

// Specific project overrides
tasks.named<JapicmpTask>("checkCoreApiCompatibility") {
    // Commands are not API
    packageExcludes.add("com.sk89q.worldedit.command*")
}
tasks.named<JapicmpTask>("checkBukkitApiCompatibility") {
    // Internal Adapters are not API
    packageExcludes.add("com.sk89q.worldedit.bukkit.adapter*")
}
tasks.named<JapicmpTask>("checkFabricApiCompatibility") {
    // Need to check against the reobf JAR
    newClasspath.setFrom(project(":worldedit-fabric").tasks.named("remapJar"))
}<|MERGE_RESOLUTION|>--- conflicted
+++ resolved
@@ -28,12 +28,8 @@
 // Generic setup for all tasks
 // Pull the version before our current version.
 val baseVersion = "(,${rootProject.version.toString().substringBefore("-SNAPSHOT")}["
-<<<<<<< HEAD
-for (projectFragment in listOf("bukkit", "core", "fabric", "neoforge", "sponge")) {
-=======
 // TODO Re-add neoforge when it's fixed
-for (projectFragment in listOf("bukkit", "cli", "core", "fabric", "sponge")) {
->>>>>>> c32dcc1a
+for (projectFragment in listOf("bukkit", "core", "fabric", "sponge")) {
     val capitalizedFragment =
         projectFragment.replaceFirstChar { if (it.isLowerCase()) it.titlecase(Locale.ROOT) else it.toString() }
     val proj = project(":worldedit-$projectFragment")
