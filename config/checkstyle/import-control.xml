--- conflicted
+++ resolved
@@ -1,6 +1,6 @@
 <!DOCTYPE import-control PUBLIC
     "-//Puppy Crawl//DTD Import Control 1.1//EN"
-    "http://www.puppycrawl.com/dtds/import_control_1_1.dtd">
+    "http://checkstyle.sourceforge.net/dtds/import_control_1_1.dtd">
 
 <import-control pkg="com.sk89q">
   <allow pkg="java"/>
@@ -42,13 +42,12 @@
     <allow pkg="com.google.auto"/>
     <allow pkg="it.unimi.dsi.fastutil"/>
 
-<<<<<<< HEAD
     <subpackage name="util.io.file">
       <allow pkg="net.java.truevfs"/>
-=======
+    </subpackage>
+
     <subpackage name="internal.expression">
       <allow pkg="org.antlr.v4"/>
->>>>>>> 7831eedf
     </subpackage>
 
     <subpackage name="bukkit">
