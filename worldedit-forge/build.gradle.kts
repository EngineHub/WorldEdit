--- conflicted
+++ resolved
@@ -12,19 +12,11 @@
 applyPlatformAndCoreConfiguration(javaRelease = 17)
 applyShadowConfiguration()
 
-<<<<<<< HEAD
-val minecraftVersion = "1.18.2"
-val nextMajorMinecraftVersion: String = minecraftVersion.split('.').let { (useless, major) ->
-    "$useless.${major.toInt() + 1}"
-}
-val forgeVersion = "40.0.18"
-=======
 val minecraftVersion = "1.19"
 val nextMajorMinecraftVersion: String = minecraftVersion.split('.').let { (useless, major) ->
     "$useless.${major.toInt() + 1}"
 }
 val forgeVersion = "41.0.1"
->>>>>>> 3433e40d
 
 val apiClasspath = configurations.create("apiClasspath") {
     isCanBeResolved = true
@@ -81,13 +73,8 @@
     config("worldedit-forge.mixins.json")
 }
 
-<<<<<<< HEAD
 configure<BasePluginExtension> {
     archivesName.set("${project.name}-mc$minecraftVersion")
-=======
-configure<BasePluginConvention> {
-    archivesBaseName = "$archivesBaseName-mc$minecraftVersion"
->>>>>>> 3433e40d
 }
 
 val javaComponent = components["java"] as AdhocComponentWithVariants
