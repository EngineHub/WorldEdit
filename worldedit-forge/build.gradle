buildscript {
    repositories {
        mavenCentral()
        maven { url = "http://files.minecraftforge.net/maven" }
        maven { url = "https://oss.sonatype.org/content/repositories/snapshots/" }
        jcenter()
    }

    dependencies {
        classpath 'net.minecraftforge.gradle:ForgeGradle:2.1-SNAPSHOT'
    }
}

apply plugin: 'net.minecraftforge.gradle.forge'

repositories {
    maven {
        name 'forge'
        url 'http://files.minecraftforge.net/maven/'
    }
}

dependencies {
    compile project(':worldedit-core')
<<<<<<< HEAD
    compile 'org.spongepowered:spongeapi:3.1.0-SNAPSHOT'
    testCompile group: 'org.mockito', name: 'mockito-core', version:'1.9.0-rc1'
=======
    compile group: 'codechicken', name: 'ForgeMultipart', version: '1.7.10-1.2.0.345', classifier: 'dev'
    testCompile group: 'org.mockito', name: 'mockito-core', version: '1.9.0-rc1'
>>>>>>> c6b47729
}

repositories {
    maven {
        name = "Sponge"
        url = "https://repo.spongepowered.org/maven"
    }
}

version = "6.1.1"
ext.forgeVersion = "11.15.1.1760"
ext.internalVersion = version + ";" + gitCommitHash

minecraft {
<<<<<<< HEAD
    version = "1.8.9-${project.forgeVersion}"
    mappings = "snapshot_20160111"
    runDir = 'run'
=======
    ext.forgeVersion = "10.13.4.1614-1.7.10"
    version = "1.7.10-$forgeVersion"
>>>>>>> c6b47729

    replaceIn "com/sk89q/worldedit/forge/ForgeWorldEdit.java"
    replace "%VERSION%", project.version
}

project.archivesBaseName = "${project.archivesBaseName}-mc${minecraft.version}"

processResources {
    from (sourceSets.main.resources.srcDirs) {
        expand 'version': project.version,
                'mcVersion': project.minecraft.version,
                'forgeVersion': project.forgeVersion,
                'internalVersion': project.internalVersion
        include 'mcmod.info'
    }

    from (sourceSets.main.resources.srcDirs) {
        exclude 'mcmod.info'
    }
}

jar {
    manifest {
        attributes("Class-Path": "truezip.jar WorldEdit/truezip.jar js.jar WorldEdit/js.jar",
                   "WorldEdit-Version": version,
                   "FMLAT": "worldedit_at.cfg")
    }
}

shadowJar {
    dependencies {
        include(dependency(':worldedit-core'))
    }
}

reobf {
    shadowJar {
        mappingType = 'SEARGE'
    }
}

task deobfJar(type: Jar) {
    from sourceSets.main.output
    classifier = 'dev'
}

artifacts {
    archives deobfJar
}<|MERGE_RESOLUTION|>--- conflicted
+++ resolved
@@ -13,22 +13,10 @@
 
 apply plugin: 'net.minecraftforge.gradle.forge'
 
-repositories {
-    maven {
-        name 'forge'
-        url 'http://files.minecraftforge.net/maven/'
-    }
-}
-
 dependencies {
     compile project(':worldedit-core')
-<<<<<<< HEAD
     compile 'org.spongepowered:spongeapi:3.1.0-SNAPSHOT'
-    testCompile group: 'org.mockito', name: 'mockito-core', version:'1.9.0-rc1'
-=======
-    compile group: 'codechicken', name: 'ForgeMultipart', version: '1.7.10-1.2.0.345', classifier: 'dev'
     testCompile group: 'org.mockito', name: 'mockito-core', version: '1.9.0-rc1'
->>>>>>> c6b47729
 }
 
 repositories {
@@ -43,14 +31,9 @@
 ext.internalVersion = version + ";" + gitCommitHash
 
 minecraft {
-<<<<<<< HEAD
     version = "1.8.9-${project.forgeVersion}"
     mappings = "snapshot_20160111"
     runDir = 'run'
-=======
-    ext.forgeVersion = "10.13.4.1614-1.7.10"
-    version = "1.7.10-$forgeVersion"
->>>>>>> c6b47729
 
     replaceIn "com/sk89q/worldedit/forge/ForgeWorldEdit.java"
     replace "%VERSION%", project.version
