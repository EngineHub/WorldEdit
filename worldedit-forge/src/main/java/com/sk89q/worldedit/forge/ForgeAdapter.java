/*
 * WorldEdit, a Minecraft world manipulation toolkit
 * Copyright (C) sk89q <http://www.sk89q.com>
 * Copyright (C) WorldEdit team and contributors
 *
 * This program is free software: you can redistribute it and/or modify
 * it under the terms of the GNU General Public License as published by
 * the Free Software Foundation, either version 3 of the License, or
 * (at your option) any later version.
 *
 * This program is distributed in the hope that it will be useful,
 * but WITHOUT ANY WARRANTY; without even the implied warranty of
 * MERCHANTABILITY or FITNESS FOR A PARTICULAR PURPOSE.  See the
 * GNU General Public License for more details.
 *
 * You should have received a copy of the GNU General Public License
 * along with this program.  If not, see <https://www.gnu.org/licenses/>.
 */

package com.sk89q.worldedit.forge;

import com.sk89q.worldedit.blocks.BaseItemStack;
import com.sk89q.worldedit.forge.internal.ForgeTransmogrifier;
import com.sk89q.worldedit.forge.internal.NBTConverter;
import com.sk89q.worldedit.internal.block.BlockStateIdAccess;
import com.sk89q.worldedit.math.BlockVector3;
import com.sk89q.worldedit.math.Vector3;
import com.sk89q.worldedit.registry.state.Property;
import com.sk89q.worldedit.util.Direction;
import com.sk89q.worldedit.util.concurrency.LazyReference;
import com.sk89q.worldedit.world.World;
import com.sk89q.worldedit.world.biome.BiomeType;
import com.sk89q.worldedit.world.biome.BiomeTypes;
import com.sk89q.worldedit.world.block.BlockState;
import com.sk89q.worldedit.world.block.BlockType;
import com.sk89q.worldedit.world.block.BlockTypes;
import com.sk89q.worldedit.world.item.ItemType;
import com.sk89q.worldedit.world.item.ItemTypes;
<<<<<<< HEAD
import net.minecraft.block.Block;
import net.minecraft.entity.player.ServerPlayerEntity;
import net.minecraft.item.Item;
import net.minecraft.item.ItemStack;
import net.minecraft.nbt.CompoundNBT;
import net.minecraft.nbt.INBT;
import net.minecraft.state.DirectionProperty;
import net.minecraft.util.IStringSerializable;
import net.minecraft.util.ResourceLocation;
import net.minecraft.util.math.BlockPos;
import net.minecraft.util.math.vector.Vector3d;
import net.minecraft.util.registry.Registry;
import net.minecraft.world.biome.Biome;
import net.minecraftforge.fml.server.ServerLifecycleHooks;
=======
import net.minecraft.core.BlockPos;
import net.minecraft.core.Registry;
import net.minecraft.resources.ResourceLocation;
import net.minecraft.server.level.ServerLevel;
import net.minecraft.server.level.ServerPlayer;
import net.minecraft.util.StringRepresentable;
import net.minecraft.world.item.Item;
import net.minecraft.world.item.ItemStack;
import net.minecraft.world.level.Level;
import net.minecraft.world.level.biome.Biome;
import net.minecraft.world.level.block.Block;
import net.minecraft.world.level.block.state.properties.DirectionProperty;
import net.minecraft.world.phys.Vec3;
import net.minecraftforge.fmllegacy.server.ServerLifecycleHooks;
>>>>>>> 4277cb52
import net.minecraftforge.registries.ForgeRegistries;

import java.util.Comparator;
import java.util.Map;
import java.util.Objects;
import java.util.TreeMap;
import javax.annotation.Nullable;

import static com.google.common.base.Preconditions.checkNotNull;

public final class ForgeAdapter {

    private ForgeAdapter() {
    }

    public static World adapt(ServerLevel world) {
        return new ForgeWorld(world);
    }

    /**
     * Create a Forge world from a WorldEdit world.
     *
     * @param world the WorldEdit world
     * @return a Forge world
     */
    public static ServerLevel adapt(World world) {
        checkNotNull(world);
        if (world instanceof ForgeWorld) {
            return ((ForgeWorld) world).getWorld();
        } else {
            // TODO introduce a better cross-platform world API to match more easily
            throw new UnsupportedOperationException("Cannot adapt from a " + world.getClass());
        }
    }

    public static Biome adapt(BiomeType biomeType) {
        return ServerLifecycleHooks.getCurrentServer()
            .registryAccess()
            .registryOrThrow(Registry.BIOME_REGISTRY)
            .getOptional(new ResourceLocation(biomeType.getId()))
            .orElseThrow(() -> new IllegalStateException("No biome for " + biomeType.getId()));
    }

    public static BiomeType adapt(Biome biome) {
        ResourceLocation id = ServerLifecycleHooks.getCurrentServer()
            .registryAccess()
            .registryOrThrow(Registry.BIOME_REGISTRY)
            .getKey(biome);
        Objects.requireNonNull(id, "biome is not registered");
        return BiomeTypes.get(id.toString());
    }

    public static Vector3 adapt(Vec3 vector) {
        return Vector3.at(vector.x, vector.y, vector.z);
    }

    public static BlockVector3 adapt(BlockPos pos) {
        return BlockVector3.at(pos.getX(), pos.getY(), pos.getZ());
    }

    public static Vec3 toVec3(BlockVector3 vector) {
        return new Vec3(vector.getBlockX(), vector.getBlockY(), vector.getBlockZ());
    }

    public static net.minecraft.core.Direction adapt(Direction face) {
        switch (face) {
            case NORTH: return net.minecraft.core.Direction.NORTH;
            case SOUTH: return net.minecraft.core.Direction.SOUTH;
            case WEST: return net.minecraft.core.Direction.WEST;
            case EAST: return net.minecraft.core.Direction.EAST;
            case DOWN: return net.minecraft.core.Direction.DOWN;
            case UP:
            default:
                return net.minecraft.core.Direction.UP;
        }
    }

    public static Direction adaptEnumFacing(@Nullable net.minecraft.core.Direction face) {
        if (face == null) {
            return null;
        }
        switch (face) {
            case NORTH: return Direction.NORTH;
            case SOUTH: return Direction.SOUTH;
            case WEST: return Direction.WEST;
            case EAST: return Direction.EAST;
            case DOWN: return Direction.DOWN;
            case UP:
            default:
                return Direction.UP;
        }
    }

    public static BlockPos toBlockPos(BlockVector3 vector) {
        return new BlockPos(vector.getBlockX(), vector.getBlockY(), vector.getBlockZ());
    }

    /**
     * Adapts property.
     * @deprecated without replacement, use the block adapter methods
     */
    @Deprecated
    public static Property<?> adaptProperty(net.minecraft.world.level.block.state.properties.Property<?> property) {
        return ForgeTransmogrifier.transmogToWorldEditProperty(property);
    }

    /**
     * Adapts properties.
     * @deprecated without replacement, use the block adapter methods
     */
    @Deprecated
    public static Map<Property<?>, Object> adaptProperties(BlockType block, Map<net.minecraft.world.level.block.state.properties.Property<?>, Comparable<?>> mcProps) {
        Map<Property<?>, Object> props = new TreeMap<>(Comparator.comparing(Property::getName));
        for (Map.Entry<net.minecraft.world.level.block.state.properties.Property<?>, Comparable<?>> prop : mcProps.entrySet()) {
            Object value = prop.getValue();
            if (prop.getKey() instanceof DirectionProperty) {
                value = adaptEnumFacing((net.minecraft.core.Direction) value);
            } else if (prop.getKey() instanceof net.minecraft.world.level.block.state.properties.EnumProperty) {
                value = ((StringRepresentable) value).getSerializedName();
            }
            props.put(block.getProperty(prop.getKey().getName()), value);
        }
        return props;
    }

    public static net.minecraft.world.level.block.state.BlockState adapt(BlockState blockState) {
        int blockStateId = BlockStateIdAccess.getBlockStateId(blockState);
        if (!BlockStateIdAccess.isValidInternalId(blockStateId)) {
            return ForgeTransmogrifier.transmogToMinecraft(blockState);
        }
        return Block.stateById(blockStateId);
    }

    public static BlockState adapt(net.minecraft.world.level.block.state.BlockState blockState) {
        int blockStateId = Block.getId(blockState);
        BlockState worldEdit = BlockStateIdAccess.getBlockStateById(blockStateId);
        if (worldEdit == null) {
            return ForgeTransmogrifier.transmogToWorldEdit(blockState);
        }
        return worldEdit;
    }

    public static Block adapt(BlockType blockType) {
        return ForgeRegistries.BLOCKS.getValue(new ResourceLocation(blockType.getId()));
    }

    public static BlockType adapt(Block block) {
        return BlockTypes.get(ForgeRegistries.BLOCKS.getKey(block).toString());
    }

    public static Item adapt(ItemType itemType) {
        return ForgeRegistries.ITEMS.getValue(new ResourceLocation(itemType.getId()));
    }

    public static ItemType adapt(Item item) {
        return ItemTypes.get(ForgeRegistries.ITEMS.getKey(item).toString());
    }

    public static ItemStack adapt(BaseItemStack baseItemStack) {
<<<<<<< HEAD
        CompoundNBT forgeCompound = null;
        if (baseItemStack.getNbt() != null) {
            forgeCompound = NBTConverter.toNative(baseItemStack.getNbt());
=======
        net.minecraft.nbt.CompoundTag forgeCompound = null;
        if (baseItemStack.getNbtData() != null) {
            forgeCompound = NBTConverter.toNative(baseItemStack.getNbtData());
>>>>>>> 4277cb52
        }
        final ItemStack itemStack = new ItemStack(adapt(baseItemStack.getType()), baseItemStack.getAmount());
        itemStack.setTag(forgeCompound);
        return itemStack;
    }

    public static BaseItemStack adapt(ItemStack itemStack) {
        CompoundNBT tag = itemStack.serializeNBT();
        if (tag.keySet().isEmpty()) {
            tag = null;
        } else {
            final INBT tagTag = tag.get("tag");
            if (tagTag instanceof CompoundNBT) {
                tag = ((CompoundNBT) tagTag);
            } else {
                tag = null;
            }
        }
        CompoundNBT finalTag = tag;
        return new BaseItemStack(
            adapt(itemStack.getItem()),
            finalTag == null ? null : LazyReference.from(() -> NBTConverter.fromNative(finalTag)),
            itemStack.getCount()
        );
    }

    /**
     * Get the WorldEdit proxy for the given player.
     *
     * @param player the player
     * @return the WorldEdit player
     */
    public static ForgePlayer adaptPlayer(ServerPlayer player) {
        checkNotNull(player);
        return new ForgePlayer(player);
    }
}<|MERGE_RESOLUTION|>--- conflicted
+++ resolved
@@ -36,22 +36,6 @@
 import com.sk89q.worldedit.world.block.BlockTypes;
 import com.sk89q.worldedit.world.item.ItemType;
 import com.sk89q.worldedit.world.item.ItemTypes;
-<<<<<<< HEAD
-import net.minecraft.block.Block;
-import net.minecraft.entity.player.ServerPlayerEntity;
-import net.minecraft.item.Item;
-import net.minecraft.item.ItemStack;
-import net.minecraft.nbt.CompoundNBT;
-import net.minecraft.nbt.INBT;
-import net.minecraft.state.DirectionProperty;
-import net.minecraft.util.IStringSerializable;
-import net.minecraft.util.ResourceLocation;
-import net.minecraft.util.math.BlockPos;
-import net.minecraft.util.math.vector.Vector3d;
-import net.minecraft.util.registry.Registry;
-import net.minecraft.world.biome.Biome;
-import net.minecraftforge.fml.server.ServerLifecycleHooks;
-=======
 import net.minecraft.core.BlockPos;
 import net.minecraft.core.Registry;
 import net.minecraft.resources.ResourceLocation;
@@ -60,13 +44,11 @@
 import net.minecraft.util.StringRepresentable;
 import net.minecraft.world.item.Item;
 import net.minecraft.world.item.ItemStack;
-import net.minecraft.world.level.Level;
 import net.minecraft.world.level.biome.Biome;
 import net.minecraft.world.level.block.Block;
 import net.minecraft.world.level.block.state.properties.DirectionProperty;
 import net.minecraft.world.phys.Vec3;
 import net.minecraftforge.fmllegacy.server.ServerLifecycleHooks;
->>>>>>> 4277cb52
 import net.minecraftforge.registries.ForgeRegistries;
 
 import java.util.Comparator;
@@ -226,15 +208,9 @@
     }
 
     public static ItemStack adapt(BaseItemStack baseItemStack) {
-<<<<<<< HEAD
-        CompoundNBT forgeCompound = null;
+        net.minecraft.nbt.CompoundTag forgeCompound = null;
         if (baseItemStack.getNbt() != null) {
             forgeCompound = NBTConverter.toNative(baseItemStack.getNbt());
-=======
-        net.minecraft.nbt.CompoundTag forgeCompound = null;
-        if (baseItemStack.getNbtData() != null) {
-            forgeCompound = NBTConverter.toNative(baseItemStack.getNbtData());
->>>>>>> 4277cb52
         }
         final ItemStack itemStack = new ItemStack(adapt(baseItemStack.getType()), baseItemStack.getAmount());
         itemStack.setTag(forgeCompound);
@@ -242,18 +218,18 @@
     }
 
     public static BaseItemStack adapt(ItemStack itemStack) {
-        CompoundNBT tag = itemStack.serializeNBT();
-        if (tag.keySet().isEmpty()) {
+        net.minecraft.nbt.CompoundTag tag = itemStack.serializeNBT();
+        if (tag.getAllKeys().isEmpty()) {
             tag = null;
         } else {
-            final INBT tagTag = tag.get("tag");
-            if (tagTag instanceof CompoundNBT) {
-                tag = ((CompoundNBT) tagTag);
+            final net.minecraft.nbt.Tag tagTag = tag.get("tag");
+            if (tagTag instanceof net.minecraft.nbt.CompoundTag) {
+                tag = ((net.minecraft.nbt.CompoundTag) tagTag);
             } else {
                 tag = null;
             }
         }
-        CompoundNBT finalTag = tag;
+        net.minecraft.nbt.CompoundTag finalTag = tag;
         return new BaseItemStack(
             adapt(itemStack.getItem()),
             finalTag == null ? null : LazyReference.from(() -> NBTConverter.fromNative(finalTag)),
