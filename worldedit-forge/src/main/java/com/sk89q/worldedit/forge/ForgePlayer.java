--- conflicted
+++ resolved
@@ -248,14 +248,8 @@
             player.connection.send(new ClientboundBlockUpdatePacket(
                 loc, ForgeAdapter.adapt(block.toImmutableState())
             ));
-<<<<<<< HEAD
-            if (block instanceof BaseBlock && block.getBlockType().equals(BlockTypes.STRUCTURE_BLOCK)) {
-                final BaseBlock baseBlock = (BaseBlock) block;
+            if (block instanceof BaseBlock baseBlock && block.getBlockType().equals(BlockTypes.STRUCTURE_BLOCK)) {
                 final CompoundBinaryTag nbtData = baseBlock.getNbt();
-=======
-            if (block instanceof BaseBlock baseBlock && block.getBlockType().equals(BlockTypes.STRUCTURE_BLOCK)) {
-                final CompoundTag nbtData = baseBlock.getNbtData();
->>>>>>> 3433e40d
                 if (nbtData != null) {
                     player.connection.send(ClientboundBlockEntityDataPacket.create(
                         new StructureBlockEntity(
