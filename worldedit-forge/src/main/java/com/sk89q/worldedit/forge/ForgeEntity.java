--- conflicted
+++ resolved
@@ -54,21 +54,13 @@
         if (entity == null || entity.isPassenger()) {
             return null;
         }
-<<<<<<< HEAD
-        ResourceLocation id = entity.getType().getRegistryName();
-=======
         ResourceLocation id = ForgeRegistries.ENTITIES.getKey(entity.getType());
->>>>>>> 3433e40d
         if (id == null) {
             return null;
         }
         CompoundTag tag = new CompoundTag();
         entity.saveWithoutId(tag);
-<<<<<<< HEAD
         return new BaseEntity(EntityTypes.get(id.toString()), LazyReference.from(() -> NBTConverter.fromNative(tag)));
-=======
-        return new BaseEntity(EntityTypes.get(id.toString()), NBTConverter.fromNative(tag));
->>>>>>> 3433e40d
     }
 
     @Override
