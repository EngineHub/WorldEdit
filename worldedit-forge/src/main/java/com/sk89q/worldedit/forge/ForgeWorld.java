--- conflicted
+++ resolved
@@ -254,13 +254,8 @@
 
     @Override
     public boolean useItem(BlockVector3 position, BaseItem item, Direction face) {
-<<<<<<< HEAD
         ItemStack stack = ForgeAdapter.adapt(new BaseItemStack(item.getType(), item.getNbtReference(), 1));
-        ServerWorld world = (ServerWorld) getWorld();
-=======
-        ItemStack stack = ForgeAdapter.adapt(new BaseItemStack(item.getType(), item.getNbtData(), 1));
         ServerLevel world = getWorld();
->>>>>>> 4277cb52
         final WorldEditFakePlayer fakePlayer;
         try {
             fakePlayer = fakePlayers.get(world);
@@ -445,15 +440,9 @@
             BlockStateHolder<?> state = ForgeAdapter.adapt(chunk.getBlockState(pos));
             BlockEntity blockEntity = chunk.getBlockEntity(pos);
             if (blockEntity != null) {
-<<<<<<< HEAD
-                CompoundNBT tag = new CompoundNBT();
-                blockEntity.write(tag);
-                state = state.toBaseBlock(LazyReference.from(() -> NBTConverter.fromNative(tag)));
-=======
                 net.minecraft.nbt.CompoundTag tag = new net.minecraft.nbt.CompoundTag();
                 blockEntity.save(tag);
-                state = state.toBaseBlock(NBTConverter.fromNative(tag));
->>>>>>> 4277cb52
+                state = state.toBaseBlock(LazyReference.from(() -> NBTConverter.fromNative(tag)));
             }
             extent.setBlock(vec, state.toBaseBlock());
 
@@ -621,7 +610,7 @@
         BlockEntity tile = getWorld().getChunk(pos).getBlockEntity(pos);
 
         if (tile != null) {
-            CompoundNBT tag = TileEntityUtils.copyNbtData(tile);
+            net.minecraft.nbt.CompoundTag tag = TileEntityUtils.copyNbtData(tile);
             return getBlock(position).toBaseBlock(
                 LazyReference.from(() -> NBTConverter.fromNative(tag))
             );
@@ -690,11 +679,7 @@
         if (createdEntity != null) {
             CompoundBinaryTag nativeTag = entity.getNbt();
             if (nativeTag != null) {
-<<<<<<< HEAD
-                CompoundNBT tag = NBTConverter.toNative(nativeTag);
-=======
-                net.minecraft.nbt.CompoundTag tag = NBTConverter.toNative(entity.getNbtData());
->>>>>>> 4277cb52
+                net.minecraft.nbt.CompoundTag tag = NBTConverter.toNative(nativeTag);
                 for (String name : Constants.NO_COPY_ENTITY_NBT_FIELDS) {
                     tag.remove(name);
                 }
