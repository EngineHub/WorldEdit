--- conflicted
+++ resolved
@@ -47,13 +47,10 @@
 import com.sk89q.worldedit.world.item.ItemCategory;
 import com.sk89q.worldedit.world.item.ItemType;
 import net.minecraft.commands.CommandSourceStack;
-<<<<<<< HEAD
+import net.minecraft.core.BlockPos;
 import net.minecraft.core.Holder;
 import net.minecraft.core.HolderSet;
 import net.minecraft.core.Registry;
-=======
-import net.minecraft.core.BlockPos;
->>>>>>> 2ed73152
 import net.minecraft.core.registries.Registries;
 import net.minecraft.resources.ResourceLocation;
 import net.minecraft.server.MinecraftServer;
@@ -61,11 +58,8 @@
 import net.minecraft.server.level.ServerPlayer;
 import net.minecraft.tags.TagKey;
 import net.minecraft.world.InteractionHand;
-<<<<<<< HEAD
+import net.minecraft.world.entity.player.Player;
 import net.minecraft.world.level.biome.Biome;
-=======
-import net.minecraft.world.entity.player.Player;
->>>>>>> 2ed73152
 import net.minecraftforge.common.MinecraftForge;
 import net.minecraftforge.event.CommandEvent;
 import net.minecraftforge.event.RegisterCommandsEvent;
@@ -187,10 +181,6 @@
         //        }
     }
 
-<<<<<<< HEAD
-=======
-    // TODO clean this up once Forge adds a proper API for this
->>>>>>> 2ed73152
     private void setupRegistries(MinecraftServer server) {
         // Blocks
         for (ResourceLocation name : ForgeRegistries.BLOCKS.getKeys()) {
