/*
 * WorldEdit, a Minecraft world manipulation toolkit
 * Copyright (C) sk89q <http://www.sk89q.com>
 * Copyright (C) WorldEdit team and contributors
 *
 * This program is free software: you can redistribute it and/or modify it
 * under the terms of the GNU Lesser General Public License as published by the
 * Free Software Foundation, either version 3 of the License, or
 * (at your option) any later version.
 *
 * This program is distributed in the hope that it will be useful, but WITHOUT
 * ANY WARRANTY; without even the implied warranty of MERCHANTABILITY or
 * FITNESS FOR A PARTICULAR PURPOSE. See the GNU Lesser General Public License
 * for more details.
 *
 * You should have received a copy of the GNU Lesser General Public License
 * along with this program. If not, see <http://www.gnu.org/licenses/>.
 */

package com.sk89q.worldedit.world.storage;

import com.sk89q.jnbt.CompoundTag;
import com.sk89q.jnbt.NBTInputStream;
import com.sk89q.jnbt.Tag;
import com.sk89q.worldedit.Vector2D;
import com.sk89q.worldedit.world.DataException;
import com.sk89q.worldedit.world.World;

import java.io.IOException;
import java.io.InputStream;
import java.util.Map;

public abstract class McRegionChunkStore extends ChunkStore {

    protected String curFilename = null;
    protected McRegionReader cachedReader = null;

    /**
     * Get the filename of a region file.
     * 
     * @param position chunk position
     * @return the filename
     */
<<<<<<< HEAD
    public static String getFilename(Vector2D pos) {
        int x = pos.getBlockX();
        int z = pos.getBlockZ();
=======
    public static String getFilename(Vector2D position) {
        int x = position.getBlockX();
        int z = position.getBlockZ();
>>>>>>> d8622fb3

        return "r." + (x >> 5) + "." + (z >> 5) + ".mca";
    }

    protected McRegionReader getReader(Vector2D pos, String worldname) throws DataException, IOException {
        String filename = getFilename(pos);
        if (curFilename != null) {
            if (curFilename.equals(filename)) {
                return cachedReader;
            } else {
                try {
                    cachedReader.close();
                } catch (IOException ignored) {
                }
            }
        }
        InputStream stream = getInputStream(filename, worldname);
        cachedReader = new McRegionReader(stream);
        //curFilename = filename;
        return cachedReader;
    }

    @Override
    public CompoundTag getChunkTag(Vector2D position, World world) throws DataException, IOException {
        McRegionReader reader = getReader(position, world.getName());

        InputStream stream = reader.getChunkInputStream(position);
        NBTInputStream nbt = new NBTInputStream(stream);
        Tag tag;

        try {
            tag = nbt.readTag();
            if (!(tag instanceof CompoundTag)) {
                throw new ChunkStoreException("CompoundTag expected for chunk; got " + tag.getClass().getName());
            }

            Map<String, Tag> children = ((CompoundTag) tag).getValue();
            CompoundTag rootTag = null;

            // Find Level tag
            for (Map.Entry<String, Tag> entry : children.entrySet()) {
                if (entry.getKey().equals("Level")) {
                    if (entry.getValue() instanceof CompoundTag) {
                        rootTag = (CompoundTag) entry.getValue();
                        break;
                    } else {
                        throw new ChunkStoreException("CompoundTag expected for 'Level'; got " + entry.getValue().getClass().getName());
                    }
                }
            }

            if (rootTag == null) {
                throw new ChunkStoreException("Missing root 'Level' tag");
            }

            return rootTag;
        } finally {
            nbt.close();
        }
    }

    /**
     * Get the input stream for a chunk file.
     * 
     * @param name the name of the chunk file
     * @param worldName the world name
     * @return an input stream
     * @throws IOException
     */
    protected abstract InputStream getInputStream(String name, String worldName) throws IOException, DataException;

    @Override
    public void close() throws IOException {
        if (cachedReader != null) {
            cachedReader.close();
        }
    }

}<|MERGE_RESOLUTION|>--- conflicted
+++ resolved
@@ -41,15 +41,9 @@
      * @param position chunk position
      * @return the filename
      */
-<<<<<<< HEAD
-    public static String getFilename(Vector2D pos) {
-        int x = pos.getBlockX();
-        int z = pos.getBlockZ();
-=======
     public static String getFilename(Vector2D position) {
         int x = position.getBlockX();
         int z = position.getBlockZ();
->>>>>>> d8622fb3
 
         return "r." + (x >> 5) + "." + (z >> 5) + ".mca";
     }
