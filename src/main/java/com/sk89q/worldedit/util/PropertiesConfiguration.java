--- conflicted
+++ resolved
@@ -1,266 +1,252 @@
-/*
- * WorldEdit, a Minecraft world manipulation toolkit
- * Copyright (C) sk89q <http://www.sk89q.com>
- * Copyright (C) WorldEdit team and contributors
- *
- * This program is free software: you can redistribute it and/or modify it
- * under the terms of the GNU Lesser General Public License as published by the
- * Free Software Foundation, either version 3 of the License, or
- * (at your option) any later version.
- *
- * This program is distributed in the hope that it will be useful, but WITHOUT
- * ANY WARRANTY; without even the implied warranty of MERCHANTABILITY or
- * FITNESS FOR A PARTICULAR PURPOSE. See the GNU Lesser General Public License
- * for more details.
- *
- * You should have received a copy of the GNU Lesser General Public License
- * along with this program. If not, see <http://www.gnu.org/licenses/>.
- */
-
-// $Id$
-
-package com.sk89q.worldedit.util;
-
-import com.sk89q.util.StringUtil;
-import com.sk89q.worldedit.LocalConfiguration;
-import com.sk89q.worldedit.LocalSession;
-import com.sk89q.worldedit.world.snapshot.SnapshotRepository;
-
-import java.io.File;
-import java.io.FileInputStream;
-import java.io.FileNotFoundException;
-import java.io.FileOutputStream;
-import java.io.IOException;
-import java.io.InputStream;
-import java.io.OutputStream;
-import java.util.HashSet;
-import java.util.Properties;
-import java.util.Set;
-<<<<<<< HEAD
-
-import com.sk89q.util.StringUtil;
-import com.sk89q.worldedit.LocalConfiguration;
-import com.sk89q.worldedit.LocalSession;
-import com.sk89q.worldedit.WorldEdit;
-import com.sk89q.worldedit.world.snapshot.SnapshotRepository;
-=======
-import java.util.logging.Level;
-import java.util.logging.Logger;
->>>>>>> d8622fb3
-
-/**
- * Simple LocalConfiguration that loads settings using
- * {@code java.util.Properties}.
- */
-public class PropertiesConfiguration extends LocalConfiguration {
-
-    private static final Logger log = Logger.getLogger(PropertiesConfiguration.class.getCanonicalName());
-
-    protected Properties properties;
-    protected File path;
-
-    /**
-     * Construct the object. The configuration isn't loaded yet.
-     *
-     * @param path the path tot he configuration
-     */
-    public PropertiesConfiguration(File path) {
-        this.path = path;
-
-        properties = new Properties();
-    }
-
-    @Override
-    public void load() {
-        InputStream stream = null;
-        try {
-            stream = new FileInputStream(path);
-            properties.load(stream);
-<<<<<<< HEAD
-        } catch (FileNotFoundException e) {
-            WorldEdit.logger.warning("Configuration file not found - using defaults");
-=======
-        } catch (FileNotFoundException ignored) {
->>>>>>> d8622fb3
-        } catch (IOException e) {
-            log.log(Level.WARNING, "Failed to read configuration", e);
-        } finally {
-            if (stream != null) {
-                try {
-                    stream.close();
-                } catch (IOException ignored) {
-                }
-            }
-        }
-
-        profile = getBool("profile", profile);
-        disallowedBlocks = getIntSet("disallowed-blocks", defaultDisallowedBlocks);
-        defaultChangeLimit = getInt("default-max-changed-blocks", defaultChangeLimit);
-        maxChangeLimit = getInt("max-changed-blocks", maxChangeLimit);
-        defaultMaxPolygonalPoints = getInt("default-max-polygon-points", defaultMaxPolygonalPoints);
-        maxPolygonalPoints = getInt("max-polygon-points", maxPolygonalPoints);
-        defaultMaxPolyhedronPoints = getInt("default-max-polyhedron-points", defaultMaxPolyhedronPoints);
-        maxPolyhedronPoints = getInt("max-polyhedron-points", maxPolyhedronPoints);
-        shellSaveType = getString("shell-save-type", shellSaveType);
-        maxRadius = getInt("max-radius", maxRadius);
-        maxSuperPickaxeSize = getInt("max-super-pickaxe-size", maxSuperPickaxeSize);
-        maxBrushRadius = getInt("max-brush-radius", maxBrushRadius);
-        logCommands = getBool("log-commands", logCommands);
-        logFile = getString("log-file", logFile);
-        registerHelp = getBool("register-help", registerHelp);
-        wandItem = getInt("wand-item", wandItem);
-        superPickaxeDrop = getBool("super-pickaxe-drop-items", superPickaxeDrop);
-        superPickaxeManyDrop = getBool("super-pickaxe-many-drop-items", superPickaxeManyDrop);
-        noDoubleSlash = getBool("no-double-slash", noDoubleSlash);
-        useInventory = getBool("use-inventory", useInventory);
-        useInventoryOverride = getBool("use-inventory-override", useInventoryOverride);
-        useInventoryCreativeOverride = getBool("use-inventory-creative-override", useInventoryCreativeOverride);
-        navigationWand = getInt("nav-wand-item", navigationWand);
-        navigationWandMaxDistance = getInt("nav-wand-distance", navigationWandMaxDistance);
-        navigationUseGlass = getBool("nav-use-glass", navigationUseGlass);
-        scriptTimeout = getInt("scripting-timeout", scriptTimeout);
-        saveDir = getString("schematic-save-dir", saveDir);
-        scriptsDir = getString("craftscript-dir", scriptsDir);
-        butcherDefaultRadius = getInt("butcher-default-radius", butcherDefaultRadius);
-        butcherMaxRadius = getInt("butcher-max-radius", butcherMaxRadius);
-        allowSymlinks = getBool("allow-symbolic-links", allowSymlinks);
-
-        LocalSession.MAX_HISTORY_SIZE = Math.max(15, getInt("history-size", 15));
-
-        String snapshotsDir = getString("snapshots-dir", "");
-        if (!snapshotsDir.isEmpty()) {
-            snapshotRepo = new SnapshotRepository(snapshotsDir);
-        }
-
-        OutputStream output = null;
-        path.getParentFile().mkdirs();
-        try {
-            output = new FileOutputStream(path);
-            properties.store(output, "Don't put comments; they get removed");
-        } catch (FileNotFoundException e) {
-            log.log(Level.WARNING, "Failed to write configuration", e);
-        } catch (IOException e) {
-            log.log(Level.WARNING, "Failed to write configuration", e);
-        } finally {
-            if (output != null) {
-                try {
-                    output.close();
-                } catch (IOException ignored) {
-                }
-            }
-        }
-    }
-
-    /**
-     * Get a string value.
-     *
-     * @param key the key
-     * @param def the default value
-     * @return the value
-     */
-    protected String getString(String key, String def) {
-        if (def == null) {
-            def = "";
-        }
-        String val = properties.getProperty(key);
-        if (val == null) {
-            properties.setProperty(key, def);
-            return def;
-        } else {
-            return val;
-        }
-    }
-
-    /**
-     * Get a boolean value.
-     *
-     * @param key the key
-     * @param def the default value
-     * @return the value
-     */
-    protected boolean getBool(String key, boolean def) {
-        String val = properties.getProperty(key);
-        if (val == null) {
-            properties.setProperty(key, def ? "true" : "false");
-            return def;
-        } else {
-            return val.equalsIgnoreCase("true")
-                    || val.equals("1");
-        }
-    }
-
-    /**
-     * Get an integer value.
-     *
-     * @param key the key
-     * @param def the default value
-     * @return the value
-     */
-    protected int getInt(String key, int def) {
-        String val = properties.getProperty(key);
-        if (val == null) {
-            properties.setProperty(key, String.valueOf(def));
-            return def;
-        } else {
-            try {
-                return Integer.parseInt(val);
-            } catch (NumberFormatException e) {
-                properties.setProperty(key, String.valueOf(def));
-                return def;
-            }
-        }
-    }
-
-    /**
-     * Get a double value.
-     *
-     * @param key the key
-     * @param def the default value
-     * @return the value
-     */
-    protected double getDouble(String key, double def) {
-        String val = properties.getProperty(key);
-        if (val == null) {
-            properties.setProperty(key, String.valueOf(def));
-            return def;
-        } else {
-            try {
-                return Double.parseDouble(val);
-            } catch (NumberFormatException e) {
-                properties.setProperty(key, String.valueOf(def));
-                return def;
-            }
-        }
-    }
-
-    /**
-     * Get a double value.
-     *
-     * @param key the key
-     * @param def the default value
-     * @return the value
-     */
-    protected Set<Integer> getIntSet(String key, int[] def) {
-        String val = properties.getProperty(key);
-        if (val == null) {
-            properties.setProperty(key, StringUtil.joinString(def, ",", 0));
-            Set<Integer> set = new HashSet<Integer>();
-            for (int i : def) {
-                set.add(i);
-            }
-            return set;
-        } else {
-            Set<Integer> set = new HashSet<Integer>();
-            String[] parts = val.split(",");
-            for (String part : parts) {
-                try {
-                    int v = Integer.parseInt(part.trim());
-                    set.add(v);
-                } catch (NumberFormatException ignored) {
-                }
-            }
-            return set;
-        }
-    }
-
-}
+/*
+ * WorldEdit, a Minecraft world manipulation toolkit
+ * Copyright (C) sk89q <http://www.sk89q.com>
+ * Copyright (C) WorldEdit team and contributors
+ *
+ * This program is free software: you can redistribute it and/or modify it
+ * under the terms of the GNU Lesser General Public License as published by the
+ * Free Software Foundation, either version 3 of the License, or
+ * (at your option) any later version.
+ *
+ * This program is distributed in the hope that it will be useful, but WITHOUT
+ * ANY WARRANTY; without even the implied warranty of MERCHANTABILITY or
+ * FITNESS FOR A PARTICULAR PURPOSE. See the GNU Lesser General Public License
+ * for more details.
+ *
+ * You should have received a copy of the GNU Lesser General Public License
+ * along with this program. If not, see <http://www.gnu.org/licenses/>.
+ */
+
+// $Id$
+
+package com.sk89q.worldedit.util;
+
+import com.sk89q.util.StringUtil;
+import com.sk89q.worldedit.LocalConfiguration;
+import com.sk89q.worldedit.LocalSession;
+import com.sk89q.worldedit.world.snapshot.SnapshotRepository;
+
+import java.io.File;
+import java.io.FileInputStream;
+import java.io.FileNotFoundException;
+import java.io.FileOutputStream;
+import java.io.IOException;
+import java.io.InputStream;
+import java.io.OutputStream;
+import java.util.HashSet;
+import java.util.Properties;
+import java.util.Set;
+import java.util.logging.Level;
+import java.util.logging.Logger;
+
+/**
+ * Simple LocalConfiguration that loads settings using
+ * {@code java.util.Properties}.
+ */
+public class PropertiesConfiguration extends LocalConfiguration {
+
+    private static final Logger log = Logger.getLogger(PropertiesConfiguration.class.getCanonicalName());
+
+    protected Properties properties;
+    protected File path;
+
+    /**
+     * Construct the object. The configuration isn't loaded yet.
+     *
+     * @param path the path tot he configuration
+     */
+    public PropertiesConfiguration(File path) {
+        this.path = path;
+
+        properties = new Properties();
+    }
+
+    @Override
+    public void load() {
+        InputStream stream = null;
+        try {
+            stream = new FileInputStream(path);
+            properties.load(stream);
+        } catch (FileNotFoundException ignored) {
+        } catch (IOException e) {
+            log.log(Level.WARNING, "Failed to read configuration", e);
+        } finally {
+            if (stream != null) {
+                try {
+                    stream.close();
+                } catch (IOException ignored) {
+                }
+            }
+        }
+
+        profile = getBool("profile", profile);
+        disallowedBlocks = getIntSet("disallowed-blocks", defaultDisallowedBlocks);
+        defaultChangeLimit = getInt("default-max-changed-blocks", defaultChangeLimit);
+        maxChangeLimit = getInt("max-changed-blocks", maxChangeLimit);
+        defaultMaxPolygonalPoints = getInt("default-max-polygon-points", defaultMaxPolygonalPoints);
+        maxPolygonalPoints = getInt("max-polygon-points", maxPolygonalPoints);
+        defaultMaxPolyhedronPoints = getInt("default-max-polyhedron-points", defaultMaxPolyhedronPoints);
+        maxPolyhedronPoints = getInt("max-polyhedron-points", maxPolyhedronPoints);
+        shellSaveType = getString("shell-save-type", shellSaveType);
+        maxRadius = getInt("max-radius", maxRadius);
+        maxSuperPickaxeSize = getInt("max-super-pickaxe-size", maxSuperPickaxeSize);
+        maxBrushRadius = getInt("max-brush-radius", maxBrushRadius);
+        logCommands = getBool("log-commands", logCommands);
+        logFile = getString("log-file", logFile);
+        registerHelp = getBool("register-help", registerHelp);
+        wandItem = getInt("wand-item", wandItem);
+        superPickaxeDrop = getBool("super-pickaxe-drop-items", superPickaxeDrop);
+        superPickaxeManyDrop = getBool("super-pickaxe-many-drop-items", superPickaxeManyDrop);
+        noDoubleSlash = getBool("no-double-slash", noDoubleSlash);
+        useInventory = getBool("use-inventory", useInventory);
+        useInventoryOverride = getBool("use-inventory-override", useInventoryOverride);
+        useInventoryCreativeOverride = getBool("use-inventory-creative-override", useInventoryCreativeOverride);
+        navigationWand = getInt("nav-wand-item", navigationWand);
+        navigationWandMaxDistance = getInt("nav-wand-distance", navigationWandMaxDistance);
+        navigationUseGlass = getBool("nav-use-glass", navigationUseGlass);
+        scriptTimeout = getInt("scripting-timeout", scriptTimeout);
+        saveDir = getString("schematic-save-dir", saveDir);
+        scriptsDir = getString("craftscript-dir", scriptsDir);
+        butcherDefaultRadius = getInt("butcher-default-radius", butcherDefaultRadius);
+        butcherMaxRadius = getInt("butcher-max-radius", butcherMaxRadius);
+        allowSymlinks = getBool("allow-symbolic-links", allowSymlinks);
+
+        LocalSession.MAX_HISTORY_SIZE = Math.max(15, getInt("history-size", 15));
+
+        String snapshotsDir = getString("snapshots-dir", "");
+        if (!snapshotsDir.isEmpty()) {
+            snapshotRepo = new SnapshotRepository(snapshotsDir);
+        }
+
+        OutputStream output = null;
+        path.getParentFile().mkdirs();
+        try {
+            output = new FileOutputStream(path);
+            properties.store(output, "Don't put comments; they get removed");
+        } catch (FileNotFoundException e) {
+            log.log(Level.WARNING, "Failed to write configuration", e);
+        } catch (IOException e) {
+            log.log(Level.WARNING, "Failed to write configuration", e);
+        } finally {
+            if (output != null) {
+                try {
+                    output.close();
+                } catch (IOException ignored) {
+                }
+            }
+        }
+    }
+
+    /**
+     * Get a string value.
+     *
+     * @param key the key
+     * @param def the default value
+     * @return the value
+     */
+    protected String getString(String key, String def) {
+        if (def == null) {
+            def = "";
+        }
+        String val = properties.getProperty(key);
+        if (val == null) {
+            properties.setProperty(key, def);
+            return def;
+        } else {
+            return val;
+        }
+    }
+
+    /**
+     * Get a boolean value.
+     *
+     * @param key the key
+     * @param def the default value
+     * @return the value
+     */
+    protected boolean getBool(String key, boolean def) {
+        String val = properties.getProperty(key);
+        if (val == null) {
+            properties.setProperty(key, def ? "true" : "false");
+            return def;
+        } else {
+            return val.equalsIgnoreCase("true")
+                    || val.equals("1");
+        }
+    }
+
+    /**
+     * Get an integer value.
+     *
+     * @param key the key
+     * @param def the default value
+     * @return the value
+     */
+    protected int getInt(String key, int def) {
+        String val = properties.getProperty(key);
+        if (val == null) {
+            properties.setProperty(key, String.valueOf(def));
+            return def;
+        } else {
+            try {
+                return Integer.parseInt(val);
+            } catch (NumberFormatException e) {
+                properties.setProperty(key, String.valueOf(def));
+                return def;
+            }
+        }
+    }
+
+    /**
+     * Get a double value.
+     *
+     * @param key the key
+     * @param def the default value
+     * @return the value
+     */
+    protected double getDouble(String key, double def) {
+        String val = properties.getProperty(key);
+        if (val == null) {
+            properties.setProperty(key, String.valueOf(def));
+            return def;
+        } else {
+            try {
+                return Double.parseDouble(val);
+            } catch (NumberFormatException e) {
+                properties.setProperty(key, String.valueOf(def));
+                return def;
+            }
+        }
+    }
+
+    /**
+     * Get a double value.
+     *
+     * @param key the key
+     * @param def the default value
+     * @return the value
+     */
+    protected Set<Integer> getIntSet(String key, int[] def) {
+        String val = properties.getProperty(key);
+        if (val == null) {
+            properties.setProperty(key, StringUtil.joinString(def, ",", 0));
+            Set<Integer> set = new HashSet<Integer>();
+            for (int i : def) {
+                set.add(i);
+            }
+            return set;
+        } else {
+            Set<Integer> set = new HashSet<Integer>();
+            String[] parts = val.split(",");
+            for (String part : parts) {
+                try {
+                    int v = Integer.parseInt(part.trim());
+                    set.add(v);
+                } catch (NumberFormatException ignored) {
+                }
+            }
+            return set;
+        }
+    }
+
+}