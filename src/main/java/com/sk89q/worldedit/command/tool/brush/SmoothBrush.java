--- conflicted
+++ resolved
@@ -45,16 +45,10 @@
         this.naturalOnly = naturalOnly;
     }
 
-<<<<<<< HEAD
-    public void build(EditSession editSession, Vector pos, Pattern mat, double size) throws MaxChangedBlocksException {
-        WorldVector min = new WorldVector(LocalWorldAdapter.adapt(editSession.getWorld()), pos.subtract(size, size, size));
-        Vector max = pos.add(size, size + 10, size);
-=======
     @Override
     public void build(EditSession editSession, Vector position, Pattern pattern, double size) throws MaxChangedBlocksException {
         WorldVector min = new WorldVector(LocalWorldAdapter.adapt(editSession.getWorld()), position.subtract(size, size, size));
         Vector max = position.add(size, size + 10, size);
->>>>>>> d8622fb3
         Region region = new CuboidRegion(editSession.getWorld(), min, max);
         HeightMap heightMap = new HeightMap(editSession, region, naturalOnly);
         HeightMapFilter filter = new HeightMapFilter(new GaussianKernel(5, 1.0));
