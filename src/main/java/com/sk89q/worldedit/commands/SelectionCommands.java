--- conflicted
+++ resolved
@@ -1,706 +1,661 @@
-// $Id$
-/*
- * WorldEdit
- * Copyright (C) 2010 sk89q <http://www.sk89q.com> and contributors
- *
- * This program is free software: you can redistribute it and/or modify
- * it under the terms of the GNU General Public License as published by
- * the Free Software Foundation, either version 3 of the License, or
- * (at your option) any later version.
- *
- * This program is distributed in the hope that it will be useful,
- * but WITHOUT ANY WARRANTY; without even the implied warranty of
- * MERCHANTABILITY or FITNESS FOR A PARTICULAR PURPOSE. See the
- * GNU General Public License for more details.
- *
- * You should have received a copy of the GNU General Public License
- * along with this program. If not, see <http://www.gnu.org/licenses/>.
-*/
+// $Id$
+/*
+ * WorldEdit
+ * Copyright (C) 2010 sk89q <http://www.sk89q.com> and contributors
+ *
+ * This program is free software: you can redistribute it and/or modify
+ * it under the terms of the GNU General Public License as published by
+ * the Free Software Foundation, either version 3 of the License, or
+ * (at your option) any later version.
+ *
+ * This program is distributed in the hope that it will be useful,
+ * but WITHOUT ANY WARRANTY; without even the implied warranty of
+ * MERCHANTABILITY or FITNESS FOR A PARTICULAR PURPOSE. See the
+ * GNU General Public License for more details.
+ *
+ * You should have received a copy of the GNU General Public License
+ * along with this program. If not, see <http://www.gnu.org/licenses/>.
+*/
+
+package com.sk89q.worldedit.commands;
+
+import java.util.ArrayList;
+import java.util.List;
+import java.util.Set;
+import com.sk89q.minecraft.util.commands.Command;
+import com.sk89q.minecraft.util.commands.CommandAlias;
+import com.sk89q.minecraft.util.commands.CommandContext;
+import com.sk89q.minecraft.util.commands.CommandPermissions;
+import com.sk89q.worldedit.*;
+import com.sk89q.worldedit.data.ChunkStore;
+import com.sk89q.worldedit.regions.CuboidRegionSelector;
+import com.sk89q.worldedit.regions.EllipsoidRegionSelector;
+import com.sk89q.worldedit.regions.ExtendingCuboidRegionSelector;
+import com.sk89q.worldedit.regions.Polygonal2DRegionSelector;
+import com.sk89q.worldedit.regions.Region;
+import com.sk89q.worldedit.regions.RegionOperationException;
+import com.sk89q.worldedit.regions.RegionSelector;
+import com.sk89q.worldedit.regions.SphereRegionSelector;
+import com.sk89q.worldedit.blocks.*;
+import com.sk89q.worldedit.regions.CylinderRegionSelector;
+
+/**
+ * Selection commands.
+ * 
+ * @author sk89q
+ */
+public class SelectionCommands {
+    private final WorldEdit we;
+    
+    public SelectionCommands(WorldEdit we) {
+        this.we = we;
+    }
+
+    @Command(
+        aliases = { "/pos1" },
+        usage = "[coordinates]",
+        desc = "Set position 1",
+        min = 0,
+        max = 1
+    )
+    @CommandPermissions("worldedit.selection.pos")
+    public void pos1(CommandContext args, LocalSession session,  LocalPlayer player,
+                     EditSession editSession) throws WorldEditException {
+
+        Vector pos;
+
+        if (args.argsLength() == 1) {
+            if (args.getString(0).matches("-?\\d+,-?\\d+,-?\\d+")) {
+                String[] coords = args.getString(0).split(",");
+                pos = new Vector(Integer.parseInt(coords[0]), Integer.parseInt(coords[1]), Integer.parseInt(coords[2]));
+            } else {
+                player.printError("Invalid coordinates " + args.getString(0));
+                return;
+            }
+        } else {
+            pos = player.getBlockIn();
+        }
+
+        if (!session.getRegionSelector(player.getWorld()).selectPrimary(pos)) {
+            player.printError("Position already set.");
+            return;
+        }
+
+        session.getRegionSelector(player.getWorld())
+                .explainPrimarySelection(player, session, pos);
+    }
+
+    @Command(
+        aliases = { "/pos2" },
+        usage = "[coordinates]",
+        desc = "Set position 2",
+        min = 0,
+        max = 1
+    )
+    @CommandPermissions("worldedit.selection.pos")
+    public void pos2(CommandContext args, LocalSession session, LocalPlayer player,
+                     EditSession editSession) throws WorldEditException {
+
+        Vector pos;
+        if (args.argsLength() == 1) {
+            if (args.getString(0).matches("-?\\d+,-?\\d+,-?\\d+")) {
+                String[] coords = args.getString(0).split(",");
+                pos = new Vector(Integer.parseInt(coords[0]),
+                        Integer.parseInt(coords[1]),
+                        Integer.parseInt(coords[2]));
+            } else {
+                player.printError("Invalid coordinates " + args.getString(0));
+                return;
+            }
+        } else {
+            pos = player.getBlockIn();
+        }
+
+        if (!session.getRegionSelector(player.getWorld()).selectSecondary(pos)) {
+            player.printError("Position already set.");
+            return;
+        }
+
+        session.getRegionSelector(player.getWorld())
+                .explainSecondarySelection(player, session, pos);
+    }
+
+    @Command(
+        aliases = { "/hpos1" },
+        usage = "",
+        desc = "Set position 1 to targeted block",
+        min = 0,
+        max = 0
+    )
+    @CommandPermissions("worldedit.selection.hpos")
+    public void hpos1(CommandContext args, LocalSession session, LocalPlayer player,
+                      EditSession editSession) throws WorldEditException {
+        
+        Vector pos = player.getBlockTrace(300);
+
+        if (pos != null) {
+            if (!session.getRegionSelector(player.getWorld())
+                    .selectPrimary(pos)) {
+                player.printError("Position already set.");
+                return;
+            }
+
+            session.getRegionSelector(player.getWorld())
+                    .explainPrimarySelection(player, session, pos);
+        } else {
+            player.printError("No block in sight!");
+        }
+    }
+
+    @Command(
+        aliases = { "/hpos2" },
+        usage = "",
+        desc = "Set position 2 to targeted block",
+        min = 0,
+        max = 0
+    )
+    @CommandPermissions("worldedit.selection.hpos")
+    public void hpos2(CommandContext args, LocalSession session, LocalPlayer player,
+                      EditSession editSession) throws WorldEditException {
+        
+        Vector pos = player.getBlockTrace(300);
+
+        if (pos != null) {
+            if (!session.getRegionSelector(player.getWorld())
+                    .selectSecondary(pos)) {
+                player.printError("Position already set.");
+                return;
+            }
+
+            session.getRegionSelector(player.getWorld())
+                    .explainSecondarySelection(player, session, pos);
+        } else {
+            player.printError("No block in sight!");
+        }
+    }
+
+    @Command(
+        aliases = { "/chunk" },
+        usage = "",
+        flags = "s",
+        desc = "Set the selection to your current chunk.",
+        help =
+            "Set the selection to the chunk you are currently in.\n" +
+            "With the -s flag, your current selection is expanded\n" +
+            "to encompass all chunks that are part of it.",
+        min = 0,
+        max = 0
+    )
+    @CommandPermissions("worldedit.selection.chunk")
+    public void chunk(CommandContext args, LocalSession session, LocalPlayer player,
+            EditSession editSession) throws WorldEditException {
+
+        final Vector min;
+        final Vector max;
+        final LocalWorld world = player.getWorld();
+        if (args.hasFlag('s')) {
+            Region region = session.getSelection(world);
+
+            final Vector2D min2D = ChunkStore.toChunk(region.getMinimumPoint());
+            final Vector2D max2D = ChunkStore.toChunk(region.getMaximumPoint());
+
+            min = new Vector(min2D.getBlockX() * 16, 0, min2D.getBlockZ() * 16);
+            max = new Vector(max2D.getBlockX() * 16 + 15, world.getMaxY(), max2D.getBlockZ() * 16 + 15);
+
+            player.print("Chunks selected: ("
+                    + min2D.getBlockX() + ", " + min2D.getBlockZ() + ") - ("
+                    + max2D.getBlockX() + ", " + max2D.getBlockZ() + ")");
+        } else {
+            final Vector2D min2D = ChunkStore.toChunk(player.getBlockIn());
+
+            min = new Vector(min2D.getBlockX() * 16, 0, min2D.getBlockZ() * 16);
+            max = min.add(15, world.getMaxY(), 15);
+
+            player.print("Chunk selected: "
+                    + min2D.getBlockX() + ", " + min2D.getBlockZ());
+        }
+
+        final CuboidRegionSelector selector;
+        if (session.getRegionSelector(world) instanceof ExtendingCuboidRegionSelector)
+            selector = new ExtendingCuboidRegionSelector(world);
+        else
+            selector = new CuboidRegionSelector(world);
+        selector.selectPrimary(min);
+        selector.selectSecondary(max);
+        session.setRegionSelector(world, selector);
+
+        session.dispatchCUISelection(player);
+
+    }
+
+    @Command(
+        aliases = { "/wand" },
+        usage = "",
+        desc = "Get the wand object",
+        min = 0,
+        max = 0
+    )
+    @CommandPermissions("worldedit.wand")
+    public void wand(CommandContext args, LocalSession session, LocalPlayer player,
+            EditSession editSession) throws WorldEditException {
+
+        player.giveItem(we.getConfiguration().wandItem, 1);
+        player.print("Left click: select pos #1; Right click: select pos #2");
+    }
+
+    @Command(
+        aliases = { "toggleeditwand" },
+        usage = "",
+        desc = "Toggle functionality of the edit wand",
+        min = 0,
+        max = 0
+    )
+    @CommandPermissions("worldedit.wand.toggle")
+    public void toggleWand(CommandContext args, LocalSession session, LocalPlayer player,
+            EditSession editSession) throws WorldEditException {
+        
+        session.setToolControl(!session.isToolControlEnabled());
+
+        if (session.isToolControlEnabled()) {
+            player.print("Edit wand enabled.");
+        } else {
+            player.print("Edit wand disabled.");
+        }
+    }
+
+    @Command(
+        aliases = { "/expand" },
+        usage = "<amount> [reverse-amount] <direction>",
+        desc = "Expand the selection area",
+        min = 1,
+        max = 3
+    )
+    @CommandPermissions("worldedit.selection.expand")
+    @SuppressWarnings("deprecation")
+    public void expand(CommandContext args, LocalSession session, LocalPlayer player,
+            EditSession editSession) throws WorldEditException {
+
+        // Special syntax (//expand vert) to expand the selection between
+        // sky and bedrock.
+        if (args.getString(0).equalsIgnoreCase("vert")
+                || args.getString(0).equalsIgnoreCase("vertical")) {
+            Region region = session.getSelection(player.getWorld());
+            try {
+                int oldSize = region.getArea();
+                region.expand(
+                        new Vector(0, (player.getWorld().getMaxY() + 1), 0),
+                        new Vector(0, -(player.getWorld().getMaxY() + 1), 0));
+                session.getRegionSelector(player.getWorld()).learnChanges();
+                int newSize = region.getArea();
+                session.getRegionSelector(player.getWorld()).explainRegionAdjust(player, session);
+                player.print("Region expanded " + (newSize - oldSize)
+                        + " blocks [top-to-bottom].");
+            } catch (RegionOperationException e) {
+                player.printError(e.getMessage());
+            }
+
+            return;
+        }
+
+        Vector dir;
+        int change = args.getInteger(0);
+        int reverseChange = 0;
+
+        switch (args.argsLength()) {
+        case 2:
+            // Either a reverse amount or a direction
+            try {
+                reverseChange = args.getInteger(1);
+                dir = we.getDirection(player, "me");
+            } catch (NumberFormatException e) {
+                dir = we.getDirection(player,
+                        args.getString(1).toLowerCase());
+            }
+            break;
+
+        case 3:
+            // Both reverse amount and direction
+            reverseChange = args.getInteger(1);
+            dir = we.getDirection(player,
+                    args.getString(2).toLowerCase());
+            break;
+        default:
+            dir = we.getDirection(player, "me");
+        }
+
+        Region region = session.getSelection(player.getWorld());
+        int oldSize = region.getArea();
+
+        if (reverseChange == 0) {
+            region.expand(dir.multiply(change));
+        } else {
+            region.expand(dir.multiply(change), dir.multiply(-reverseChange));
+        }
+
+        session.getRegionSelector(player.getWorld()).learnChanges();
+        int newSize = region.getArea();
+        
+        session.getRegionSelector(player.getWorld()).explainRegionAdjust(player, session);
+
+        player.print("Region expanded " + (newSize - oldSize) + " blocks.");
+    }
+
+    @Command(
+        aliases = { "/contract" },
+        usage = "<amount> [reverse-amount] [direction]",
+        desc = "Contract the selection area",
+        min = 1,
+        max = 3
+    )
+    @CommandPermissions("worldedit.selection.contract")
+    @SuppressWarnings("deprecation")
+    public void contract(CommandContext args, LocalSession session, LocalPlayer player,
+            EditSession editSession) throws WorldEditException {
+
+        Vector dir;
+        int change = args.getInteger(0);
+        int reverseChange = 0;
+
+        switch (args.argsLength()) {
+        case 2:
+            // Either a reverse amount or a direction
+            try {
+                reverseChange = args.getInteger(1);
+                dir = we.getDirection(player, "me");
+            } catch (NumberFormatException e) {
+                dir = we.getDirection(player, args.getString(1).toLowerCase());
+            }
+            break;
+
+        case 3:
+            // Both reverse amount and direction
+            reverseChange = args.getInteger(1);
+            dir = we.getDirection(player, args.getString(2).toLowerCase());
+            break;
+        default:
+            dir = we.getDirection(player, "me");
+        }
+
+        try {
+            Region region = session.getSelection(player.getWorld());
+            int oldSize = region.getArea();
+            if (reverseChange == 0) {
+                region.contract(dir.multiply(change));
+            } else {
+                region.contract(dir.multiply(change), dir.multiply(-reverseChange));
+            }
+            session.getRegionSelector(player.getWorld()).learnChanges();
+            int newSize = region.getArea();
+            
+            session.getRegionSelector(player.getWorld()).explainRegionAdjust(player, session);
+
+
+            player.print("Region contracted " + (oldSize - newSize) + " blocks.");
+        } catch (RegionOperationException e) {
+            player.printError(e.getMessage());
+        }
+    }
+
+    @Command(
+        aliases = { "/shift" },
+        usage = "<amount> [direction]",
+        desc = "Shift the selection area",
+        min = 1,
+        max = 2
+    )
+    @CommandPermissions("worldedit.selection.shift")
+    public void shift(CommandContext args, LocalSession session, LocalPlayer player,
+            EditSession editSession) throws WorldEditException {
+        Vector dir;
+
+        int change = args.getInteger(0);
+        if (args.argsLength() == 2) {
+            dir = we.getDirection(player, args.getString(1).toLowerCase());
+        } else {
+            dir = we.getDirection(player, "me");
+        }
+
+        try {
+            Region region = session.getSelection(player.getWorld());
+            region.shift(dir.multiply(change));
+            session.getRegionSelector(player.getWorld()).learnChanges();
+
+            session.getRegionSelector(player.getWorld()).explainRegionAdjust(player, session);
+
+            player.print("Region shifted.");
+        } catch (RegionOperationException e) {
+            player.printError(e.getMessage());
+        }
+    }
+
+    @Command(
+        aliases = { "/outset" },
+        usage = "<amount>",
+        desc = "Outset the selection area",
+        help =
+            "Expands the selection by the given amount in all directions.\n" +
+            "Flags:\n" +
+            "  -h only expand horizontally\n" +
+            "  -v only expand vertically\n",
+        flags = "hv",
+        min = 1,
+        max = 1
+    )
+    @CommandPermissions("worldedit.selection.outset")
+    public void outset(CommandContext args, LocalSession session, LocalPlayer player,
+            EditSession editSession) throws WorldEditException {
+        Region region = session.getSelection(player.getWorld());
+        region.expand(getChangesForEachDir(args));
+        session.getRegionSelector(player.getWorld()).learnChanges();
+        session.getRegionSelector(player.getWorld()).explainRegionAdjust(player, session);
+        player.print("Region outset.");
+    }
+
+    @Command(
+        aliases = { "/inset" },
+        usage = "<amount>",
+        desc = "Inset the selection area",
+        help =
+            "Contracts the selection by the given amount in all directions.\n" +
+            "Flags:\n" +
+            "  -h only contract horizontally\n" +
+            "  -v only contract vertically\n",
+        flags = "hv",
+        min = 1,
+        max = 1
+    )
+    @CommandPermissions("worldedit.selection.inset")
+    public void inset(CommandContext args, LocalSession session, LocalPlayer player,
+            EditSession editSession) throws WorldEditException {
+        Region region = session.getSelection(player.getWorld());
+        region.contract(getChangesForEachDir(args));
+        session.getRegionSelector(player.getWorld()).learnChanges();
+        session.getRegionSelector(player.getWorld()).explainRegionAdjust(player, session);
+        player.print("Region inset.");
+    }
+
+    private Vector[] getChangesForEachDir(CommandContext args) {
+        List<Vector> changes = new ArrayList<Vector>(6);
+        int change = args.getInteger(0);
+
+        if (!args.hasFlag('h')) {
+            changes.add((new Vector(0, 1, 0)).multiply(change));
+            changes.add((new Vector(0, -1, 0)).multiply(change));
+        }
+
+        if (!args.hasFlag('v')) {
+            changes.add((new Vector(1, 0, 0)).multiply(change));
+            changes.add((new Vector(-1, 0, 0)).multiply(change));
+            changes.add((new Vector(0, 0, 1)).multiply(change));
+            changes.add((new Vector(0, 0, -1)).multiply(change));
+        }
+
+        return changes.toArray(new Vector[0]);
+    }
+
+    @Command(
+        aliases = { "/size" },
+        flags = "c",
+        usage = "",
+        desc = "Get information about the selection",
+        min = 0,
+        max = 0
+    )
+    @CommandPermissions("worldedit.selection.size")
+    public void size(CommandContext args, LocalSession session, LocalPlayer player, 
+            EditSession editSession) throws WorldEditException {
+    	
+        if (args.hasFlag('c')) {
+            CuboidClipboard clipboard = session.getClipboard();
+            Vector size = clipboard.getSize();
+            Vector offset = clipboard.getOffset();
 
-package com.sk89q.worldedit.commands;
-
-import java.util.ArrayList;
-import java.util.List;
-import java.util.Set;
-import java.util.logging.Logger;
-import com.sk89q.minecraft.util.commands.Command;
-import com.sk89q.minecraft.util.commands.CommandAlias;
-import com.sk89q.minecraft.util.commands.CommandContext;
-import com.sk89q.minecraft.util.commands.CommandPermissions;
-import com.sk89q.worldedit.*;
-import com.sk89q.worldedit.data.ChunkStore;
-import com.sk89q.worldedit.regions.CuboidRegionSelector;
-import com.sk89q.worldedit.regions.EllipsoidRegionSelector;
-import com.sk89q.worldedit.regions.ExtendingCuboidRegionSelector;
-import com.sk89q.worldedit.regions.Polygonal2DRegionSelector;
-import com.sk89q.worldedit.regions.Region;
-import com.sk89q.worldedit.regions.RegionOperationException;
-import com.sk89q.worldedit.regions.RegionSelector;
-import com.sk89q.worldedit.regions.SphereRegionSelector;
-import com.sk89q.worldedit.blocks.*;
-import com.sk89q.worldedit.regions.CylinderRegionSelector;
-
-/**
- * Selection commands.
- * 
- * @author sk89q
- */
-public class SelectionCommands {
-    private final WorldEdit we;
-    
-    public SelectionCommands(WorldEdit we) {
-        this.we = we;
-    }
-
-    @Command(
-        aliases = { "/pos1" },
-        usage = "[coordinates]",
-        desc = "Set position 1",
-        min = 0,
-        max = 1
-    )
-    @CommandPermissions("worldedit.selection.pos")
-    public void pos1(CommandContext args, LocalSession session,  LocalPlayer player,
-                     EditSession editSession) throws WorldEditException {
-
-        Vector pos;
-
-        if (args.argsLength() == 1) {
-            if (args.getString(0).matches("-?\\d+,-?\\d+,-?\\d+")) {
-                String[] coords = args.getString(0).split(",");
-                pos = new Vector(Integer.parseInt(coords[0]), Integer.parseInt(coords[1]), Integer.parseInt(coords[2]));
-            } else {
-                player.printError("Invalid coordinates " + args.getString(0));
-                return;
-            }
-        } else {
-            pos = player.getBlockIn();
-        }
-
-        if (!session.getRegionSelector(player.getWorld()).selectPrimary(pos)) {
-            player.printError("Position already set.");
-            return;
-        }
-
-        session.getRegionSelector(player.getWorld())
-                .explainPrimarySelection(player, session, pos);
-    }
-
-    @Command(
-        aliases = { "/pos2" },
-        usage = "[coordinates]",
-        desc = "Set position 2",
-        min = 0,
-        max = 1
-    )
-    @CommandPermissions("worldedit.selection.pos")
-    public void pos2(CommandContext args, LocalSession session, LocalPlayer player,
-                     EditSession editSession) throws WorldEditException {
-
-        Vector pos;
-        if (args.argsLength() == 1) {
-            if (args.getString(0).matches("-?\\d+,-?\\d+,-?\\d+")) {
-                String[] coords = args.getString(0).split(",");
-                pos = new Vector(Integer.parseInt(coords[0]),
-                        Integer.parseInt(coords[1]),
-                        Integer.parseInt(coords[2]));
-            } else {
-                player.printError("Invalid coordinates " + args.getString(0));
-                return;
-            }
-        } else {
-            pos = player.getBlockIn();
-        }
-
-        if (!session.getRegionSelector(player.getWorld()).selectSecondary(pos)) {
-            player.printError("Position already set.");
-            return;
-        }
-
-        session.getRegionSelector(player.getWorld())
-                .explainSecondarySelection(player, session, pos);
-    }
-
-    @Command(
-        aliases = { "/hpos1" },
-        usage = "",
-        desc = "Set position 1 to targeted block",
-        min = 0,
-        max = 0
-    )
-    @CommandPermissions("worldedit.selection.hpos")
-    public void hpos1(CommandContext args, LocalSession session, LocalPlayer player,
-                      EditSession editSession) throws WorldEditException {
-        
-        Vector pos = player.getBlockTrace(300);
-
-        if (pos != null) {
-            if (!session.getRegionSelector(player.getWorld())
-                    .selectPrimary(pos)) {
-                player.printError("Position already set.");
-                return;
-            }
-
-            session.getRegionSelector(player.getWorld())
-                    .explainPrimarySelection(player, session, pos);
-        } else {
-            player.printError("No block in sight!");
-        }
-    }
-
-    @Command(
-        aliases = { "/hpos2" },
-        usage = "",
-        desc = "Set position 2 to targeted block",
-        min = 0,
-        max = 0
-    )
-    @CommandPermissions("worldedit.selection.hpos")
-    public void hpos2(CommandContext args, LocalSession session, LocalPlayer player,
-                      EditSession editSession) throws WorldEditException {
-        
-        Vector pos = player.getBlockTrace(300);
-
-        if (pos != null) {
-            if (!session.getRegionSelector(player.getWorld())
-                    .selectSecondary(pos)) {
-                player.printError("Position already set.");
-                return;
-            }
-
-            session.getRegionSelector(player.getWorld())
-                    .explainSecondarySelection(player, session, pos);
-        } else {
-            player.printError("No block in sight!");
-        }
-    }
-
-    @Command(
-        aliases = { "/chunk" },
-        usage = "",
-        flags = "s",
-        desc = "Set the selection to your current chunk.",
-        help =
-            "Set the selection to the chunk you are currently in.\n" +
-            "With the -s flag, your current selection is expanded\n" +
-            "to encompass all chunks that are part of it.",
-        min = 0,
-        max = 0
-    )
-    @CommandPermissions("worldedit.selection.chunk")
-    public void chunk(CommandContext args, LocalSession session, LocalPlayer player,
-            EditSession editSession) throws WorldEditException {
-
-        final Vector min;
-        final Vector max;
-        final LocalWorld world = player.getWorld();
-        if (args.hasFlag('s')) {
-            Region region = session.getSelection(world);
-
-            final Vector2D min2D = ChunkStore.toChunk(region.getMinimumPoint());
-            final Vector2D max2D = ChunkStore.toChunk(region.getMaximumPoint());
-
-            min = new Vector(min2D.getBlockX() * 16, 0, min2D.getBlockZ() * 16);
-            max = new Vector(max2D.getBlockX() * 16 + 15, world.getMaxY(), max2D.getBlockZ() * 16 + 15);
-
-            player.print("Chunks selected: ("
-                    + min2D.getBlockX() + ", " + min2D.getBlockZ() + ") - ("
-                    + max2D.getBlockX() + ", " + max2D.getBlockZ() + ")");
-        } else {
-            final Vector2D min2D = ChunkStore.toChunk(player.getBlockIn());
-
-            min = new Vector(min2D.getBlockX() * 16, 0, min2D.getBlockZ() * 16);
-            max = min.add(15, world.getMaxY(), 15);
-
-            player.print("Chunk selected: "
-                    + min2D.getBlockX() + ", " + min2D.getBlockZ());
-        }
-
-        final CuboidRegionSelector selector;
-        if (session.getRegionSelector(world) instanceof ExtendingCuboidRegionSelector)
-            selector = new ExtendingCuboidRegionSelector(world);
-        else
-            selector = new CuboidRegionSelector(world);
-        selector.selectPrimary(min);
-        selector.selectSecondary(max);
-        session.setRegionSelector(world, selector);
-
-        session.dispatchCUISelection(player);
-
-    }
-
-    @Command(
-        aliases = { "/wand" },
-        usage = "",
-        desc = "Get the wand object",
-        min = 0,
-        max = 0
-    )
-    @CommandPermissions("worldedit.wand")
-    public void wand(CommandContext args, LocalSession session, LocalPlayer player,
-            EditSession editSession) throws WorldEditException {
-
-        player.giveItem(we.getConfiguration().wandItem, 1);
-        player.print("Left click: select pos #1; Right click: select pos #2");
-    }
-
-    @Command(
-        aliases = { "toggleeditwand" },
-        usage = "",
-        desc = "Toggle functionality of the edit wand",
-        min = 0,
-        max = 0
-    )
-    @CommandPermissions("worldedit.wand.toggle")
-    public void toggleWand(CommandContext args, LocalSession session, LocalPlayer player,
-            EditSession editSession) throws WorldEditException {
-        
-        session.setToolControl(!session.isToolControlEnabled());
-
-        if (session.isToolControlEnabled()) {
-            player.print("Edit wand enabled.");
-        } else {
-            player.print("Edit wand disabled.");
-        }
-    }
-
-    @Command(
-        aliases = { "/expand" },
-        usage = "<amount> [reverse-amount] <direction>",
-        desc = "Expand the selection area",
-        min = 1,
-        max = 3
-    )
-    @CommandPermissions("worldedit.selection.expand")
-    @SuppressWarnings("deprecation")
-    public void expand(CommandContext args, LocalSession session, LocalPlayer player,
-            EditSession editSession) throws WorldEditException {
-
-        // Special syntax (//expand vert) to expand the selection between
-        // sky and bedrock.
-        if (args.getString(0).equalsIgnoreCase("vert")
-                || args.getString(0).equalsIgnoreCase("vertical")) {
-            Region region = session.getSelection(player.getWorld());
-            try {
-                int oldSize = region.getArea();
-                region.expand(
-                        new Vector(0, (player.getWorld().getMaxY() + 1), 0),
-                        new Vector(0, -(player.getWorld().getMaxY() + 1), 0));
-                session.getRegionSelector(player.getWorld()).learnChanges();
-                int newSize = region.getArea();
-                session.getRegionSelector(player.getWorld()).explainRegionAdjust(player, session);
-                player.print("Region expanded " + (newSize - oldSize)
-                        + " blocks [top-to-bottom].");
-            } catch (RegionOperationException e) {
-                player.printError(e.getMessage());
-            }
-
-            return;
-        }
-
-        Vector dir;
-        int change = args.getInteger(0);
-        int reverseChange = 0;
-
-        switch (args.argsLength()) {
-        case 2:
-            // Either a reverse amount or a direction
-            try {
-                reverseChange = args.getInteger(1);
-                dir = we.getDirection(player, "me");
-            } catch (NumberFormatException e) {
-                dir = we.getDirection(player,
-                        args.getString(1).toLowerCase());
-            }
-            break;
-
-        case 3:
-            // Both reverse amount and direction
-            reverseChange = args.getInteger(1);
-            dir = we.getDirection(player,
-                    args.getString(2).toLowerCase());
-            break;
-        default:
-            dir = we.getDirection(player, "me");
-        }
-
-        Region region = session.getSelection(player.getWorld());
-        int oldSize = region.getArea();
-
-        if (reverseChange == 0) {
-            region.expand(dir.multiply(change));
-        } else {
-            region.expand(dir.multiply(change), dir.multiply(-reverseChange));
-        }
-
-        session.getRegionSelector(player.getWorld()).learnChanges();
-        int newSize = region.getArea();
-        
-        session.getRegionSelector(player.getWorld()).explainRegionAdjust(player, session);
-
-        player.print("Region expanded " + (newSize - oldSize) + " blocks.");
-    }
-
-    @Command(
-        aliases = { "/contract" },
-        usage = "<amount> [reverse-amount] [direction]",
-        desc = "Contract the selection area",
-        min = 1,
-        max = 3
-    )
-    @CommandPermissions("worldedit.selection.contract")
-    @SuppressWarnings("deprecation")
-    public void contract(CommandContext args, LocalSession session, LocalPlayer player,
-            EditSession editSession) throws WorldEditException {
-
-        Vector dir;
-        int change = args.getInteger(0);
-        int reverseChange = 0;
-
-        switch (args.argsLength()) {
-        case 2:
-            // Either a reverse amount or a direction
-            try {
-                reverseChange = args.getInteger(1);
-                dir = we.getDirection(player, "me");
-            } catch (NumberFormatException e) {
-                dir = we.getDirection(player, args.getString(1).toLowerCase());
-            }
-            break;
-
-        case 3:
-            // Both reverse amount and direction
-            reverseChange = args.getInteger(1);
-            dir = we.getDirection(player, args.getString(2).toLowerCase());
-            break;
-        default:
-            dir = we.getDirection(player, "me");
-        }
-
-        try {
-            Region region = session.getSelection(player.getWorld());
-            int oldSize = region.getArea();
-            if (reverseChange == 0) {
-                region.contract(dir.multiply(change));
-            } else {
-                region.contract(dir.multiply(change), dir.multiply(-reverseChange));
-            }
-            session.getRegionSelector(player.getWorld()).learnChanges();
-            int newSize = region.getArea();
-            
-            session.getRegionSelector(player.getWorld()).explainRegionAdjust(player, session);
-
-
-            player.print("Region contracted " + (oldSize - newSize) + " blocks.");
-        } catch (RegionOperationException e) {
-            player.printError(e.getMessage());
-        }
-    }
-
-    @Command(
-        aliases = { "/shift" },
-        usage = "<amount> [direction]",
-        desc = "Shift the selection area",
-        min = 1,
-        max = 2
-    )
-    @CommandPermissions("worldedit.selection.shift")
-    public void shift(CommandContext args, LocalSession session, LocalPlayer player,
-            EditSession editSession) throws WorldEditException {
-        Vector dir;
-
-        int change = args.getInteger(0);
-        if (args.argsLength() == 2) {
-            dir = we.getDirection(player, args.getString(1).toLowerCase());
-        } else {
-            dir = we.getDirection(player, "me");
-        }
-
-        try {
-            Region region = session.getSelection(player.getWorld());
-            region.shift(dir.multiply(change));
-            session.getRegionSelector(player.getWorld()).learnChanges();
-
-            session.getRegionSelector(player.getWorld()).explainRegionAdjust(player, session);
-
-            player.print("Region shifted.");
-        } catch (RegionOperationException e) {
-            player.printError(e.getMessage());
-        }
-    }
-
-    @Command(
-        aliases = { "/outset" },
-        usage = "<amount>",
-        desc = "Outset the selection area",
-        help =
-            "Expands the selection by the given amount in all directions.\n" +
-            "Flags:\n" +
-            "  -h only expand horizontally\n" +
-            "  -v only expand vertically\n",
-        flags = "hv",
-        min = 1,
-        max = 1
-    )
-    @CommandPermissions("worldedit.selection.outset")
-    public void outset(CommandContext args, LocalSession session, LocalPlayer player,
-            EditSession editSession) throws WorldEditException {
-        Region region = session.getSelection(player.getWorld());
-        region.expand(getChangesForEachDir(args));
-        session.getRegionSelector(player.getWorld()).learnChanges();
-        session.getRegionSelector(player.getWorld()).explainRegionAdjust(player, session);
-        player.print("Region outset.");
-    }
-
-    @Command(
-        aliases = { "/inset" },
-        usage = "<amount>",
-        desc = "Inset the selection area",
-        help =
-            "Contracts the selection by the given amount in all directions.\n" +
-            "Flags:\n" +
-            "  -h only contract horizontally\n" +
-            "  -v only contract vertically\n",
-        flags = "hv",
-        min = 1,
-        max = 1
-    )
-    @CommandPermissions("worldedit.selection.inset")
-    public void inset(CommandContext args, LocalSession session, LocalPlayer player,
-            EditSession editSession) throws WorldEditException {
-        Region region = session.getSelection(player.getWorld());
-        region.contract(getChangesForEachDir(args));
-        session.getRegionSelector(player.getWorld()).learnChanges();
-        session.getRegionSelector(player.getWorld()).explainRegionAdjust(player, session);
-        player.print("Region inset.");
-    }
-
-    private Vector[] getChangesForEachDir(CommandContext args) {
-        List<Vector> changes = new ArrayList<Vector>(6);
-        int change = args.getInteger(0);
-
-        if (!args.hasFlag('h')) {
-            changes.add((new Vector(0, 1, 0)).multiply(change));
-            changes.add((new Vector(0, -1, 0)).multiply(change));
-        }
-
-        if (!args.hasFlag('v')) {
-            changes.add((new Vector(1, 0, 0)).multiply(change));
-            changes.add((new Vector(-1, 0, 0)).multiply(change));
-            changes.add((new Vector(0, 0, 1)).multiply(change));
-            changes.add((new Vector(0, 0, -1)).multiply(change));
-        }
-
-        return changes.toArray(new Vector[0]);
-    }
-
-    @Command(
-        aliases = { "/size" },
-        flags = "c",
-        usage = "",
-        desc = "Get information about the selection",
-        min = 0,
-        max = 0
-    )
-    @CommandPermissions("worldedit.selection.size")
-    public void size(CommandContext args, LocalSession session, LocalPlayer player, 
-            EditSession editSession) throws WorldEditException {
-<<<<<<< HEAD
-<<<<<<< .merge_file_w26rWN
-=======
->>>>>>> f2daf120
-
-        if (args.hasFlag('c')) {
-            CuboidClipboard clipboard = session.getClipboard();
-            Vector size = clipboard.getSize();
-            Vector offset = clipboard.getOffset();
-
-<<<<<<< HEAD
-=======
-
-        if (args.hasFlag('c')) {
-            CuboidClipboard clipboard = session.getClipboard();
-            Vector size = clipboard.getSize();
-            Vector offset = clipboard.getOffset();
-
->>>>>>> .merge_file_HnTCMM
-=======
->>>>>>> f2daf120
-            player.print("Size: " + size);
-            player.print("Offset: " + offset);
-            player.print("Cuboid distance: " + size.distance( new Vector(1, 1, 1)));
-            player.print("# of blocks: " 
+            player.print("Size: " + size);
+            player.print("Offset: " + offset);
+            player.print("Cuboid distance: " + size.distance( new Vector(1, 1, 1)));
+            player.print("# of blocks: " 
                          + (int) (size.getX() * size.getY() * size.getZ()));
-<<<<<<< HEAD
-<<<<<<< .merge_file_w26rWN
-            return;
-        }
-        
-        Region region = session.getSelection(player.getWorld());
-        Vector size = region.getMaximumPoint()
-                .subtract(region.getMinimumPoint())
-                .add(1, 1, 1);
-        
-        player.print("Type: " + session.getRegionSelector(player.getWorld())
-                .getTypeName());
-        
-        for (String line : session.getRegionSelector(player.getWorld())
-                .getInformationLines()) {
-            player.print(line);
-        }
-        
-        player.print("Size: " + size);
-        player.print("Cuboid distance: " + region.getMaximumPoint()
-                .distance(region.getMinimumPoint()));
+            return;
+        }
+        
+        Region region = session.getSelection(player.getWorld());
+        Vector size = region.getMaximumPoint()
+                .subtract(region.getMinimumPoint())
+                .add(1, 1, 1);
+        
+        player.print("Type: " + session.getRegionSelector(player.getWorld())
+                .getTypeName());
+        
+        for (String line : session.getRegionSelector(player.getWorld())
+                .getInformationLines()) {
+            player.print(line);
+        }
+        
+        player.print("Size: " + size);
+        player.print("Cuboid distance: " + region.getMaximumPoint()
+                .distance(region.getMinimumPoint()));
         player.print("# of blocks: " + region.getArea());
-=======
-=======
->>>>>>> f2daf120
-            
-        } else {
-            Region region = session.getSelection(player.getWorld());
-            Vector size = region.getMaximumPoint()
-                    .subtract(region.getMinimumPoint())
-                    .add(1, 1, 1);
-
-            player.print("Type: " + session.getRegionSelector(player.getWorld())
-                    .getTypeName());
-
-            for (String line : session.getRegionSelector(player.getWorld())
-                    .getInformationLines()) {
-                player.print(line);
-            }
-
-            player.print("Size: " + size);
-            player.print("Cuboid distance: " + region.getMaximumPoint()
-                    .distance(region.getMinimumPoint()));
-            player.print("# of blocks: " + region.getArea());
-        }
-<<<<<<< HEAD
->>>>>>> .merge_file_HnTCMM
-=======
->>>>>>> f2daf120
-    }
-
-
-    @Command(
-        aliases = { "/count" },
-        usage = "<block>",
-        desc = "Counts the number of a certain type of block",
-        min = 1,
-        max = 1
-    )
-    @CommandPermissions("worldedit.analysis.count")
-    public void count(CommandContext args, LocalSession session, LocalPlayer player,
-            EditSession editSession) throws WorldEditException {
-        
-        Set<Integer> searchIDs = we.getBlockIDs(player,
-                args.getString(0), true);
-        player.print("Counted: " +
-                editSession.countBlocks(session.getSelection(player.getWorld()), searchIDs));
-    }
-
-    @Command(
-        aliases = { "/distr" },
-        usage = "",
-        desc = "Get the distribution of blocks in the selection",
-        help =
-            "Gets the distribution of blocks in the selection.\n" +
-            "The -c flag gets the distribution of your clipboard.",
-        flags = "c",
-        min = 0,
-        max = 0
-    )
-    @CommandPermissions("worldedit.analysis.distr")
-    public void distr(CommandContext args, LocalSession session, LocalPlayer player,
-            EditSession editSession) throws WorldEditException {
-        
-        List<Countable<Integer>> distribution;
-        int size;
-        
-        if (args.hasFlag('c')) {
-            CuboidClipboard clip = session.getClipboard();
-            distribution = clip.getBlockDistribution();
-            size = clip.getHeight() * clip.getLength() * clip.getWidth();
-        } else {
-            distribution = editSession
-                    .getBlockDistribution(session.getSelection(player.getWorld()));
-            size = session.getSelection(player.getWorld()).getArea();
-        }
-        
-        if (distribution.size() <= 0) {  // *Should* always be true
-            player.printError("No blocks counted.");
-            return;
-        }
-        
-        player.print("# total blocks: " + size);
-
-        for (Countable<Integer> c : distribution) {
-            BlockType block = BlockType.fromID(c.getID());
-            String str = String.format("%-7s (%.3f%%) %s #%d",
-                    String.valueOf(c.getAmount()),
-                    c.getAmount() / (double) size * 100,
-                    block == null ? "Unknown" : block.getName(), c.getID());
-            player.print(str);
-        }
-    }
-
-    @Command(
-        aliases = { "/sel", ";" },
-        usage = "[cuboid|extend|poly|ellipsoid|sphere|cyl]",
-        desc = "Choose a region selector",
-        min = 0,
-        max = 1
-    )
-    public void select(CommandContext args, LocalSession session, LocalPlayer player,
-            EditSession editSession) throws WorldEditException {
-
-        final LocalWorld world = player.getWorld();
-        if (args.argsLength() == 0) {
-            session.getRegionSelector(world).clear();
-            session.dispatchCUISelection(player);
-            player.print("Selection cleared.");
-            return;
-        }
-
-        final String typeName = args.getString(0);
-        final RegionSelector oldSelector = session.getRegionSelector(world);
-
-        final RegionSelector selector;
-        if (typeName.equalsIgnoreCase("cuboid")) {
-            selector = new CuboidRegionSelector(oldSelector);
-            player.print("Cuboid: left click for point 1, right click for point 2");
-        } else if (typeName.equalsIgnoreCase("extend")) {
-            selector = new ExtendingCuboidRegionSelector(oldSelector);
-            player.print("Cuboid: left click for a starting point, right click to extend");
-        } else if (typeName.equalsIgnoreCase("poly")) {
-            int maxPoints = we.getMaximumPolygonalPoints(player);
-            selector = new Polygonal2DRegionSelector(oldSelector, maxPoints);
-            player.print("2D polygon selector: Left/right click to add a point.");
-            if (maxPoints > -1) {
-                player.print(maxPoints + " points maximum.");
-            }
-        } else if (typeName.equalsIgnoreCase("ellipsoid")) {
-            selector = new EllipsoidRegionSelector(oldSelector);
-            player.print("Ellipsoid selector: left click=center, right click to extend");
-        } else if (typeName.equalsIgnoreCase("sphere")) {
-            selector = new SphereRegionSelector(oldSelector);
-            player.print("Sphere selector: left click=center, right click to extend");
-        } else if (typeName.equalsIgnoreCase("cyl")) {
-            selector = new CylinderRegionSelector(oldSelector);
-            player.print("Cylindrical selector: Left click=center, right click to extend.");
-        } else {
-            player.printError("Only cuboid|extend|poly|ellipsoid|sphere|cyl are accepted.");
-            return;
-        }
-
-        session.setRegionSelector(world, selector);
-        session.dispatchCUISelection(player);
-    }
-
-    @Command(aliases = {"/desel", "/deselect"}, desc = "Deselect the current selection")
-    @CommandAlias("/sel")
-    public void deselect() {
-
-    }
-}
+    }
+
+
+    @Command(
+        aliases = { "/count" },
+        usage = "<block>",
+        desc = "Counts the number of a certain type of block",
+        min = 1,
+        max = 1
+    )
+    @CommandPermissions("worldedit.analysis.count")
+    public void count(CommandContext args, LocalSession session, LocalPlayer player,
+            EditSession editSession) throws WorldEditException {
+        
+        Set<Integer> searchIDs = we.getBlockIDs(player,
+                args.getString(0), true);
+        player.print("Counted: " +
+                editSession.countBlocks(session.getSelection(player.getWorld()), searchIDs));
+    }
+
+    @Command(
+        aliases = { "/distr" },
+        usage = "",
+        desc = "Get the distribution of blocks in the selection",
+        help =
+            "Gets the distribution of blocks in the selection.\n" +
+            "The -c flag gets the distribution of your clipboard.",
+        flags = "c",
+        min = 0,
+        max = 0
+    )
+    @CommandPermissions("worldedit.analysis.distr")
+    public void distr(CommandContext args, LocalSession session, LocalPlayer player,
+            EditSession editSession) throws WorldEditException {
+        
+        List<Countable<Integer>> distribution;
+        int size;
+        
+        if (args.hasFlag('c')) {
+            CuboidClipboard clip = session.getClipboard();
+            distribution = clip.getBlockDistribution();
+            size = clip.getHeight() * clip.getLength() * clip.getWidth();
+        } else {
+            distribution = editSession
+                    .getBlockDistribution(session.getSelection(player.getWorld()));
+            size = session.getSelection(player.getWorld()).getArea();
+        }
+        
+        if (distribution.size() <= 0) {  // *Should* always be true
+            player.printError("No blocks counted.");
+            return;
+        }
+        
+        player.print("# total blocks: " + size);
+
+        for (Countable<Integer> c : distribution) {
+            BlockType block = BlockType.fromID(c.getID());
+            String str = String.format("%-7s (%.3f%%) %s #%d",
+                    String.valueOf(c.getAmount()),
+                    c.getAmount() / (double) size * 100,
+                    block == null ? "Unknown" : block.getName(), c.getID());
+            player.print(str);
+        }
+    }
+
+    @Command(
+        aliases = { "/sel", ";" },
+        usage = "[cuboid|extend|poly|ellipsoid|sphere|cyl]",
+        desc = "Choose a region selector",
+        min = 0,
+        max = 1
+    )
+    public void select(CommandContext args, LocalSession session, LocalPlayer player,
+            EditSession editSession) throws WorldEditException {
+
+        final LocalWorld world = player.getWorld();
+        if (args.argsLength() == 0) {
+            session.getRegionSelector(world).clear();
+            session.dispatchCUISelection(player);
+            player.print("Selection cleared.");
+            return;
+        }
+
+        final String typeName = args.getString(0);
+        final RegionSelector oldSelector = session.getRegionSelector(world);
+
+        final RegionSelector selector;
+        if (typeName.equalsIgnoreCase("cuboid")) {
+            selector = new CuboidRegionSelector(oldSelector);
+            player.print("Cuboid: left click for point 1, right click for point 2");
+        } else if (typeName.equalsIgnoreCase("extend")) {
+            selector = new ExtendingCuboidRegionSelector(oldSelector);
+            player.print("Cuboid: left click for a starting point, right click to extend");
+        } else if (typeName.equalsIgnoreCase("poly")) {
+            int maxPoints = we.getMaximumPolygonalPoints(player);
+            selector = new Polygonal2DRegionSelector(oldSelector, maxPoints);
+            player.print("2D polygon selector: Left/right click to add a point.");
+            if (maxPoints > -1) {
+                player.print(maxPoints + " points maximum.");
+            }
+        } else if (typeName.equalsIgnoreCase("ellipsoid")) {
+            selector = new EllipsoidRegionSelector(oldSelector);
+            player.print("Ellipsoid selector: left click=center, right click to extend");
+        } else if (typeName.equalsIgnoreCase("sphere")) {
+            selector = new SphereRegionSelector(oldSelector);
+            player.print("Sphere selector: left click=center, right click to extend");
+        } else if (typeName.equalsIgnoreCase("cyl")) {
+            selector = new CylinderRegionSelector(oldSelector);
+            player.print("Cylindrical selector: Left click=center, right click to extend.");
+        } else {
+            player.printError("Only cuboid|extend|poly|ellipsoid|sphere|cyl are accepted.");
+            return;
+        }
+
+        session.setRegionSelector(world, selector);
+        session.dispatchCUISelection(player);
+    }
+
+    @Command(aliases = {"/desel", "/deselect"}, desc = "Deselect the current selection")
+    @CommandAlias("/sel")
+    public void deselect() {
+
+    }
+}