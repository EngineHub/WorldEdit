// $Id$
/*
 * WorldEdit
 * Copyright (C) 2010 sk89q <http://www.sk89q.com>
 *
 * This program is free software: you can redistribute it and/or modify
 * it under the terms of the GNU General Public License as published by
 * the Free Software Foundation, either version 3 of the License, or
 * (at your option) any later version.
 *
 * This program is distributed in the hope that it will be useful,
 * but WITHOUT ANY WARRANTY; without even the implied warranty of
 * MERCHANTABILITY or FITNESS FOR A PARTICULAR PURPOSE. See the
 * GNU General Public License for more details.
 *
 * You should have received a copy of the GNU General Public License
 * along with this program. If not, see <http://www.gnu.org/licenses/>.
*/

package com.sk89q.worldedit.commands;

import com.sk89q.minecraft.util.commands.Command;
import com.sk89q.minecraft.util.commands.CommandContext;
import com.sk89q.minecraft.util.commands.CommandPermissions;
import com.sk89q.minecraft.util.commands.Logging;
import static com.sk89q.minecraft.util.commands.Logging.LogMode.*;
import com.sk89q.worldedit.*;
import com.sk89q.worldedit.patterns.Pattern;
import com.sk89q.worldedit.util.TreeGenerator;

/**
 * Generation commands.
 * 
 * @author sk89q
 */
public class GenerationCommands {
    @Command(
        aliases = { "/hcyl" },
        usage = "<block> <radius> [height]",
        desc = "Generate a hollow cylinder",
        min = 2,
        max = 3
    )
    @CommandPermissions("worldedit.generation.cylinder")
    @Logging(PLACEMENT)
    public static void hcyl(CommandContext args, WorldEdit we,
            LocalSession session, LocalPlayer player, EditSession editSession)
            throws WorldEditException {

        Pattern block = we.getBlockPattern(player, args.getString(0));
        double radius = Math.max(1, args.getDouble(1));
        int height = args.argsLength() > 2 ? args.getInteger(2) : 1;

        Vector pos = session.getPlacementPosition(player);
        int affected = editSession.makeHollowCylinder(pos, block, radius, height);
        player.print(affected + " block(s) have been created.");
    }

    @Command(
        aliases = { "/cyl" },
        usage = "<block> <radius> [height]",
        desc = "Generate a cylinder",
        min = 2,
        max = 3
    )
    @CommandPermissions("worldedit.generation.cylinder")
    @Logging(PLACEMENT)
    public static void cyl(CommandContext args, WorldEdit we,
            LocalSession session, LocalPlayer player, EditSession editSession)
            throws WorldEditException {

        Pattern block = we.getBlockPattern(player, args.getString(0));
        double radius = Math.max(1, args.getDouble(1));
        int height = args.argsLength() > 2 ? args.getInteger(2) : 1;

        Vector pos = session.getPlacementPosition(player);
        int affected = editSession.makeCylinder(pos, block, radius, height);
        player.print(affected + " block(s) have been created.");
    }

    @Command(
<<<<<<< HEAD
        aliases = { "/hsphere" },
        usage = "<block> <radius>[,<radius>,<radius>] [raised?]",
        desc = "Generate a hollow sphere.",
        flags = "q",
=======
        aliases = {"/hsphere"},
        usage = "<block> <radius>[,<radius>,<radius>] [raised?] ",
        desc = "Generate a hollow sphere. If you specify 3 radiuses separated by commas, an ellipsoid with the dimensions x,y,z will be generated.",
>>>>>>> 58ed55c9
        min = 2,
        max = 3
    )
    @CommandPermissions("worldedit.generation.sphere")
    @Logging(PLACEMENT)
    public static void hsphere(CommandContext args, WorldEdit we,
            LocalSession session, LocalPlayer player, EditSession editSession)
            throws WorldEditException {

<<<<<<< HEAD
        if (args.hasFlag('q')) {
            Pattern block = we.getBlockPattern(player, args.getString(0));
            String[] radiuses = args.getString(1).split(",");
            if (radiuses.length > 1) {
                throw new InsufficientArgumentsException("Cannot specify q flag and multiple radiuses."); 
            }
            double radius = Double.parseDouble(radiuses[0]);
            boolean raised = args.argsLength() > 2
                    ? (args.getString(2).equalsIgnoreCase("true")
                            || args.getString(2).equalsIgnoreCase("yes"))
                    : false;

            Vector pos = session.getPlacementPosition(player);
            if (raised) {
                pos = pos.add(0, radius, 0);
            }

            int affected = editSession.makeSphere(pos, block, radius, false);
            player.findFreePosition();
            player.print(affected + " block(s) have been created.");
            return;
        }

=======
>>>>>>> 58ed55c9
        final Pattern block = we.getBlockPattern(player, args.getString(0));
        String[] radiuses = args.getString(1).split(",");
        final double radiusX, radiusY, radiusZ;
        switch (radiuses.length) {
        case 1:
            radiusX = radiusY = radiusZ = Math.max(1, Double.parseDouble(radiuses[0]));
            break;

        case 3:
            radiusX = Math.max(1, Double.parseDouble(radiuses[0]));
            radiusY = Math.max(1, Double.parseDouble(radiuses[1]));
            radiusZ = Math.max(1, Double.parseDouble(radiuses[2]));
            break;

        default:
            player.printError("You must either specify 1 or 3 radius values.");
            return;
        }
        final boolean raised;
<<<<<<< HEAD
        if (args.argsLength() > 2) {
            raised = args.getString(2).equalsIgnoreCase("true") || args.getString(2).equalsIgnoreCase("yes");
        } else {
            raised = false;
        }
=======
        if (args.argsLength() > 2)
            raised = args.getString(2).equalsIgnoreCase("true") || args.getString(2).equalsIgnoreCase("yes");
        else
            raised = false;
>>>>>>> 58ed55c9

        Vector pos = session.getPlacementPosition(player);
        if (raised) {
            pos = pos.add(0, radiusY, 0);
        }

        int affected = editSession.makeSphere(pos, block, radiusX, radiusY, radiusZ, false);
        player.findFreePosition();
        player.print(affected + " block(s) have been created.");
    }

    @Command(
<<<<<<< HEAD
        aliases = { "/sphere" },
        usage = "<block> <radius>[,<radius>,<radius>] [raised?]",
        desc = "Generate a filled sphere.",
        flags = "q",
=======
        aliases = {"/sphere"},
        usage = "<block> <radius> [raised?] ",
        desc = "Generate a filled sphere. If you specify 3 radiuses separated by commas, an ellipsoid with the dimensions x,y,z will be generated.",
>>>>>>> 58ed55c9
        min = 2,
        max = 3
    )
    @CommandPermissions("worldedit.generation.sphere")
    @Logging(PLACEMENT)
    public static void sphere(CommandContext args, WorldEdit we,
            LocalSession session, LocalPlayer player, EditSession editSession)
            throws WorldEditException {

        if (args.hasFlag('q')) {
            Pattern block = we.getBlockPattern(player, args.getString(0));
            String[] radiuses = args.getString(1).split(",");
            if (radiuses.length > 1) {
                throw new InsufficientArgumentsException("Cannot specify q flag and multiple radiuses."); 
            }
            double radius = Double.parseDouble(radiuses[0]);
            boolean raised = args.argsLength() > 2
                    ? (args.getString(2).equalsIgnoreCase("true")
                            || args.getString(2).equalsIgnoreCase("yes"))
                    : false;

            Vector pos = session.getPlacementPosition(player);
            if (raised) {
                pos = pos.add(0, radius, 0);
            }

            int affected = editSession.makeSphere(pos, block, radius, true);
            player.findFreePosition();
            player.print(affected + " block(s) have been created.");
            return;
        }

        Pattern block = we.getBlockPattern(player, args.getString(0));
        String[] radiuses = args.getString(1).split(",");
        final double radiusX, radiusY, radiusZ;
        switch (radiuses.length) {
        case 1:
            radiusX = radiusY = radiusZ = Math.max(1, Double.parseDouble(radiuses[0]));
            break;

        case 3:
            radiusX = Math.max(1, Double.parseDouble(radiuses[0]));
            radiusY = Math.max(1, Double.parseDouble(radiuses[1]));
            radiusZ = Math.max(1, Double.parseDouble(radiuses[2]));
            break;

        default:
            player.printError("You must either specify 1 or 3 radius values.");
            return;
        }
        final boolean raised;
<<<<<<< HEAD
        if (args.argsLength() > 2) {
            raised = args.getString(2).equalsIgnoreCase("true") || args.getString(2).equalsIgnoreCase("yes");
        } else {
            raised = false;
        }
=======
        if (args.argsLength() > 2)
            raised = args.getString(2).equalsIgnoreCase("true") || args.getString(2).equalsIgnoreCase("yes");
        else
            raised = false;
>>>>>>> 58ed55c9

        Vector pos = session.getPlacementPosition(player);
        if (raised) {
            pos = pos.add(0, radiusY, 0);
        }

        int affected = editSession.makeSphere(pos, block, radiusX, radiusY, radiusZ, true);
        player.findFreePosition();
        player.print(affected + " block(s) have been created.");
    }

    @Command(
        aliases = { "forestgen" },
        usage = "[size] [type] [density]",
        desc = "Generate a forest",
        min = 0,
        max = 3
    )
    @CommandPermissions("worldedit.generation.forest")
    @Logging(POSITION)
    public static void forestGen(CommandContext args, WorldEdit we,
            LocalSession session, LocalPlayer player, EditSession editSession)
            throws WorldEditException {
        
        int size = args.argsLength() > 0 ? Math.max(1, args.getInteger(0)) : 10;
        TreeGenerator.TreeType type = args.argsLength() > 1 ?
                type = TreeGenerator.lookup(args.getString(1))
                : TreeGenerator.TreeType.TREE;
        double density = args.argsLength() > 2 ? args.getDouble(2) / 100 : 0.05;

        if (type == null) {
            player.printError("Tree type '" + args.getString(1) + "' is unknown.");
            return;
        }
        
        int affected = editSession.makeForest(player.getPosition(),
                size, density, new TreeGenerator(type));
        player.print(affected + " trees created.");
    }
    
    @Command(
        aliases = { "pumpkins" },
        usage = "[size]",
        desc = "Generate pumpkin patches",
        min = 0,
        max = 1
    )
    @CommandPermissions("worldedit.generation.pumpkins")
    @Logging(POSITION)
    public static void pumpkins(CommandContext args, WorldEdit we,
            LocalSession session, LocalPlayer player, EditSession editSession)
            throws WorldEditException {

        int size = args.argsLength() > 0 ? Math.max(1, args.getInteger(0)) : 10;

        int affected = editSession.makePumpkinPatches(player.getPosition(), size);
        player.print(affected + " pumpkin patches created.");
    }
    
    @Command(
        aliases = { "/pyramid" },
        usage = "<block> <size>",
        desc = "Generate a filled pyramid",
        min = 2,
        max = 2
    )
    @CommandPermissions("worldedit.generation.pyramid")
    @Logging(PLACEMENT)
    public static void pyramid(CommandContext args, WorldEdit we,
            LocalSession session, LocalPlayer player, EditSession editSession)
            throws WorldEditException {

        Pattern block = we.getBlockPattern(player, args.getString(0));
        int size = Math.max(1, args.getInteger(1));
        Vector pos = session.getPlacementPosition(player);
        
        int affected = editSession.makePyramid(pos, block, size, true);
        
        player.findFreePosition();
        player.print(affected + " block(s) have been created.");
    }
    
    @Command(
        aliases = { "/hpyramid" },
        usage = "<block> <size>",
        desc = "Generate a hollow pyramid",
        min = 2,
        max = 2
    )
    @CommandPermissions("worldedit.generation.pyramid")
    @Logging(PLACEMENT)
    public static void hpyramid(CommandContext args, WorldEdit we,
            LocalSession session, LocalPlayer player, EditSession editSession)
            throws WorldEditException {

        Pattern block = we.getBlockPattern(player, args.getString(0));
        int size = Math.max(1, args.getInteger(1));
        Vector pos = session.getPlacementPosition(player);
        
        int affected = editSession.makePyramid(pos, block, size, false);
        
        player.findFreePosition();
        player.print(affected + " block(s) have been created.");
    }
}
<|MERGE_RESOLUTION|>--- conflicted
+++ resolved
@@ -1,347 +1,269 @@
-// $Id$
-/*
- * WorldEdit
- * Copyright (C) 2010 sk89q <http://www.sk89q.com>
- *
- * This program is free software: you can redistribute it and/or modify
- * it under the terms of the GNU General Public License as published by
- * the Free Software Foundation, either version 3 of the License, or
- * (at your option) any later version.
- *
- * This program is distributed in the hope that it will be useful,
- * but WITHOUT ANY WARRANTY; without even the implied warranty of
- * MERCHANTABILITY or FITNESS FOR A PARTICULAR PURPOSE. See the
- * GNU General Public License for more details.
- *
- * You should have received a copy of the GNU General Public License
- * along with this program. If not, see <http://www.gnu.org/licenses/>.
-*/
-
-package com.sk89q.worldedit.commands;
-
-import com.sk89q.minecraft.util.commands.Command;
-import com.sk89q.minecraft.util.commands.CommandContext;
-import com.sk89q.minecraft.util.commands.CommandPermissions;
-import com.sk89q.minecraft.util.commands.Logging;
-import static com.sk89q.minecraft.util.commands.Logging.LogMode.*;
-import com.sk89q.worldedit.*;
-import com.sk89q.worldedit.patterns.Pattern;
-import com.sk89q.worldedit.util.TreeGenerator;
-
-/**
- * Generation commands.
- * 
- * @author sk89q
- */
-public class GenerationCommands {
-    @Command(
-        aliases = { "/hcyl" },
-        usage = "<block> <radius> [height]",
-        desc = "Generate a hollow cylinder",
-        min = 2,
-        max = 3
-    )
-    @CommandPermissions("worldedit.generation.cylinder")
-    @Logging(PLACEMENT)
-    public static void hcyl(CommandContext args, WorldEdit we,
-            LocalSession session, LocalPlayer player, EditSession editSession)
-            throws WorldEditException {
-
-        Pattern block = we.getBlockPattern(player, args.getString(0));
-        double radius = Math.max(1, args.getDouble(1));
-        int height = args.argsLength() > 2 ? args.getInteger(2) : 1;
-
-        Vector pos = session.getPlacementPosition(player);
-        int affected = editSession.makeHollowCylinder(pos, block, radius, height);
-        player.print(affected + " block(s) have been created.");
-    }
-
-    @Command(
-        aliases = { "/cyl" },
-        usage = "<block> <radius> [height]",
-        desc = "Generate a cylinder",
-        min = 2,
-        max = 3
-    )
-    @CommandPermissions("worldedit.generation.cylinder")
-    @Logging(PLACEMENT)
-    public static void cyl(CommandContext args, WorldEdit we,
-            LocalSession session, LocalPlayer player, EditSession editSession)
-            throws WorldEditException {
-
-        Pattern block = we.getBlockPattern(player, args.getString(0));
-        double radius = Math.max(1, args.getDouble(1));
-        int height = args.argsLength() > 2 ? args.getInteger(2) : 1;
-
-        Vector pos = session.getPlacementPosition(player);
-        int affected = editSession.makeCylinder(pos, block, radius, height);
-        player.print(affected + " block(s) have been created.");
-    }
-
-    @Command(
-<<<<<<< HEAD
-        aliases = { "/hsphere" },
-        usage = "<block> <radius>[,<radius>,<radius>] [raised?]",
-        desc = "Generate a hollow sphere.",
-        flags = "q",
-=======
-        aliases = {"/hsphere"},
-        usage = "<block> <radius>[,<radius>,<radius>] [raised?] ",
-        desc = "Generate a hollow sphere. If you specify 3 radiuses separated by commas, an ellipsoid with the dimensions x,y,z will be generated.",
->>>>>>> 58ed55c9
-        min = 2,
-        max = 3
-    )
-    @CommandPermissions("worldedit.generation.sphere")
-    @Logging(PLACEMENT)
-    public static void hsphere(CommandContext args, WorldEdit we,
-            LocalSession session, LocalPlayer player, EditSession editSession)
-            throws WorldEditException {
-
-<<<<<<< HEAD
-        if (args.hasFlag('q')) {
-            Pattern block = we.getBlockPattern(player, args.getString(0));
-            String[] radiuses = args.getString(1).split(",");
-            if (radiuses.length > 1) {
-                throw new InsufficientArgumentsException("Cannot specify q flag and multiple radiuses."); 
-            }
-            double radius = Double.parseDouble(radiuses[0]);
-            boolean raised = args.argsLength() > 2
-                    ? (args.getString(2).equalsIgnoreCase("true")
-                            || args.getString(2).equalsIgnoreCase("yes"))
-                    : false;
-
-            Vector pos = session.getPlacementPosition(player);
-            if (raised) {
-                pos = pos.add(0, radius, 0);
-            }
-
-            int affected = editSession.makeSphere(pos, block, radius, false);
-            player.findFreePosition();
-            player.print(affected + " block(s) have been created.");
-            return;
-        }
-
-=======
->>>>>>> 58ed55c9
-        final Pattern block = we.getBlockPattern(player, args.getString(0));
-        String[] radiuses = args.getString(1).split(",");
-        final double radiusX, radiusY, radiusZ;
-        switch (radiuses.length) {
-        case 1:
-            radiusX = radiusY = radiusZ = Math.max(1, Double.parseDouble(radiuses[0]));
-            break;
-
-        case 3:
-            radiusX = Math.max(1, Double.parseDouble(radiuses[0]));
-            radiusY = Math.max(1, Double.parseDouble(radiuses[1]));
-            radiusZ = Math.max(1, Double.parseDouble(radiuses[2]));
-            break;
-
-        default:
-            player.printError("You must either specify 1 or 3 radius values.");
-            return;
-        }
-        final boolean raised;
-<<<<<<< HEAD
-        if (args.argsLength() > 2) {
-            raised = args.getString(2).equalsIgnoreCase("true") || args.getString(2).equalsIgnoreCase("yes");
-        } else {
-            raised = false;
-        }
-=======
-        if (args.argsLength() > 2)
-            raised = args.getString(2).equalsIgnoreCase("true") || args.getString(2).equalsIgnoreCase("yes");
-        else
-            raised = false;
->>>>>>> 58ed55c9
-
-        Vector pos = session.getPlacementPosition(player);
-        if (raised) {
-            pos = pos.add(0, radiusY, 0);
-        }
-
-        int affected = editSession.makeSphere(pos, block, radiusX, radiusY, radiusZ, false);
-        player.findFreePosition();
-        player.print(affected + " block(s) have been created.");
-    }
-
-    @Command(
-<<<<<<< HEAD
-        aliases = { "/sphere" },
-        usage = "<block> <radius>[,<radius>,<radius>] [raised?]",
-        desc = "Generate a filled sphere.",
-        flags = "q",
-=======
-        aliases = {"/sphere"},
-        usage = "<block> <radius> [raised?] ",
-        desc = "Generate a filled sphere. If you specify 3 radiuses separated by commas, an ellipsoid with the dimensions x,y,z will be generated.",
->>>>>>> 58ed55c9
-        min = 2,
-        max = 3
-    )
-    @CommandPermissions("worldedit.generation.sphere")
-    @Logging(PLACEMENT)
-    public static void sphere(CommandContext args, WorldEdit we,
-            LocalSession session, LocalPlayer player, EditSession editSession)
-            throws WorldEditException {
-
-        if (args.hasFlag('q')) {
-            Pattern block = we.getBlockPattern(player, args.getString(0));
-            String[] radiuses = args.getString(1).split(",");
-            if (radiuses.length > 1) {
-                throw new InsufficientArgumentsException("Cannot specify q flag and multiple radiuses."); 
-            }
-            double radius = Double.parseDouble(radiuses[0]);
-            boolean raised = args.argsLength() > 2
-                    ? (args.getString(2).equalsIgnoreCase("true")
-                            || args.getString(2).equalsIgnoreCase("yes"))
-                    : false;
-
-            Vector pos = session.getPlacementPosition(player);
-            if (raised) {
-                pos = pos.add(0, radius, 0);
-            }
-
-            int affected = editSession.makeSphere(pos, block, radius, true);
-            player.findFreePosition();
-            player.print(affected + " block(s) have been created.");
-            return;
-        }
-
-        Pattern block = we.getBlockPattern(player, args.getString(0));
-        String[] radiuses = args.getString(1).split(",");
-        final double radiusX, radiusY, radiusZ;
-        switch (radiuses.length) {
-        case 1:
-            radiusX = radiusY = radiusZ = Math.max(1, Double.parseDouble(radiuses[0]));
-            break;
-
-        case 3:
-            radiusX = Math.max(1, Double.parseDouble(radiuses[0]));
-            radiusY = Math.max(1, Double.parseDouble(radiuses[1]));
-            radiusZ = Math.max(1, Double.parseDouble(radiuses[2]));
-            break;
-
-        default:
-            player.printError("You must either specify 1 or 3 radius values.");
-            return;
-        }
-        final boolean raised;
-<<<<<<< HEAD
-        if (args.argsLength() > 2) {
-            raised = args.getString(2).equalsIgnoreCase("true") || args.getString(2).equalsIgnoreCase("yes");
-        } else {
-            raised = false;
-        }
-=======
-        if (args.argsLength() > 2)
-            raised = args.getString(2).equalsIgnoreCase("true") || args.getString(2).equalsIgnoreCase("yes");
-        else
-            raised = false;
->>>>>>> 58ed55c9
-
-        Vector pos = session.getPlacementPosition(player);
-        if (raised) {
-            pos = pos.add(0, radiusY, 0);
-        }
-
-        int affected = editSession.makeSphere(pos, block, radiusX, radiusY, radiusZ, true);
-        player.findFreePosition();
-        player.print(affected + " block(s) have been created.");
-    }
-
-    @Command(
-        aliases = { "forestgen" },
-        usage = "[size] [type] [density]",
-        desc = "Generate a forest",
-        min = 0,
-        max = 3
-    )
-    @CommandPermissions("worldedit.generation.forest")
-    @Logging(POSITION)
-    public static void forestGen(CommandContext args, WorldEdit we,
-            LocalSession session, LocalPlayer player, EditSession editSession)
-            throws WorldEditException {
-        
-        int size = args.argsLength() > 0 ? Math.max(1, args.getInteger(0)) : 10;
-        TreeGenerator.TreeType type = args.argsLength() > 1 ?
-                type = TreeGenerator.lookup(args.getString(1))
-                : TreeGenerator.TreeType.TREE;
-        double density = args.argsLength() > 2 ? args.getDouble(2) / 100 : 0.05;
-
-        if (type == null) {
-            player.printError("Tree type '" + args.getString(1) + "' is unknown.");
-            return;
-        }
-        
-        int affected = editSession.makeForest(player.getPosition(),
-                size, density, new TreeGenerator(type));
-        player.print(affected + " trees created.");
-    }
-    
-    @Command(
-        aliases = { "pumpkins" },
-        usage = "[size]",
-        desc = "Generate pumpkin patches",
-        min = 0,
-        max = 1
-    )
-    @CommandPermissions("worldedit.generation.pumpkins")
-    @Logging(POSITION)
-    public static void pumpkins(CommandContext args, WorldEdit we,
-            LocalSession session, LocalPlayer player, EditSession editSession)
-            throws WorldEditException {
-
-        int size = args.argsLength() > 0 ? Math.max(1, args.getInteger(0)) : 10;
-
-        int affected = editSession.makePumpkinPatches(player.getPosition(), size);
-        player.print(affected + " pumpkin patches created.");
-    }
-    
-    @Command(
-        aliases = { "/pyramid" },
-        usage = "<block> <size>",
-        desc = "Generate a filled pyramid",
-        min = 2,
-        max = 2
-    )
-    @CommandPermissions("worldedit.generation.pyramid")
-    @Logging(PLACEMENT)
-    public static void pyramid(CommandContext args, WorldEdit we,
-            LocalSession session, LocalPlayer player, EditSession editSession)
-            throws WorldEditException {
-
-        Pattern block = we.getBlockPattern(player, args.getString(0));
-        int size = Math.max(1, args.getInteger(1));
-        Vector pos = session.getPlacementPosition(player);
-        
-        int affected = editSession.makePyramid(pos, block, size, true);
-        
-        player.findFreePosition();
-        player.print(affected + " block(s) have been created.");
-    }
-    
-    @Command(
-        aliases = { "/hpyramid" },
-        usage = "<block> <size>",
-        desc = "Generate a hollow pyramid",
-        min = 2,
-        max = 2
-    )
-    @CommandPermissions("worldedit.generation.pyramid")
-    @Logging(PLACEMENT)
-    public static void hpyramid(CommandContext args, WorldEdit we,
-            LocalSession session, LocalPlayer player, EditSession editSession)
-            throws WorldEditException {
-
-        Pattern block = we.getBlockPattern(player, args.getString(0));
-        int size = Math.max(1, args.getInteger(1));
-        Vector pos = session.getPlacementPosition(player);
-        
-        int affected = editSession.makePyramid(pos, block, size, false);
-        
-        player.findFreePosition();
-        player.print(affected + " block(s) have been created.");
-    }
-}
+// $Id$
+/*
+ * WorldEdit
+ * Copyright (C) 2010 sk89q <http://www.sk89q.com>
+ *
+ * This program is free software: you can redistribute it and/or modify
+ * it under the terms of the GNU General Public License as published by
+ * the Free Software Foundation, either version 3 of the License, or
+ * (at your option) any later version.
+ *
+ * This program is distributed in the hope that it will be useful,
+ * but WITHOUT ANY WARRANTY; without even the implied warranty of
+ * MERCHANTABILITY or FITNESS FOR A PARTICULAR PURPOSE. See the
+ * GNU General Public License for more details.
+ *
+ * You should have received a copy of the GNU General Public License
+ * along with this program. If not, see <http://www.gnu.org/licenses/>.
+*/
+
+package com.sk89q.worldedit.commands;
+
+import com.sk89q.minecraft.util.commands.Command;
+import com.sk89q.minecraft.util.commands.CommandContext;
+import com.sk89q.minecraft.util.commands.CommandPermissions;
+import com.sk89q.minecraft.util.commands.Logging;
+import static com.sk89q.minecraft.util.commands.Logging.LogMode.*;
+import com.sk89q.worldedit.*;
+import com.sk89q.worldedit.patterns.Pattern;
+import com.sk89q.worldedit.util.TreeGenerator;
+
+/**
+ * Generation commands.
+ * 
+ * @author sk89q
+ */
+public class GenerationCommands {
+    @Command(
+        aliases = {"/hcyl"},
+        usage = "<block> <radius> [height] ",
+        desc = "Generate a hollow cylinder",
+        min = 2,
+        max = 3
+    )
+    @CommandPermissions({"worldedit.generation.cylinder"})
+    @Logging(PLACEMENT)
+    public static void hcyl(CommandContext args, WorldEdit we,
+            LocalSession session, LocalPlayer player, EditSession editSession)
+            throws WorldEditException {
+
+        Pattern block = we.getBlockPattern(player, args.getString(0));
+        double radius = Math.max(1, args.getDouble(1));
+        int height = args.argsLength() > 2 ? args.getInteger(2) : 1;
+
+        Vector pos = session.getPlacementPosition(player);
+        int affected = editSession.makeHollowCylinder(pos, block, radius, height);
+        player.print(affected + " block(s) have been created.");
+    }
+
+    @Command(
+        aliases = {"/cyl"},
+        usage = "<block> <radius> [height] ",
+        desc = "Generate a cylinder",
+        min = 2,
+        max = 3
+    )
+    @CommandPermissions({"worldedit.generation.cylinder"})
+    @Logging(PLACEMENT)
+    public static void cyl(CommandContext args, WorldEdit we,
+            LocalSession session, LocalPlayer player, EditSession editSession)
+            throws WorldEditException {
+
+        Pattern block = we.getBlockPattern(player, args.getString(0));
+        double radius = Math.max(1, args.getDouble(1));
+        int height = args.argsLength() > 2 ? args.getInteger(2) : 1;
+
+        Vector pos = session.getPlacementPosition(player);
+        int affected = editSession.makeCylinder(pos, block, radius, height);
+        player.print(affected + " block(s) have been created.");
+    }
+
+    @Command(
+        aliases = {"/hsphere"},
+        usage = "<block> <radius>[,<radius>,<radius>] [raised?] ",
+        desc = "Generate a hollow sphere. If you specify 3 radiuses separated by commas, an ellipsoid with the dimensions x,y,z will be generated.",
+        min = 2,
+        max = 3
+    )
+    @CommandPermissions({"worldedit.generation.sphere"})
+    @Logging(PLACEMENT)
+    public static void hsphere(CommandContext args, WorldEdit we,
+            LocalSession session, LocalPlayer player, EditSession editSession)
+            throws WorldEditException {
+
+        final Pattern block = we.getBlockPattern(player, args.getString(0));
+        String[] radiuses = args.getString(1).split(",");
+        final double radiusX, radiusY, radiusZ;
+        switch (radiuses.length) {
+        case 1:
+            radiusX = radiusY = radiusZ = Math.max(1, Double.parseDouble(radiuses[0]));
+            break;
+
+        case 3:
+            radiusX = Math.max(1, Double.parseDouble(radiuses[0]));
+            radiusY = Math.max(1, Double.parseDouble(radiuses[1]));
+            radiusZ = Math.max(1, Double.parseDouble(radiuses[2]));
+            break;
+
+        default:
+            player.printError("You must either specify 1 or 3 radius values.");
+            return;
+        }
+        final boolean raised;
+        if (args.argsLength() > 2)
+            raised = args.getString(2).equalsIgnoreCase("true") || args.getString(2).equalsIgnoreCase("yes");
+        else
+            raised = false;
+
+        Vector pos = session.getPlacementPosition(player);
+        if (raised) {
+            pos = pos.add(0, radiusY, 0);
+        }
+
+        int affected = editSession.makeSphere(pos, block, radiusX, radiusY, radiusZ, false);
+        player.findFreePosition();
+        player.print(affected + " block(s) have been created.");
+    }
+
+    @Command(
+        aliases = {"/sphere"},
+        usage = "<block> <radius> [raised?] ",
+        desc = "Generate a filled sphere. If you specify 3 radiuses separated by commas, an ellipsoid with the dimensions x,y,z will be generated.",
+        min = 2,
+        max = 3
+    )
+    @CommandPermissions({"worldedit.generation.sphere"})
+    @Logging(PLACEMENT)
+    public static void sphere(CommandContext args, WorldEdit we,
+            LocalSession session, LocalPlayer player, EditSession editSession)
+            throws WorldEditException {
+
+        Pattern block = we.getBlockPattern(player, args.getString(0));
+        String[] radiuses = args.getString(1).split(",");
+        final double radiusX, radiusY, radiusZ;
+        switch (radiuses.length) {
+        case 1:
+            radiusX = radiusY = radiusZ = Math.max(1, Double.parseDouble(radiuses[0]));
+            break;
+
+        case 3:
+            radiusX = Math.max(1, Double.parseDouble(radiuses[0]));
+            radiusY = Math.max(1, Double.parseDouble(radiuses[1]));
+            radiusZ = Math.max(1, Double.parseDouble(radiuses[2]));
+            break;
+
+        default:
+            player.printError("You must either specify 1 or 3 radius values.");
+            return;
+        }
+        final boolean raised;
+        if (args.argsLength() > 2)
+            raised = args.getString(2).equalsIgnoreCase("true") || args.getString(2).equalsIgnoreCase("yes");
+        else
+            raised = false;
+
+        Vector pos = session.getPlacementPosition(player);
+        if (raised) {
+            pos = pos.add(0, radiusY, 0);
+        }
+
+        int affected = editSession.makeSphere(pos, block, radiusX, radiusY, radiusZ, true);
+        player.findFreePosition();
+        player.print(affected + " block(s) have been created.");
+    }
+
+    @Command(
+        aliases = {"forestgen"},
+        usage = "[size] [type] [density]",
+        desc = "Generate a forest",
+        min = 0,
+        max = 3
+    )
+    @CommandPermissions({"worldedit.generation.forest"})
+    @Logging(POSITION)
+    public static void forestGen(CommandContext args, WorldEdit we,
+            LocalSession session, LocalPlayer player, EditSession editSession)
+            throws WorldEditException {
+        
+        int size = args.argsLength() > 0 ? Math.max(1, args.getInteger(0)) : 10;
+        TreeGenerator.TreeType type = args.argsLength() > 1 ?
+                type = TreeGenerator.lookup(args.getString(1))
+                : TreeGenerator.TreeType.TREE;
+        double density = args.argsLength() > 2 ? args.getDouble(2) / 100 : 0.05;
+
+        if (type == null) {
+            player.printError("Tree type '" + args.getString(1) + "' is unknown.");
+            return;
+        } else {
+        }
+        
+        int affected = editSession.makeForest(player.getPosition(),
+                size, density, new TreeGenerator(type));
+        player.print(affected + " trees created.");
+    }
+    
+    @Command(
+        aliases = {"pumpkins"},
+        usage = "[size]",
+        desc = "Generate pumpkin patches",
+        min = 0,
+        max = 1
+    )
+    @CommandPermissions({"worldedit.generation.pumpkins"})
+    @Logging(POSITION)
+    public static void pumpkins(CommandContext args, WorldEdit we,
+            LocalSession session, LocalPlayer player, EditSession editSession)
+            throws WorldEditException {
+
+        int size = args.argsLength() > 0 ? Math.max(1, args.getInteger(0)) : 10;
+
+        int affected = editSession.makePumpkinPatches(player.getPosition(), size);
+        player.print(affected + " pumpkin patches created.");
+    }
+    
+    @Command(
+        aliases = {"/pyramid"},
+        usage = "<block> <range>",
+        desc = "Generate a filled pyramid",
+        min = 2,
+        max = 2
+    )
+    @CommandPermissions({"worldedit.generation.pyramid"})
+    @Logging(PLACEMENT)
+    public static void pyramid(CommandContext args, WorldEdit we,
+            LocalSession session, LocalPlayer player, EditSession editSession)
+            throws WorldEditException {
+
+        Pattern block = we.getBlockPattern(player, args.getString(0));
+        int size = Math.max(1, args.getInteger(1));
+        Vector pos = session.getPlacementPosition(player);
+        
+        int affected = editSession.makePyramid(pos, block, size, true);
+        
+        player.findFreePosition();
+        player.print(affected + " block(s) have been created.");
+    }
+    
+    @Command(
+        aliases = {"/hpyramid"},
+        usage = "<block> <range>",
+        desc = "Generate a hollow pyramid",
+        min = 2,
+        max = 2
+    )
+    @CommandPermissions({"worldedit.generation.pyramid"})
+    @Logging(PLACEMENT)
+    public static void hpyramid(CommandContext args, WorldEdit we,
+            LocalSession session, LocalPlayer player, EditSession editSession)
+            throws WorldEditException {
+
+        Pattern block = we.getBlockPattern(player, args.getString(0));
+        int size = Math.max(1, args.getInteger(1));
+        Vector pos = session.getPlacementPosition(player);
+        
+        int affected = editSession.makePyramid(pos, block, size, false);
+        
+        player.findFreePosition();
+        player.print(affected + " block(s) have been created.");
+    }
+}