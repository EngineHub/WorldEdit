--- conflicted
+++ resolved
@@ -99,12 +99,7 @@
         return new AbstractOperation() {
             @Override
             public Operation resume(RunContext run) throws WorldEditException {
-<<<<<<< HEAD
-                // TODO can we pass the RunContext in here?
-                if (dirtyChunks.size() > 0) {
-=======
                 if (!dirtyChunks.isEmpty()) {
->>>>>>> d8622fb3
                     world.fixAfterFastMode(dirtyChunks);
                 }
                 return null;
