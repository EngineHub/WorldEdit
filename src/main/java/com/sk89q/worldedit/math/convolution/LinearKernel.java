--- conflicted
+++ resolved
@@ -34,14 +34,10 @@
         int diameter = radius * 2 + 1;
         float[] data = new float[diameter * diameter];
 
-<<<<<<< HEAD
         int i = 0;
         while (i < data.length) {
             data[i++] = 1.0f / data.length;
         }
-=======
-        for (int i = 0; i < data.length; data[i++] = 1.0f / data.length);
->>>>>>> e95eeefa
 
         return data;
     }
