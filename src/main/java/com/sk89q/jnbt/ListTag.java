/*
 * WorldEdit, a Minecraft world manipulation toolkit
 * Copyright (C) sk89q <http://www.sk89q.com>
 * Copyright (C) WorldEdit team and contributors
 *
 * This program is free software: you can redistribute it and/or modify it
 * under the terms of the GNU Lesser General Public License as published by the
 * Free Software Foundation, either version 3 of the License, or
 * (at your option) any later version.
 *
 * This program is distributed in the hope that it will be useful, but WITHOUT
 * ANY WARRANTY; without even the implied warranty of MERCHANTABILITY or
 * FITNESS FOR A PARTICULAR PURPOSE. See the GNU Lesser General Public License
 * for more details.
 *
 * You should have received a copy of the GNU Lesser General Public License
 * along with this program. If not, see <http://www.gnu.org/licenses/>.
 */

package com.sk89q.jnbt;

import javax.annotation.Nullable;
import java.util.Collections;
import java.util.List;
import java.util.NoSuchElementException;

import static com.google.common.base.Preconditions.checkNotNull;

/**
 * The {@code TAG_List} tag.
 */
public final class ListTag extends Tag {

    private final Class<? extends Tag> type;
    private final List<Tag> value;

    /**
     * Creates the tag with an empty name.
     *
     * @param type the type of tag
     * @param value the value of the tag
     */
    public ListTag(Class<? extends Tag> type, List<? extends Tag> value) {
        super();
        checkNotNull(value);
        this.type = type;
        this.value = Collections.unmodifiableList(value);
    }

    /**
     * Creates the tag.
     *
     * @param name the name of the tag
     * @param type the type of tag
     * @param value the value of the tag
     */
    public ListTag(String name, Class<? extends Tag> type, List<? extends Tag> value) {
        super(name);
        checkNotNull(value);
        this.type = type;
        this.value = Collections.unmodifiableList(value);
    }

    /**
     * Gets the type of item in this list.
     *
     * @return The type of item in this list.
     */
    public Class<? extends Tag> getType() {
        return type;
    }

    @Override
    public List<Tag> getValue() {
        return value;
    }

    /**
     * Create a new list tag with this tag's name and type.
     *
     * @param list the new list
     * @return a new list tag
     */
    public ListTag setValue(List<Tag> list) {
        return new ListTag(getName(), getType(), list);
    }

    /**
     * Get the tag if it exists at the given index.
     * 
     * @param index the index
     * @return the tag or null
     */
    @Nullable
    public Tag getIfExists(int index) {
        try {
            return value.get(index);
        } catch (NoSuchElementException e) {
            return null;
        }
    }

    /**
     * Get a byte array named with the given index.
     *
     * <p>If the index does not exist or its value is not a byte array tag,
     * then an empty byte array will be returned.</p>
     *
     * @param index the index
     * @return a byte array
     */
    public byte[] getByteArray(int index) {
        Tag tag = getIfExists(index);
        if (tag instanceof ByteArrayTag) {
            return ((ByteArrayTag) tag).getValue();
        } else {
            return new byte[0];
        }
    }

    /**
     * Get a byte named with the given index.
     *
     * <p>If the index does not exist or its value is not a byte tag,
     * then {@code 0} will be returned.</p>
     *
     * @param index the index
     * @return a byte
     */
    public byte getByte(int index) {
        Tag tag = getIfExists(index);
        if (tag instanceof ByteTag) {
            return ((ByteTag) tag).getValue();
        } else {
            return (byte) 0;
        }
    }

    /**
     * Get a double named with the given index.
     *
     * <p>If the index does not exist or its value is not a double tag,
     * then {@code 0} will be returned.</p>
     *
     * @param index the index
     * @return a double
     */
    public double getDouble(int index) {
        Tag tag = getIfExists(index);
        if (tag instanceof DoubleTag) {
            return ((DoubleTag) tag).getValue();
        } else {
            return 0;
        }
    }

    /**
     * Get a double named with the given index, even if it's another
     * type of number.
     *
     * <p>If the index does not exist or its value is not a number,
     * then {@code 0} will be returned.</p>
     *
     * @param index the index
     * @return a double
     */
    public double asDouble(int index) {
        Tag tag = getIfExists(index);
        if (tag instanceof ByteTag) {
            return ((ByteTag) tag).getValue();

        } else if (tag instanceof ShortTag) {
            return ((ShortTag) tag).getValue();

        } else if (tag instanceof IntTag) {
            return ((IntTag) tag).getValue();

        } else if (tag instanceof LongTag) {
            return ((LongTag) tag).getValue();

        } else if (tag instanceof FloatTag) {
            return ((FloatTag) tag).getValue();

        } else if (tag instanceof DoubleTag) {
            return ((DoubleTag) tag).getValue();

        } else {
            return 0;
        }
    }

    /**
     * Get a float named with the given index.
     *
     * <p>If the index does not exist or its value is not a float tag,
     * then {@code 0} will be returned.</p>
     *
     * @param index the index
     * @return a float
     */
    public float getFloat(int index) {
        Tag tag = getIfExists(index);
        if (tag instanceof FloatTag) {
            return ((FloatTag) tag).getValue();
        } else {
            return 0;
        }
    }

    /**
     * Get a {@code int[]} named with the given index.
     *
     * <p>If the index does not exist or its value is not an int array tag,
     * then an empty array will be returned.</p>
     *
     * @param index the index
     * @return an int array
     */
    public int[] getIntArray(int index) {
        Tag tag = getIfExists(index);
        if (tag instanceof IntArrayTag) {
            return ((IntArrayTag) tag).getValue();
        } else {
            return new int[0];
        }
    }

    /**
     * Get an int named with the given index.
     *
     * <p>If the index does not exist or its value is not an int tag,
     * then {@code 0} will be returned.</p>
     *
     * @param index the index
     * @return an int
     */
    public int getInt(int index) {
        Tag tag = getIfExists(index);
        if (tag instanceof IntTag) {
            return ((IntTag) tag).getValue();
        } else {
            return 0;
        }
    }

    /**
     * Get an int named with the given index, even if it's another
     * type of number.
     *
     * <p>If the index does not exist or its value is not a number,
     * then {@code 0} will be returned.</p>
     *
     * @param index the index
     * @return an int
     */
    public int asInt(int index) {
        Tag tag = getIfExists(index);
        if (tag instanceof ByteTag) {
            return ((ByteTag) tag).getValue();

        } else if (tag instanceof ShortTag) {
            return ((ShortTag) tag).getValue();

        } else if (tag instanceof IntTag) {
            return ((IntTag) tag).getValue();

        } else if (tag instanceof LongTag) {
            return ((LongTag) tag).getValue().intValue();

        } else if (tag instanceof FloatTag) {
            return ((FloatTag) tag).getValue().intValue();

        } else if (tag instanceof DoubleTag) {
            return ((DoubleTag) tag).getValue().intValue();

        } else {
            return 0;
        }
    }

    /**
     * Get a list of tags named with the given index.
     *
     * <p>If the index does not exist or its value is not a list tag,
     * then an empty list will be returned.</p>
     *
     * @param index the index
     * @return a list of tags
     */
    public List<Tag> getList(int index) {
        Tag tag = getIfExists(index);
        if (tag instanceof ListTag) {
            return ((ListTag) tag).getValue();
        } else {
            return Collections.emptyList();
        }
    }

    /**
     * Get a {@code TagList} named with the given index.
     *
     * <p>If the index does not exist or its value is not a list tag,
     * then an empty tag list will be returned.</p>
     *
     * @param index the index
     * @return a tag list instance
     */
    public ListTag getListTag(int index) {
        Tag tag = getIfExists(index);
        if (tag instanceof ListTag) {
            return (ListTag) tag;
        } else {
            return new ListTag(StringTag.class, Collections.<Tag>emptyList());
        }
    }

    /**
     * Get a list of tags named with the given index.
     *
     * <p>If the index does not exist or its value is not a list tag,
     * then an empty list will be returned. If the given index references
     * a list but the list of of a different type, then an empty
     * list will also be returned.</p>
     *
     * @param index the index
     * @param listType the class of the contained type
     * @return a list of tags
     * @param <T> the NBT type
     */
    @SuppressWarnings("unchecked")
    public <T extends Tag> List<T> getList(int index, Class<T> listType) {
        Tag tag = getIfExists(index);
        if (tag instanceof ListTag) {
            ListTag listTag = (ListTag) tag;
            if (listTag.getType().equals(listType)) {
                return (List<T>) listTag.getValue();
            } else {
                return Collections.emptyList();
            }
        } else {
            return Collections.emptyList();
        }
    }

    /**
     * Get a long named with the given index.
     *
     * <p>If the index does not exist or its value is not a long tag,
     * then {@code 0} will be returned.</p>
     *
     * @param index the index
     * @return a long
     */
    public long getLong(int index) {
        Tag tag = getIfExists(index);
        if (tag instanceof LongTag) {
            return ((LongTag) tag).getValue();
        } else {
            return 0L;
        }
    }

    /**
     * Get a long named with the given index, even if it's another
     * type of number.
     *
     * <p>If the index does not exist or its value is not a number,
     * then {@code 0} will be returned.</p>
     *
     * @param index the index
     * @return a long
     */
    public long asLong(int index) {
        Tag tag = getIfExists(index);
        if (tag instanceof ByteTag) {
            return ((ByteTag) tag).getValue();

        } else if (tag instanceof ShortTag) {
            return ((ShortTag) tag).getValue();

        } else if (tag instanceof IntTag) {
            return ((IntTag) tag).getValue();

        } else if (tag instanceof LongTag) {
            return ((LongTag) tag).getValue();

        } else if (tag instanceof FloatTag) {
            return ((FloatTag) tag).getValue().longValue();

        } else if (tag instanceof DoubleTag) {
            return ((DoubleTag) tag).getValue().longValue();

        } else {
            return 0;
        }
    }

    /**
     * Get a short named with the given index.
     *
     * <p>If the index does not exist or its value is not a short tag,
     * then {@code 0} will be returned.</p>
     *
     * @param index the index
     * @return a short
     */
    public short getShort(int index) {
        Tag tag = getIfExists(index);
        if (tag instanceof ShortTag) {
            return ((ShortTag) tag).getValue();
        } else {
            return 0;
        }
    }

    /**
     * Get a string named with the given index.
     *
     * <p>If the index does not exist or its value is not a string tag,
     * then {@code ""} will be returned.</p>
     *
     * @param index the index
     * @return a string
     */
    public String getString(int index) {
        Tag tag = getIfExists(index);
        if (tag instanceof StringTag) {
            return ((StringTag) tag).getValue();
        } else {
            return "";
        }
    }

    @Override
    public String toString() {
        String name = getName();
        String append = "";
        if (name != null && !name.equals("")) {
            append = "(\"" + this.getName() + "\")";
        }
        StringBuilder bldr = new StringBuilder();
<<<<<<< HEAD
        bldr.append("TAG_List").append(append).append(": ").append(value.size())
                .append(" entries of type ").append(NBTUtils.getTypeName(type))
                .append("\r\n{\r\n");
        for (Tag t : value) {
            bldr.append("   ").append(t.toString().replaceAll("\r\n", "\r\n   "))
                    .append("\r\n");
=======
        bldr.append("TAG_List").append(append).append(": ").append(value.size()).append(" entries of type ").append(NBTUtils.getTypeName(type)).append("\r\n{\r\n");
        for (Tag t : value) {
            bldr.append("   ").append(t.toString().replaceAll("\r\n", "\r\n   ")).append("\r\n");
>>>>>>> d8622fb3
        }
        bldr.append("}");
        return bldr.toString();
    }

}
<|MERGE_RESOLUTION|>--- conflicted
+++ resolved
@@ -1,459 +1,450 @@
-/*
- * WorldEdit, a Minecraft world manipulation toolkit
- * Copyright (C) sk89q <http://www.sk89q.com>
- * Copyright (C) WorldEdit team and contributors
- *
- * This program is free software: you can redistribute it and/or modify it
- * under the terms of the GNU Lesser General Public License as published by the
- * Free Software Foundation, either version 3 of the License, or
- * (at your option) any later version.
- *
- * This program is distributed in the hope that it will be useful, but WITHOUT
- * ANY WARRANTY; without even the implied warranty of MERCHANTABILITY or
- * FITNESS FOR A PARTICULAR PURPOSE. See the GNU Lesser General Public License
- * for more details.
- *
- * You should have received a copy of the GNU Lesser General Public License
- * along with this program. If not, see <http://www.gnu.org/licenses/>.
- */
-
-package com.sk89q.jnbt;
-
-import javax.annotation.Nullable;
-import java.util.Collections;
-import java.util.List;
-import java.util.NoSuchElementException;
-
-import static com.google.common.base.Preconditions.checkNotNull;
-
-/**
- * The {@code TAG_List} tag.
- */
-public final class ListTag extends Tag {
-
-    private final Class<? extends Tag> type;
-    private final List<Tag> value;
-
-    /**
-     * Creates the tag with an empty name.
-     *
-     * @param type the type of tag
-     * @param value the value of the tag
-     */
-    public ListTag(Class<? extends Tag> type, List<? extends Tag> value) {
-        super();
-        checkNotNull(value);
-        this.type = type;
-        this.value = Collections.unmodifiableList(value);
-    }
-
-    /**
-     * Creates the tag.
-     *
-     * @param name the name of the tag
-     * @param type the type of tag
-     * @param value the value of the tag
-     */
-    public ListTag(String name, Class<? extends Tag> type, List<? extends Tag> value) {
-        super(name);
-        checkNotNull(value);
-        this.type = type;
-        this.value = Collections.unmodifiableList(value);
-    }
-
-    /**
-     * Gets the type of item in this list.
-     *
-     * @return The type of item in this list.
-     */
-    public Class<? extends Tag> getType() {
-        return type;
-    }
-
-    @Override
-    public List<Tag> getValue() {
-        return value;
-    }
-
-    /**
-     * Create a new list tag with this tag's name and type.
-     *
-     * @param list the new list
-     * @return a new list tag
-     */
-    public ListTag setValue(List<Tag> list) {
-        return new ListTag(getName(), getType(), list);
-    }
-
-    /**
-     * Get the tag if it exists at the given index.
-     * 
-     * @param index the index
-     * @return the tag or null
-     */
-    @Nullable
-    public Tag getIfExists(int index) {
-        try {
-            return value.get(index);
-        } catch (NoSuchElementException e) {
-            return null;
-        }
-    }
-
-    /**
-     * Get a byte array named with the given index.
-     *
-     * <p>If the index does not exist or its value is not a byte array tag,
-     * then an empty byte array will be returned.</p>
-     *
-     * @param index the index
-     * @return a byte array
-     */
-    public byte[] getByteArray(int index) {
-        Tag tag = getIfExists(index);
-        if (tag instanceof ByteArrayTag) {
-            return ((ByteArrayTag) tag).getValue();
-        } else {
-            return new byte[0];
-        }
-    }
-
-    /**
-     * Get a byte named with the given index.
-     *
-     * <p>If the index does not exist or its value is not a byte tag,
-     * then {@code 0} will be returned.</p>
-     *
-     * @param index the index
-     * @return a byte
-     */
-    public byte getByte(int index) {
-        Tag tag = getIfExists(index);
-        if (tag instanceof ByteTag) {
-            return ((ByteTag) tag).getValue();
-        } else {
-            return (byte) 0;
-        }
-    }
-
-    /**
-     * Get a double named with the given index.
-     *
-     * <p>If the index does not exist or its value is not a double tag,
-     * then {@code 0} will be returned.</p>
-     *
-     * @param index the index
-     * @return a double
-     */
-    public double getDouble(int index) {
-        Tag tag = getIfExists(index);
-        if (tag instanceof DoubleTag) {
-            return ((DoubleTag) tag).getValue();
-        } else {
-            return 0;
-        }
-    }
-
-    /**
-     * Get a double named with the given index, even if it's another
-     * type of number.
-     *
-     * <p>If the index does not exist or its value is not a number,
-     * then {@code 0} will be returned.</p>
-     *
-     * @param index the index
-     * @return a double
-     */
-    public double asDouble(int index) {
-        Tag tag = getIfExists(index);
-        if (tag instanceof ByteTag) {
-            return ((ByteTag) tag).getValue();
-
-        } else if (tag instanceof ShortTag) {
-            return ((ShortTag) tag).getValue();
-
-        } else if (tag instanceof IntTag) {
-            return ((IntTag) tag).getValue();
-
-        } else if (tag instanceof LongTag) {
-            return ((LongTag) tag).getValue();
-
-        } else if (tag instanceof FloatTag) {
-            return ((FloatTag) tag).getValue();
-
-        } else if (tag instanceof DoubleTag) {
-            return ((DoubleTag) tag).getValue();
-
-        } else {
-            return 0;
-        }
-    }
-
-    /**
-     * Get a float named with the given index.
-     *
-     * <p>If the index does not exist or its value is not a float tag,
-     * then {@code 0} will be returned.</p>
-     *
-     * @param index the index
-     * @return a float
-     */
-    public float getFloat(int index) {
-        Tag tag = getIfExists(index);
-        if (tag instanceof FloatTag) {
-            return ((FloatTag) tag).getValue();
-        } else {
-            return 0;
-        }
-    }
-
-    /**
-     * Get a {@code int[]} named with the given index.
-     *
-     * <p>If the index does not exist or its value is not an int array tag,
-     * then an empty array will be returned.</p>
-     *
-     * @param index the index
-     * @return an int array
-     */
-    public int[] getIntArray(int index) {
-        Tag tag = getIfExists(index);
-        if (tag instanceof IntArrayTag) {
-            return ((IntArrayTag) tag).getValue();
-        } else {
-            return new int[0];
-        }
-    }
-
-    /**
-     * Get an int named with the given index.
-     *
-     * <p>If the index does not exist or its value is not an int tag,
-     * then {@code 0} will be returned.</p>
-     *
-     * @param index the index
-     * @return an int
-     */
-    public int getInt(int index) {
-        Tag tag = getIfExists(index);
-        if (tag instanceof IntTag) {
-            return ((IntTag) tag).getValue();
-        } else {
-            return 0;
-        }
-    }
-
-    /**
-     * Get an int named with the given index, even if it's another
-     * type of number.
-     *
-     * <p>If the index does not exist or its value is not a number,
-     * then {@code 0} will be returned.</p>
-     *
-     * @param index the index
-     * @return an int
-     */
-    public int asInt(int index) {
-        Tag tag = getIfExists(index);
-        if (tag instanceof ByteTag) {
-            return ((ByteTag) tag).getValue();
-
-        } else if (tag instanceof ShortTag) {
-            return ((ShortTag) tag).getValue();
-
-        } else if (tag instanceof IntTag) {
-            return ((IntTag) tag).getValue();
-
-        } else if (tag instanceof LongTag) {
-            return ((LongTag) tag).getValue().intValue();
-
-        } else if (tag instanceof FloatTag) {
-            return ((FloatTag) tag).getValue().intValue();
-
-        } else if (tag instanceof DoubleTag) {
-            return ((DoubleTag) tag).getValue().intValue();
-
-        } else {
-            return 0;
-        }
-    }
-
-    /**
-     * Get a list of tags named with the given index.
-     *
-     * <p>If the index does not exist or its value is not a list tag,
-     * then an empty list will be returned.</p>
-     *
-     * @param index the index
-     * @return a list of tags
-     */
-    public List<Tag> getList(int index) {
-        Tag tag = getIfExists(index);
-        if (tag instanceof ListTag) {
-            return ((ListTag) tag).getValue();
-        } else {
-            return Collections.emptyList();
-        }
-    }
-
-    /**
-     * Get a {@code TagList} named with the given index.
-     *
-     * <p>If the index does not exist or its value is not a list tag,
-     * then an empty tag list will be returned.</p>
-     *
-     * @param index the index
-     * @return a tag list instance
-     */
-    public ListTag getListTag(int index) {
-        Tag tag = getIfExists(index);
-        if (tag instanceof ListTag) {
-            return (ListTag) tag;
-        } else {
-            return new ListTag(StringTag.class, Collections.<Tag>emptyList());
-        }
-    }
-
-    /**
-     * Get a list of tags named with the given index.
-     *
-     * <p>If the index does not exist or its value is not a list tag,
-     * then an empty list will be returned. If the given index references
-     * a list but the list of of a different type, then an empty
-     * list will also be returned.</p>
-     *
-     * @param index the index
-     * @param listType the class of the contained type
-     * @return a list of tags
-     * @param <T> the NBT type
-     */
-    @SuppressWarnings("unchecked")
-    public <T extends Tag> List<T> getList(int index, Class<T> listType) {
-        Tag tag = getIfExists(index);
-        if (tag instanceof ListTag) {
-            ListTag listTag = (ListTag) tag;
-            if (listTag.getType().equals(listType)) {
-                return (List<T>) listTag.getValue();
-            } else {
-                return Collections.emptyList();
-            }
-        } else {
-            return Collections.emptyList();
-        }
-    }
-
-    /**
-     * Get a long named with the given index.
-     *
-     * <p>If the index does not exist or its value is not a long tag,
-     * then {@code 0} will be returned.</p>
-     *
-     * @param index the index
-     * @return a long
-     */
-    public long getLong(int index) {
-        Tag tag = getIfExists(index);
-        if (tag instanceof LongTag) {
-            return ((LongTag) tag).getValue();
-        } else {
-            return 0L;
-        }
-    }
-
-    /**
-     * Get a long named with the given index, even if it's another
-     * type of number.
-     *
-     * <p>If the index does not exist or its value is not a number,
-     * then {@code 0} will be returned.</p>
-     *
-     * @param index the index
-     * @return a long
-     */
-    public long asLong(int index) {
-        Tag tag = getIfExists(index);
-        if (tag instanceof ByteTag) {
-            return ((ByteTag) tag).getValue();
-
-        } else if (tag instanceof ShortTag) {
-            return ((ShortTag) tag).getValue();
-
-        } else if (tag instanceof IntTag) {
-            return ((IntTag) tag).getValue();
-
-        } else if (tag instanceof LongTag) {
-            return ((LongTag) tag).getValue();
-
-        } else if (tag instanceof FloatTag) {
-            return ((FloatTag) tag).getValue().longValue();
-
-        } else if (tag instanceof DoubleTag) {
-            return ((DoubleTag) tag).getValue().longValue();
-
-        } else {
-            return 0;
-        }
-    }
-
-    /**
-     * Get a short named with the given index.
-     *
-     * <p>If the index does not exist or its value is not a short tag,
-     * then {@code 0} will be returned.</p>
-     *
-     * @param index the index
-     * @return a short
-     */
-    public short getShort(int index) {
-        Tag tag = getIfExists(index);
-        if (tag instanceof ShortTag) {
-            return ((ShortTag) tag).getValue();
-        } else {
-            return 0;
-        }
-    }
-
-    /**
-     * Get a string named with the given index.
-     *
-     * <p>If the index does not exist or its value is not a string tag,
-     * then {@code ""} will be returned.</p>
-     *
-     * @param index the index
-     * @return a string
-     */
-    public String getString(int index) {
-        Tag tag = getIfExists(index);
-        if (tag instanceof StringTag) {
-            return ((StringTag) tag).getValue();
-        } else {
-            return "";
-        }
-    }
-
-    @Override
-    public String toString() {
-        String name = getName();
-        String append = "";
-        if (name != null && !name.equals("")) {
-            append = "(\"" + this.getName() + "\")";
-        }
-        StringBuilder bldr = new StringBuilder();
-<<<<<<< HEAD
-        bldr.append("TAG_List").append(append).append(": ").append(value.size())
-                .append(" entries of type ").append(NBTUtils.getTypeName(type))
-                .append("\r\n{\r\n");
-        for (Tag t : value) {
-            bldr.append("   ").append(t.toString().replaceAll("\r\n", "\r\n   "))
-                    .append("\r\n");
-=======
-        bldr.append("TAG_List").append(append).append(": ").append(value.size()).append(" entries of type ").append(NBTUtils.getTypeName(type)).append("\r\n{\r\n");
-        for (Tag t : value) {
-            bldr.append("   ").append(t.toString().replaceAll("\r\n", "\r\n   ")).append("\r\n");
->>>>>>> d8622fb3
-        }
-        bldr.append("}");
-        return bldr.toString();
-    }
-
-}
+/*
+ * WorldEdit, a Minecraft world manipulation toolkit
+ * Copyright (C) sk89q <http://www.sk89q.com>
+ * Copyright (C) WorldEdit team and contributors
+ *
+ * This program is free software: you can redistribute it and/or modify it
+ * under the terms of the GNU Lesser General Public License as published by the
+ * Free Software Foundation, either version 3 of the License, or
+ * (at your option) any later version.
+ *
+ * This program is distributed in the hope that it will be useful, but WITHOUT
+ * ANY WARRANTY; without even the implied warranty of MERCHANTABILITY or
+ * FITNESS FOR A PARTICULAR PURPOSE. See the GNU Lesser General Public License
+ * for more details.
+ *
+ * You should have received a copy of the GNU Lesser General Public License
+ * along with this program. If not, see <http://www.gnu.org/licenses/>.
+ */
+
+package com.sk89q.jnbt;
+
+import javax.annotation.Nullable;
+import java.util.Collections;
+import java.util.List;
+import java.util.NoSuchElementException;
+
+import static com.google.common.base.Preconditions.checkNotNull;
+
+/**
+ * The {@code TAG_List} tag.
+ */
+public final class ListTag extends Tag {
+
+    private final Class<? extends Tag> type;
+    private final List<Tag> value;
+
+    /**
+     * Creates the tag with an empty name.
+     *
+     * @param type the type of tag
+     * @param value the value of the tag
+     */
+    public ListTag(Class<? extends Tag> type, List<? extends Tag> value) {
+        super();
+        checkNotNull(value);
+        this.type = type;
+        this.value = Collections.unmodifiableList(value);
+    }
+
+    /**
+     * Creates the tag.
+     *
+     * @param name the name of the tag
+     * @param type the type of tag
+     * @param value the value of the tag
+     */
+    public ListTag(String name, Class<? extends Tag> type, List<? extends Tag> value) {
+        super(name);
+        checkNotNull(value);
+        this.type = type;
+        this.value = Collections.unmodifiableList(value);
+    }
+
+    /**
+     * Gets the type of item in this list.
+     *
+     * @return The type of item in this list.
+     */
+    public Class<? extends Tag> getType() {
+        return type;
+    }
+
+    @Override
+    public List<Tag> getValue() {
+        return value;
+    }
+
+    /**
+     * Create a new list tag with this tag's name and type.
+     *
+     * @param list the new list
+     * @return a new list tag
+     */
+    public ListTag setValue(List<Tag> list) {
+        return new ListTag(getName(), getType(), list);
+    }
+
+    /**
+     * Get the tag if it exists at the given index.
+     * 
+     * @param index the index
+     * @return the tag or null
+     */
+    @Nullable
+    public Tag getIfExists(int index) {
+        try {
+            return value.get(index);
+        } catch (NoSuchElementException e) {
+            return null;
+        }
+    }
+
+    /**
+     * Get a byte array named with the given index.
+     *
+     * <p>If the index does not exist or its value is not a byte array tag,
+     * then an empty byte array will be returned.</p>
+     *
+     * @param index the index
+     * @return a byte array
+     */
+    public byte[] getByteArray(int index) {
+        Tag tag = getIfExists(index);
+        if (tag instanceof ByteArrayTag) {
+            return ((ByteArrayTag) tag).getValue();
+        } else {
+            return new byte[0];
+        }
+    }
+
+    /**
+     * Get a byte named with the given index.
+     *
+     * <p>If the index does not exist or its value is not a byte tag,
+     * then {@code 0} will be returned.</p>
+     *
+     * @param index the index
+     * @return a byte
+     */
+    public byte getByte(int index) {
+        Tag tag = getIfExists(index);
+        if (tag instanceof ByteTag) {
+            return ((ByteTag) tag).getValue();
+        } else {
+            return (byte) 0;
+        }
+    }
+
+    /**
+     * Get a double named with the given index.
+     *
+     * <p>If the index does not exist or its value is not a double tag,
+     * then {@code 0} will be returned.</p>
+     *
+     * @param index the index
+     * @return a double
+     */
+    public double getDouble(int index) {
+        Tag tag = getIfExists(index);
+        if (tag instanceof DoubleTag) {
+            return ((DoubleTag) tag).getValue();
+        } else {
+            return 0;
+        }
+    }
+
+    /**
+     * Get a double named with the given index, even if it's another
+     * type of number.
+     *
+     * <p>If the index does not exist or its value is not a number,
+     * then {@code 0} will be returned.</p>
+     *
+     * @param index the index
+     * @return a double
+     */
+    public double asDouble(int index) {
+        Tag tag = getIfExists(index);
+        if (tag instanceof ByteTag) {
+            return ((ByteTag) tag).getValue();
+
+        } else if (tag instanceof ShortTag) {
+            return ((ShortTag) tag).getValue();
+
+        } else if (tag instanceof IntTag) {
+            return ((IntTag) tag).getValue();
+
+        } else if (tag instanceof LongTag) {
+            return ((LongTag) tag).getValue();
+
+        } else if (tag instanceof FloatTag) {
+            return ((FloatTag) tag).getValue();
+
+        } else if (tag instanceof DoubleTag) {
+            return ((DoubleTag) tag).getValue();
+
+        } else {
+            return 0;
+        }
+    }
+
+    /**
+     * Get a float named with the given index.
+     *
+     * <p>If the index does not exist or its value is not a float tag,
+     * then {@code 0} will be returned.</p>
+     *
+     * @param index the index
+     * @return a float
+     */
+    public float getFloat(int index) {
+        Tag tag = getIfExists(index);
+        if (tag instanceof FloatTag) {
+            return ((FloatTag) tag).getValue();
+        } else {
+            return 0;
+        }
+    }
+
+    /**
+     * Get a {@code int[]} named with the given index.
+     *
+     * <p>If the index does not exist or its value is not an int array tag,
+     * then an empty array will be returned.</p>
+     *
+     * @param index the index
+     * @return an int array
+     */
+    public int[] getIntArray(int index) {
+        Tag tag = getIfExists(index);
+        if (tag instanceof IntArrayTag) {
+            return ((IntArrayTag) tag).getValue();
+        } else {
+            return new int[0];
+        }
+    }
+
+    /**
+     * Get an int named with the given index.
+     *
+     * <p>If the index does not exist or its value is not an int tag,
+     * then {@code 0} will be returned.</p>
+     *
+     * @param index the index
+     * @return an int
+     */
+    public int getInt(int index) {
+        Tag tag = getIfExists(index);
+        if (tag instanceof IntTag) {
+            return ((IntTag) tag).getValue();
+        } else {
+            return 0;
+        }
+    }
+
+    /**
+     * Get an int named with the given index, even if it's another
+     * type of number.
+     *
+     * <p>If the index does not exist or its value is not a number,
+     * then {@code 0} will be returned.</p>
+     *
+     * @param index the index
+     * @return an int
+     */
+    public int asInt(int index) {
+        Tag tag = getIfExists(index);
+        if (tag instanceof ByteTag) {
+            return ((ByteTag) tag).getValue();
+
+        } else if (tag instanceof ShortTag) {
+            return ((ShortTag) tag).getValue();
+
+        } else if (tag instanceof IntTag) {
+            return ((IntTag) tag).getValue();
+
+        } else if (tag instanceof LongTag) {
+            return ((LongTag) tag).getValue().intValue();
+
+        } else if (tag instanceof FloatTag) {
+            return ((FloatTag) tag).getValue().intValue();
+
+        } else if (tag instanceof DoubleTag) {
+            return ((DoubleTag) tag).getValue().intValue();
+
+        } else {
+            return 0;
+        }
+    }
+
+    /**
+     * Get a list of tags named with the given index.
+     *
+     * <p>If the index does not exist or its value is not a list tag,
+     * then an empty list will be returned.</p>
+     *
+     * @param index the index
+     * @return a list of tags
+     */
+    public List<Tag> getList(int index) {
+        Tag tag = getIfExists(index);
+        if (tag instanceof ListTag) {
+            return ((ListTag) tag).getValue();
+        } else {
+            return Collections.emptyList();
+        }
+    }
+
+    /**
+     * Get a {@code TagList} named with the given index.
+     *
+     * <p>If the index does not exist or its value is not a list tag,
+     * then an empty tag list will be returned.</p>
+     *
+     * @param index the index
+     * @return a tag list instance
+     */
+    public ListTag getListTag(int index) {
+        Tag tag = getIfExists(index);
+        if (tag instanceof ListTag) {
+            return (ListTag) tag;
+        } else {
+            return new ListTag(StringTag.class, Collections.<Tag>emptyList());
+        }
+    }
+
+    /**
+     * Get a list of tags named with the given index.
+     *
+     * <p>If the index does not exist or its value is not a list tag,
+     * then an empty list will be returned. If the given index references
+     * a list but the list of of a different type, then an empty
+     * list will also be returned.</p>
+     *
+     * @param index the index
+     * @param listType the class of the contained type
+     * @return a list of tags
+     * @param <T> the NBT type
+     */
+    @SuppressWarnings("unchecked")
+    public <T extends Tag> List<T> getList(int index, Class<T> listType) {
+        Tag tag = getIfExists(index);
+        if (tag instanceof ListTag) {
+            ListTag listTag = (ListTag) tag;
+            if (listTag.getType().equals(listType)) {
+                return (List<T>) listTag.getValue();
+            } else {
+                return Collections.emptyList();
+            }
+        } else {
+            return Collections.emptyList();
+        }
+    }
+
+    /**
+     * Get a long named with the given index.
+     *
+     * <p>If the index does not exist or its value is not a long tag,
+     * then {@code 0} will be returned.</p>
+     *
+     * @param index the index
+     * @return a long
+     */
+    public long getLong(int index) {
+        Tag tag = getIfExists(index);
+        if (tag instanceof LongTag) {
+            return ((LongTag) tag).getValue();
+        } else {
+            return 0L;
+        }
+    }
+
+    /**
+     * Get a long named with the given index, even if it's another
+     * type of number.
+     *
+     * <p>If the index does not exist or its value is not a number,
+     * then {@code 0} will be returned.</p>
+     *
+     * @param index the index
+     * @return a long
+     */
+    public long asLong(int index) {
+        Tag tag = getIfExists(index);
+        if (tag instanceof ByteTag) {
+            return ((ByteTag) tag).getValue();
+
+        } else if (tag instanceof ShortTag) {
+            return ((ShortTag) tag).getValue();
+
+        } else if (tag instanceof IntTag) {
+            return ((IntTag) tag).getValue();
+
+        } else if (tag instanceof LongTag) {
+            return ((LongTag) tag).getValue();
+
+        } else if (tag instanceof FloatTag) {
+            return ((FloatTag) tag).getValue().longValue();
+
+        } else if (tag instanceof DoubleTag) {
+            return ((DoubleTag) tag).getValue().longValue();
+
+        } else {
+            return 0;
+        }
+    }
+
+    /**
+     * Get a short named with the given index.
+     *
+     * <p>If the index does not exist or its value is not a short tag,
+     * then {@code 0} will be returned.</p>
+     *
+     * @param index the index
+     * @return a short
+     */
+    public short getShort(int index) {
+        Tag tag = getIfExists(index);
+        if (tag instanceof ShortTag) {
+            return ((ShortTag) tag).getValue();
+        } else {
+            return 0;
+        }
+    }
+
+    /**
+     * Get a string named with the given index.
+     *
+     * <p>If the index does not exist or its value is not a string tag,
+     * then {@code ""} will be returned.</p>
+     *
+     * @param index the index
+     * @return a string
+     */
+    public String getString(int index) {
+        Tag tag = getIfExists(index);
+        if (tag instanceof StringTag) {
+            return ((StringTag) tag).getValue();
+        } else {
+            return "";
+        }
+    }
+
+    @Override
+    public String toString() {
+        String name = getName();
+        String append = "";
+        if (name != null && !name.equals("")) {
+            append = "(\"" + this.getName() + "\")";
+        }
+        StringBuilder bldr = new StringBuilder();
+        bldr.append("TAG_List").append(append).append(": ").append(value.size()).append(" entries of type ").append(NBTUtils.getTypeName(type)).append("\r\n{\r\n");
+        for (Tag t : value) {
+            bldr.append("   ").append(t.toString().replaceAll("\r\n", "\r\n   ")).append("\r\n");
+        }
+        bldr.append("}");
+        return bldr.toString();
+    }
+
+}