--- conflicted
+++ resolved
@@ -2,11 +2,7 @@
 
 include("worldedit-libs")
 
-<<<<<<< HEAD
-listOf("1.17.1", "1.18.2", "1.19").forEach {
-=======
-listOf("legacy", "1.17.1", "1.18.2", "1.19", "1.19.3").forEach {
->>>>>>> 882c3dd8
+listOf("1.17.1", "1.18.2", "1.19", "1.19.3").forEach {
     include("worldedit-bukkit:adapters:adapter-$it")
 }
 
