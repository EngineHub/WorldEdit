rootProject.name = "worldedit"

include("worldedit-libs")

<<<<<<< HEAD
listOf("1.17.1", "1.18.2", "1.19", "1.19.3").forEach {
=======
listOf("legacy", "1.17.1", "1.18.2", "1.19", "1.19.3", "1.19.4").forEach {
>>>>>>> de453b9d
    include("worldedit-bukkit:adapters:adapter-$it")
}

listOf("bukkit", "core", "sponge", "fabric", "forge", "cli").forEach {
    include("worldedit-libs:$it")
    include("worldedit-$it")
}
include("worldedit-mod")
include("worldedit-libs:core:ap")

include("worldedit-core:doctools")

include("verification")<|MERGE_RESOLUTION|>--- conflicted
+++ resolved
@@ -2,11 +2,7 @@
 
 include("worldedit-libs")
 
-<<<<<<< HEAD
-listOf("1.17.1", "1.18.2", "1.19", "1.19.3").forEach {
-=======
-listOf("legacy", "1.17.1", "1.18.2", "1.19", "1.19.3", "1.19.4").forEach {
->>>>>>> de453b9d
+listOf("1.17.1", "1.18.2", "1.19", "1.19.3", "1.19.4").forEach {
     include("worldedit-bukkit:adapters:adapter-$it")
 }
 
