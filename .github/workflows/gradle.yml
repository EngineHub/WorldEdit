--- conflicted
+++ resolved
@@ -19,11 +19,7 @@
         cache: 'gradle'
         distribution: 'temurin'
     - name: Build with Gradle
-<<<<<<< HEAD
-      run: ./gradlew build -s --no-daemon
-=======
       run: ./gradlew build -s
->>>>>>> 92dfe5e4
     - uses: actions/upload-artifact@v2.2.4
       name: Archive Reports
       if: always()
