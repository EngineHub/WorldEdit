--- conflicted
+++ resolved
@@ -25,12 +25,7 @@
 import com.sk89q.worldedit.world.registry.BlockRegistry;
 
 import javax.annotation.Nullable;
-import java.util.Arrays;
-<<<<<<< HEAD
 import java.util.BitSet;
-=======
-import java.util.Map;
->>>>>>> ec5bc5a3
 import java.util.OptionalInt;
 
 import static com.google.common.base.Preconditions.checkState;
@@ -48,7 +43,6 @@
         return ASSIGNED_IDS.inverse().get(id);
     }
 
-<<<<<<< HEAD
     /**
      * For platforms that don't have an internal ID system,
      * {@link BlockRegistry#getInternalBlockStateId(BlockState)} will return
@@ -56,35 +50,25 @@
      * since it's useful for other entries as well.
      * @return an unused ID in WorldEdit's ID tracker
      */
-    public static int provideUnusedWorldEditId() {
+    private static int provideUnusedWorldEditId() {
         return usedIds.nextClearBit(0);
     }
 
-    private static BlockState[] blockStates = new BlockState[2 << 13];
     private static final BitSet usedIds = new BitSet();
 
-    public static void register(BlockState blockState) {
-        OptionalInt id = getBlockStateId(blockState);
-=======
     public static void register(BlockState blockState, OptionalInt id) {
->>>>>>> ec5bc5a3
-        if (id.isPresent()) {
-            int i = id.getAsInt();
-            BlockState existing = ASSIGNED_IDS.inverse().get(i);
-            checkState(existing == null || existing == blockState,
-                "BlockState %s is using the same block ID (%s) as BlockState %s",
-                blockState, i, existing);
-<<<<<<< HEAD
-            blockStates[i] = blockState;
-            usedIds.set(i);
-=======
-            ASSIGNED_IDS.put(blockState, i);
->>>>>>> ec5bc5a3
-        }
+        int i = id.orElseGet(BlockStateIdAccess::provideUnusedWorldEditId);
+        BlockState existing = ASSIGNED_IDS.inverse().get(i);
+        checkState(existing == null || existing == blockState,
+            "BlockState %s is using the same block ID (%s) as BlockState %s",
+            blockState, i, existing);
+        ASSIGNED_IDS.put(blockState, i);
+        usedIds.set(i);
     }
 
     public static void clear() {
         ASSIGNED_IDS.clear();
+        usedIds.clear();
     }
 
     private BlockStateIdAccess() {
