--- conflicted
+++ resolved
@@ -19,22 +19,8 @@
 
 package com.sk89q.worldedit.util.formatting.component;
 
-<<<<<<< HEAD
-import com.sk89q.worldedit.util.formatting.StyledFragment;
 import org.enginehub.piston.Command;
 import org.enginehub.piston.CommandParameters;
-=======
-import static com.google.common.base.Preconditions.checkNotNull;
-
-import com.sk89q.minecraft.util.commands.CommandLocals;
-import com.sk89q.worldedit.extension.platform.CommandManager;
-import com.sk89q.worldedit.util.command.CommandCallable;
-import com.sk89q.worldedit.util.command.CommandMapping;
-import com.sk89q.worldedit.util.command.Description;
-import com.sk89q.worldedit.util.command.Dispatcher;
-import com.sk89q.worldedit.util.command.PrimaryAliasComparator;
-import com.sk89q.worldedit.util.formatting.text.Component;
->>>>>>> c325b789
 
 import javax.annotation.Nullable;
 import java.util.List;
@@ -95,34 +81,10 @@
         append(box.create());
     }
 
-<<<<<<< HEAD
     private void attachCommandUsage(Command description, String commandString) {
-        MessageBox box = new MessageBox("Help for " + commandString);
+        MessageBox box = new MessageBox("Help for " + commandString,
+            new TextComponentProducer().append(description.getFullHelp()));
 
-        box.getContents().append(description.getFullHelp());
-=======
-    private void attachCommandUsage(Description description, String commandString) {
-        TextComponentProducer contents = new TextComponentProducer();
-
-        if (description.getUsage() != null) {
-            contents.append(LabelFormat.wrap("Usage: "));
-            contents.append(description.getUsage());
-        } else {
-            contents.append(SubtleFormat.wrap("Usage information is not available."));
-        }
-
-        contents.append(Component.newline());
-
-        if (description.getHelp() != null) {
-            contents.append(description.getHelp());
-        } else if (description.getDescription() != null) {
-            contents.append(description.getDescription());
-        } else {
-            contents.append(SubtleFormat.wrap("No further help is available."));
-        }
->>>>>>> c325b789
-
-        MessageBox box = new MessageBox("Help for " + commandString, contents);
         append(box.create());
     }
 
