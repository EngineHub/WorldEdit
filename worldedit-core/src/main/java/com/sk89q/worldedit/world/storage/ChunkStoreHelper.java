/*
 * WorldEdit, a Minecraft world manipulation toolkit
 * Copyright (C) sk89q <http://www.sk89q.com>
 * Copyright (C) WorldEdit team and contributors
 *
 * This program is free software: you can redistribute it and/or modify
 * it under the terms of the GNU General Public License as published by
 * the Free Software Foundation, either version 3 of the License, or
 * (at your option) any later version.
 *
 * This program is distributed in the hope that it will be useful,
 * but WITHOUT ANY WARRANTY; without even the implied warranty of
 * MERCHANTABILITY or FITNESS FOR A PARTICULAR PURPOSE.  See the
 * GNU General Public License for more details.
 *
 * You should have received a copy of the GNU General Public License
 * along with this program.  If not, see <https://www.gnu.org/licenses/>.
 */

package com.sk89q.worldedit.world.storage;

import com.sk89q.jnbt.AdventureNBTConverter;
import com.sk89q.jnbt.CompoundTag;
import com.sk89q.jnbt.NBTInputStream;
import com.sk89q.jnbt.Tag;
import com.sk89q.worldedit.WorldEdit;
import com.sk89q.worldedit.extension.platform.Capability;
import com.sk89q.worldedit.extension.platform.Platform;
import com.sk89q.worldedit.internal.Constants;
import com.sk89q.worldedit.world.DataException;
import com.sk89q.worldedit.world.DataFixer;
import com.sk89q.worldedit.world.chunk.AnvilChunk;
import com.sk89q.worldedit.world.chunk.AnvilChunk13;
import com.sk89q.worldedit.world.chunk.AnvilChunk16;
import com.sk89q.worldedit.world.chunk.AnvilChunk18;
import com.sk89q.worldedit.world.chunk.Chunk;
import com.sk89q.worldedit.world.chunk.OldChunk;

import java.io.IOException;
import java.io.InputStream;
import java.util.Map;

public class ChunkStoreHelper {

    @FunctionalInterface
    public interface ChunkDataInputSupplier {

        InputStream openInputStream() throws DataException, IOException;

    }

    public static CompoundTag readCompoundTag(ChunkDataInputSupplier input) throws DataException, IOException {
        try (InputStream stream = input.openInputStream();
             NBTInputStream nbt = new NBTInputStream(stream)) {
            Tag tag = nbt.readNamedTag().getTag();
            if (!(tag instanceof CompoundTag)) {
                throw new ChunkStoreException("CompoundTag expected for chunk; got "
                    + tag.getClass().getName());
            }

            return (CompoundTag) tag;
        }
    }

    /**
     * Convert a chunk NBT tag into a {@link Chunk} implementation.
     *
     * @param rootTag the root tag of the chunk
     * @return a Chunk implementation
     * @throws DataException if the rootTag is not valid chunk data
     */
    public static Chunk getChunk(CompoundTag rootTag) throws DataException {
        int dataVersion = rootTag.getInt("DataVersion");
        if (dataVersion == 0) {
            dataVersion = -1;
        }

        final Platform platform = WorldEdit.getInstance().getPlatformManager().queryCapability(Capability.WORLD_EDITING);
        final int currentDataVersion = platform.getDataVersion();
        if ((dataVersion > 0 || hasLevelSections(rootTag)) && dataVersion < currentDataVersion) { // only fix up MCA format, DFU doesn't support MCR chunks
            final DataFixer dataFixer = platform.getDataFixer();
            if (dataFixer != null) {
                rootTag = dataFixer.fixUp(DataFixer.FixTypes.CHUNK, rootTag, dataVersion);
                dataVersion = currentDataVersion;
            }
        }

        if (dataVersion >= Constants.DATA_VERSION_MC_1_18) {
            return new AnvilChunk18(rootTag);
        }

        Map<String, Tag> children = rootTag.getValue();
        CompoundTag tag = null;

        // Find Level tag
        for (Map.Entry<String, Tag> entry : children.entrySet()) {
            if (entry.getKey().equals("Level")) {
                if (entry.getValue() instanceof CompoundTag) {
                    tag = (CompoundTag) entry.getValue();
                    break;
                } else {
                    throw new ChunkStoreException("CompoundTag expected for 'Level'; got " + entry.getValue().getClass().getName());
                }
            }
        }

        if (tag == null) {
            throw new ChunkStoreException("Missing root 'Level' tag");
        }

<<<<<<< HEAD
        int dataVersion = rootTag.getInt("DataVersion");
        if (dataVersion == 0) {
            dataVersion = -1;
        }
        final Platform platform = WorldEdit.getInstance().getPlatformManager().queryCapability(Capability.WORLD_EDITING);
        final int currentDataVersion = platform.getDataVersion();
        if (tag.getValue().containsKey("Sections") && dataVersion < currentDataVersion) { // only fix up MCA format, DFU doesn't support MCR chunks
            final DataFixer dataFixer = platform.getDataFixer();
            if (dataFixer != null) {
                tag = (CompoundTag) ((CompoundTag) AdventureNBTConverter.fromAdventure(dataFixer.fixUp(DataFixer.FixTypes.CHUNK, rootTag.asBinaryTag(), dataVersion))).getValue().get("Level");
                dataVersion = currentDataVersion;
            }
        }
=======
>>>>>>> 92dfe5e4
        if (dataVersion >= Constants.DATA_VERSION_MC_1_16) {
            return new AnvilChunk16(tag);
        }
        if (dataVersion >= Constants.DATA_VERSION_MC_1_13) {
            return new AnvilChunk13(tag);
        }

        Map<String, Tag> tags = tag.getValue();
        if (tags.containsKey("Sections")) {
            return new AnvilChunk(tag);
        }

        return new OldChunk(tag);
    }

    private static boolean hasLevelSections(CompoundTag rootTag) {
        Map<String, Tag> children = rootTag.getValue();
        Tag levelTag = children.get("Level");
        if (levelTag instanceof CompoundTag) {
            return ((CompoundTag) levelTag).getValue().containsKey("Sections");
        }
        return false;
    }

    private ChunkStoreHelper() {
    }
}<|MERGE_RESOLUTION|>--- conflicted
+++ resolved
@@ -80,7 +80,7 @@
         if ((dataVersion > 0 || hasLevelSections(rootTag)) && dataVersion < currentDataVersion) { // only fix up MCA format, DFU doesn't support MCR chunks
             final DataFixer dataFixer = platform.getDataFixer();
             if (dataFixer != null) {
-                rootTag = dataFixer.fixUp(DataFixer.FixTypes.CHUNK, rootTag, dataVersion);
+                rootTag = (CompoundTag) AdventureNBTConverter.fromAdventure(dataFixer.fixUp(DataFixer.FixTypes.CHUNK, rootTag.asBinaryTag(), dataVersion));
                 dataVersion = currentDataVersion;
             }
         }
@@ -108,22 +108,6 @@
             throw new ChunkStoreException("Missing root 'Level' tag");
         }
 
-<<<<<<< HEAD
-        int dataVersion = rootTag.getInt("DataVersion");
-        if (dataVersion == 0) {
-            dataVersion = -1;
-        }
-        final Platform platform = WorldEdit.getInstance().getPlatformManager().queryCapability(Capability.WORLD_EDITING);
-        final int currentDataVersion = platform.getDataVersion();
-        if (tag.getValue().containsKey("Sections") && dataVersion < currentDataVersion) { // only fix up MCA format, DFU doesn't support MCR chunks
-            final DataFixer dataFixer = platform.getDataFixer();
-            if (dataFixer != null) {
-                tag = (CompoundTag) ((CompoundTag) AdventureNBTConverter.fromAdventure(dataFixer.fixUp(DataFixer.FixTypes.CHUNK, rootTag.asBinaryTag(), dataVersion))).getValue().get("Level");
-                dataVersion = currentDataVersion;
-            }
-        }
-=======
->>>>>>> 92dfe5e4
         if (dataVersion >= Constants.DATA_VERSION_MC_1_16) {
             return new AnvilChunk16(tag);
         }
