/*
 * WorldEdit, a Minecraft world manipulation toolkit
 * Copyright (C) sk89q <http://www.sk89q.com>
 * Copyright (C) WorldEdit team and contributors
 *
 * This program is free software: you can redistribute it and/or modify it
 * under the terms of the GNU Lesser General Public License as published by the
 * Free Software Foundation, either version 3 of the License, or
 * (at your option) any later version.
 *
 * This program is distributed in the hope that it will be useful, but WITHOUT
 * ANY WARRANTY; without even the implied warranty of MERCHANTABILITY or
 * FITNESS FOR A PARTICULAR PURPOSE. See the GNU Lesser General Public License
 * for more details.
 *
 * You should have received a copy of the GNU Lesser General Public License
 * along with this program. If not, see <http://www.gnu.org/licenses/>.
 */

package com.sk89q.worldedit.command;

import com.sk89q.worldedit.EditSession;
import com.sk89q.worldedit.IncompleteRegionException;
import com.sk89q.worldedit.LocalConfiguration;
import com.sk89q.worldedit.LocalSession;
import com.sk89q.worldedit.MaxChangedBlocksException;
import com.sk89q.worldedit.WorldEdit;
import com.sk89q.worldedit.WorldEditException;
import com.sk89q.worldedit.command.argument.HeightConverter;
import com.sk89q.worldedit.command.util.CommandPermissions;
import com.sk89q.worldedit.command.util.CommandPermissionsConditionGenerator;
import com.sk89q.worldedit.command.util.CreatureButcher;
import com.sk89q.worldedit.command.util.EntityRemover;
import com.sk89q.worldedit.command.util.Logging;
import com.sk89q.worldedit.command.util.PrintCommandHelp;
import com.sk89q.worldedit.command.util.WorldEditAsyncCommandBuilder;
import com.sk89q.worldedit.entity.Entity;
import com.sk89q.worldedit.extension.platform.Actor;
import com.sk89q.worldedit.function.EntityFunction;
import com.sk89q.worldedit.function.mask.BlockTypeMask;
import com.sk89q.worldedit.function.mask.ExistingBlockMask;
import com.sk89q.worldedit.function.mask.Mask;
import com.sk89q.worldedit.function.operation.Operations;
import com.sk89q.worldedit.function.pattern.Pattern;
import com.sk89q.worldedit.function.visitor.EntityVisitor;
import com.sk89q.worldedit.internal.annotation.VertHeight;
import com.sk89q.worldedit.internal.expression.Expression;
import com.sk89q.worldedit.internal.expression.ExpressionException;
import com.sk89q.worldedit.math.BlockVector3;
import com.sk89q.worldedit.regions.CuboidRegion;
import com.sk89q.worldedit.regions.CylinderRegion;
import com.sk89q.worldedit.regions.Region;
import com.sk89q.worldedit.util.formatting.component.SubtleFormat;
import com.sk89q.worldedit.util.formatting.text.Component;
import com.sk89q.worldedit.util.formatting.text.TextComponent;
import com.sk89q.worldedit.util.formatting.text.TranslatableComponent;
import com.sk89q.worldedit.util.formatting.text.format.TextColor;
import com.sk89q.worldedit.world.World;
import com.sk89q.worldedit.world.block.BlockTypes;
import org.enginehub.piston.annotation.Command;
import org.enginehub.piston.annotation.CommandContainer;
import org.enginehub.piston.annotation.param.Arg;
import org.enginehub.piston.annotation.param.ArgFlag;
import org.enginehub.piston.annotation.param.Switch;

import java.text.DecimalFormat;
import java.text.NumberFormat;
import java.util.ArrayList;
import java.util.List;
import java.util.Locale;
import java.util.function.Supplier;

import static com.sk89q.worldedit.command.util.Logging.LogMode.PLACEMENT;

/**
 * Utility commands.
 */
@CommandContainer(superTypes = CommandPermissionsConditionGenerator.Registration.class)
public class UtilityCommands {

    private final WorldEdit we;

    public UtilityCommands(WorldEdit we) {
        this.we = we;
    }

    @Command(
        name = "/fill",
        desc = "Fill a hole"
    )
    @CommandPermissions("worldedit.fill")
    @Logging(PLACEMENT)
    public int fill(Actor actor, LocalSession session, EditSession editSession,
                    @Arg(desc = "The blocks to fill with")
                        Pattern pattern,
                    @Arg(desc = "The radius to fill in")
                        double radius,
                    @Arg(desc = "The depth to fill", def = "1")
                        int depth) throws WorldEditException {
        radius = Math.max(1, radius);
        we.checkMaxRadius(radius);
        depth = Math.max(1, depth);

        BlockVector3 pos = session.getPlacementPosition(actor);
        int affected = editSession.fillXZ(pos, pattern, radius, depth, false);
        actor.printInfo(TranslatableComponent.of("worldedit.fill.created", TextComponent.of(affected)));
        return affected;
    }

    @Command(
        name = "/fillr",
        desc = "Fill a hole recursively"
    )
    @CommandPermissions("worldedit.fill.recursive")
    @Logging(PLACEMENT)
    public int fillr(Actor actor, LocalSession session, EditSession editSession,
                     @Arg(desc = "The blocks to fill with")
                         Pattern pattern,
                     @Arg(desc = "The radius to fill in")
                         double radius,
                     @Arg(desc = "The depth to fill", def = "")
                         Integer depth) throws WorldEditException {
        radius = Math.max(1, radius);
        we.checkMaxRadius(radius);
        depth = depth == null ? Integer.MAX_VALUE : Math.max(1, depth);
        we.checkMaxRadius(radius);

        BlockVector3 pos = session.getPlacementPosition(actor);
        int affected = editSession.fillXZ(pos, pattern, radius, depth, true);
        actor.printInfo(TranslatableComponent.of("worldedit.fillr.created", TextComponent.of(affected)));
        return affected;
    }

    @Command(
        name = "/drain",
        desc = "Drain a pool"
    )
    @CommandPermissions("worldedit.drain")
    @Logging(PLACEMENT)
    public int drain(Actor actor, LocalSession session, EditSession editSession,
                     @Arg(desc = "The radius to drain")
                         double radius,
                     @Switch(name = 'w', desc = "Also un-waterlog blocks")
                         boolean waterlogged) throws WorldEditException {
        radius = Math.max(0, radius);
        we.checkMaxRadius(radius);
        int affected = editSession.drainArea(session.getPlacementPosition(actor), radius, waterlogged);
        actor.printInfo(TranslatableComponent.of("worldedit.drain.drained", TextComponent.of(affected)));
        return affected;
    }

    @Command(
        name = "fixlava",
        aliases = { "/fixlava" },
        desc = "Fix lava to be stationary"
    )
    @CommandPermissions("worldedit.fixlava")
    @Logging(PLACEMENT)
    public int fixLava(Actor actor, LocalSession session, EditSession editSession,
                       @Arg(desc = "The radius to fix in")
                           double radius) throws WorldEditException {
        radius = Math.max(0, radius);
        we.checkMaxRadius(radius);
        int affected = editSession.fixLiquid(session.getPlacementPosition(actor), radius, BlockTypes.LAVA);
        actor.printInfo(TranslatableComponent.of("worldedit.fixlava.fixed", TextComponent.of(affected)));
        return affected;
    }

    @Command(
        name = "fixwater",
        aliases = { "/fixwater" },
        desc = "Fix water to be stationary"
    )
    @CommandPermissions("worldedit.fixwater")
    @Logging(PLACEMENT)
    public int fixWater(Actor actor, LocalSession session, EditSession editSession,
                        @Arg(desc = "The radius to fix in")
                            double radius) throws WorldEditException {
        radius = Math.max(0, radius);
        we.checkMaxRadius(radius);
        int affected = editSession.fixLiquid(session.getPlacementPosition(actor), radius, BlockTypes.WATER);
        actor.printInfo(TranslatableComponent.of("worldedit.fixwater.fixed", TextComponent.of(affected)));
        return affected;
    }

    @Command(
        name = "removeabove",
        aliases = { "/removeabove" },
        desc = "Remove blocks above your head."
    )
    @CommandPermissions("worldedit.removeabove")
    @Logging(PLACEMENT)
    public int removeAbove(Actor actor, LocalSession session, EditSession editSession,
                           @Arg(desc = "The apothem of the square to remove from", def = "1")
                               int size,
                           @Arg(
                               desc = "The maximum height above you to remove from",
                               def = HeightConverter.DEFAULT_VALUE
                           )
                           @VertHeight
                               int height) throws WorldEditException {
        size = Math.max(1, size);
        we.checkMaxRadius(size);

        int affected = editSession.removeAbove(session.getPlacementPosition(actor), size, height);
        actor.printInfo(TranslatableComponent.of("worldedit.removeabove.removed", TextComponent.of(affected)));
        return affected;
    }

    @Command(
        name = "removebelow",
        aliases = { "/removebelow" },
        desc = "Remove blocks below you."
    )
    @CommandPermissions("worldedit.removebelow")
    @Logging(PLACEMENT)
    public int removeBelow(Actor actor, LocalSession session, EditSession editSession,
                           @Arg(desc = "The apothem of the square to remove from", def = "1")
                               int size,
                           @Arg(
                               desc = "The maximum height below you to remove from",
                               def = HeightConverter.DEFAULT_VALUE
                           )
                           @VertHeight
                               int height) throws WorldEditException {
        size = Math.max(1, size);
        we.checkMaxRadius(size);

        int affected = editSession.removeBelow(session.getPlacementPosition(actor), size, height);
        actor.printInfo(TranslatableComponent.of("worldedit.removebelow.removed", TextComponent.of(affected)));
        return affected;
    }

    @Command(
        name = "removenear",
        aliases = { "/removenear" },
        desc = "Remove blocks near you."
    )
    @CommandPermissions("worldedit.removenear")
    @Logging(PLACEMENT)
    public int removeNear(Actor actor, LocalSession session, EditSession editSession,
                          @Arg(desc = "The mask of blocks to remove")
                              Mask mask,
                          @Arg(desc = "The radius of the square to remove from", def = "50")
                              int radius) throws WorldEditException {
        radius = Math.max(1, radius);
        we.checkMaxRadius(radius);

        int affected = editSession.removeNear(session.getPlacementPosition(actor), mask, radius);
        actor.printInfo(TranslatableComponent.of("worldedit.removenear.removed", TextComponent.of(affected)));
        return affected;
    }

    @Command(
        name = "replacenear",
        aliases = { "/replacenear" },
        desc = "Replace nearby blocks"
    )
    @CommandPermissions("worldedit.replacenear")
    @Logging(PLACEMENT)
    public int replaceNear(Actor actor, World world, LocalSession session, EditSession editSession,
                           @Arg(desc = "The radius of the square to remove in")
                               int radius,
                           @Arg(desc = "The mask matching blocks to remove", def = "")
                               Mask from,
                           @Arg(desc = "The pattern of blocks to replace with")
                               Pattern to) throws WorldEditException {
        radius = Math.max(1, radius);
        we.checkMaxRadius(radius);

        BlockVector3 base = session.getPlacementPosition(actor);
        BlockVector3 min = base.subtract(radius, radius, radius);
        BlockVector3 max = base.add(radius, radius, radius);
        Region region = new CuboidRegion(world, min, max);

        if (from == null) {
            from = new ExistingBlockMask(editSession);
        }

        int affected = editSession.replaceBlocks(region, from, to);
        actor.printInfo(TranslatableComponent.of("worldedit.replacenear.replaced", TextComponent.of(affected)));
        return affected;
    }

    @Command(
        name = "snow",
        aliases = { "/snow" },
        desc = "Simulates snow"
    )
    @CommandPermissions("worldedit.snow")
    @Logging(PLACEMENT)
    public int snow(Actor actor, LocalSession session, EditSession editSession,
                    @Arg(desc = "The radius of the cylinder to snow in", def = "10")
                        double size,
                    @Arg(
                        desc = "The height of the cylinder to snow in",
                        def = HeightConverter.DEFAULT_VALUE
                    )
                    @VertHeight
                        int height) throws WorldEditException {
        size = Math.max(1, size);
        height = Math.max(1, height);
        we.checkMaxRadius(size);

<<<<<<< HEAD
        int affected = editSession.simulateSnow(session.getPlacementPosition(actor), size, height);
        actor.print(affected + " surface(s) covered. Let it snow~");
=======
        int affected = editSession.simulateSnow(session.getPlacementPosition(actor), size);
        actor.printInfo(TranslatableComponent.of("worldedit.snow.created", TextComponent.of(affected)));
>>>>>>> 7831eedf
        return affected;
    }

    @Command(
        name = "thaw",
        aliases = { "/thaw" },
        desc = "Thaws the area"
    )
    @CommandPermissions("worldedit.thaw")
    @Logging(PLACEMENT)
    public int thaw(Actor actor, LocalSession session, EditSession editSession,
                    @Arg(desc = "The radius of the cylinder to thaw in", def = "10")
                        double size,
                    @Arg(
                        desc = "The height of the cylinder to thaw in",
                        def = HeightConverter.DEFAULT_VALUE
                    )
                    @VertHeight
                        int height) throws WorldEditException {
        size = Math.max(1, size);
        height = Math.max(1, height);
        we.checkMaxRadius(size);

<<<<<<< HEAD
        int affected = editSession.thaw(session.getPlacementPosition(actor), size, height);
        actor.print(affected + " surface(s) thawed.");
=======
        int affected = editSession.thaw(session.getPlacementPosition(actor), size);
        actor.printInfo(TranslatableComponent.of("worldedit.thaw.removed", TextComponent.of(affected)));
>>>>>>> 7831eedf
        return affected;
    }

    @Command(
        name = "green",
        aliases = { "/green" },
        desc = "Converts dirt to grass blocks in the area"
    )
    @CommandPermissions("worldedit.green")
    @Logging(PLACEMENT)
    public int green(Actor actor, LocalSession session, EditSession editSession,
                     @Arg(desc = "The radius of the cylinder to convert in", def = "10")
                         double size,
                     @Arg(
                         desc = "The height of the cylinder to convert in",
                         def = HeightConverter.DEFAULT_VALUE
                     )
                     @VertHeight
                         int height,
                     @Switch(name = 'f', desc = "Also convert coarse dirt")
                         boolean convertCoarse) throws WorldEditException {
        size = Math.max(1, size);
        height = Math.max(1, height);
        we.checkMaxRadius(size);
        final boolean onlyNormalDirt = !convertCoarse;

<<<<<<< HEAD
        final int affected = editSession.green(
            session.getPlacementPosition(actor), size, height, onlyNormalDirt
        );
        actor.print(affected + " surface(s) greened.");
=======
        final int affected = editSession.green(session.getPlacementPosition(actor), size, onlyNormalDirt);
        actor.printInfo(TranslatableComponent.of("worldedit.green.changed", TextComponent.of(affected)));
>>>>>>> 7831eedf
        return affected;
    }

    @Command(
        name = "extinguish",
        aliases = { "/ex", "/ext", "/extinguish", "ex", "ext" },
        desc = "Extinguish nearby fire"
    )
    @CommandPermissions("worldedit.extinguish")
    @Logging(PLACEMENT)
    public int extinguish(Actor actor, LocalSession session, EditSession editSession,
                           @Arg(desc = "The radius of the square to remove in", def = "")
                               Integer radius) throws WorldEditException {

        LocalConfiguration config = we.getConfiguration();

        int defaultRadius = config.maxRadius != -1 ? Math.min(40, config.maxRadius) : 40;
        int size = radius != null ? Math.max(1, radius) : defaultRadius;
        we.checkMaxRadius(size);

        Mask mask = new BlockTypeMask(editSession, BlockTypes.FIRE);
        int affected = editSession.removeNear(session.getPlacementPosition(actor), mask, size);
        actor.printInfo(TranslatableComponent.of("worldedit.extinguish.removed", TextComponent.of(affected)));
        return affected;
    }

    @Command(
        name = "butcher",
        desc = "Kill all or nearby mobs"
    )
    @CommandPermissions("worldedit.butcher")
    @Logging(PLACEMENT)
    public int butcher(Actor actor,
                       @Arg(desc = "Radius to kill mobs in", def = "")
                           Integer radius,
                       @Switch(name = 'p', desc = "Also kill pets")
                           boolean killPets,
                       @Switch(name = 'n', desc = "Also kill NPCs")
                           boolean killNpcs,
                       @Switch(name = 'g', desc = "Also kill golems")
                           boolean killGolems,
                       @Switch(name = 'a', desc = "Also kill animals")
                           boolean killAnimals,
                       @Switch(name = 'b', desc = "Also kill ambient mobs")
                           boolean killAmbient,
                       @Switch(name = 't', desc = "Also kill mobs with name tags")
                           boolean killWithName,
                       @Switch(name = 'f', desc = "Also kill all friendly mobs (Applies the flags `-abgnpt`)")
                           boolean killFriendly,
                       @Switch(name = 'r', desc = "Also destroy armor stands")
                           boolean killArmorStands) throws WorldEditException {
        LocalConfiguration config = we.getConfiguration();

        if (radius == null) {
            radius = config.butcherDefaultRadius;
        } else if (radius < -1) {
            actor.printError(TranslatableComponent.of("worldedit.butcher.explain-all"));
            return 0;
        } else if (radius == -1) {
            if (config.butcherMaxRadius != -1) {
                radius = config.butcherMaxRadius;
            }
        }
        if (config.butcherMaxRadius != -1) {
            radius = Math.min(radius, config.butcherMaxRadius);
        }

        CreatureButcher flags = new CreatureButcher(actor);
        flags.or(CreatureButcher.Flags.FRIENDLY, killFriendly); // No permission check here. Flags will instead be filtered by the subsequent calls.
        flags.or(CreatureButcher.Flags.PETS, killPets, "worldedit.butcher.pets");
        flags.or(CreatureButcher.Flags.NPCS, killNpcs, "worldedit.butcher.npcs");
        flags.or(CreatureButcher.Flags.GOLEMS, killGolems, "worldedit.butcher.golems");
        flags.or(CreatureButcher.Flags.ANIMALS, killAnimals, "worldedit.butcher.animals");
        flags.or(CreatureButcher.Flags.AMBIENT, killAmbient, "worldedit.butcher.ambient");
        flags.or(CreatureButcher.Flags.TAGGED, killWithName, "worldedit.butcher.tagged");
        flags.or(CreatureButcher.Flags.ARMOR_STAND, killArmorStands, "worldedit.butcher.armorstands");

        int killed = killMatchingEntities(radius, actor, flags::createFunction);

        actor.printInfo(TranslatableComponent.of(
                "worldedit.butcher.killed",
                TextComponent.of(killed),
                TextComponent.of(radius)
        ));

        return killed;
    }

    @Command(
        name = "remove",
        aliases = { "rem", "rement" },
        desc = "Remove all entities of a type"
    )
    @CommandPermissions("worldedit.remove")
    @Logging(PLACEMENT)
    public int remove(Actor actor,
                      @Arg(desc = "The type of entity to remove")
                          EntityRemover remover,
                      @Arg(desc = "The radius of the cuboid to remove from")
                          int radius) throws WorldEditException {
        if (radius < -1) {
            actor.printError(TranslatableComponent.of("worldedit.remove.explain-all"));
            return 0;
        }

        int removed = killMatchingEntities(radius, actor, remover::createFunction);
        actor.printInfo(TranslatableComponent.of("worldedit.remove.removed", TextComponent.of(removed)));
        return removed;
    }

    private int killMatchingEntities(Integer radius, Actor actor, Supplier<EntityFunction> func) throws IncompleteRegionException,
            MaxChangedBlocksException {
        List<EntityVisitor> visitors = new ArrayList<>();

        LocalSession session = we.getSessionManager().get(actor);
        BlockVector3 center = session.getPlacementPosition(actor);
        EditSession editSession = session.createEditSession(actor);
        List<? extends Entity> entities;
        if (radius >= 0) {
            CylinderRegion region = CylinderRegion.createRadius(editSession, center, radius);
            entities = editSession.getEntities(region);
        } else {
            entities = editSession.getEntities();
        }
        visitors.add(new EntityVisitor(entities.iterator(), func.get()));

        int killed = 0;
        for (EntityVisitor visitor : visitors) {
            Operations.completeLegacy(visitor);
            killed += visitor.getAffected();
        }

        session.remember(editSession);
        editSession.flushSession();
        return killed;
    }

    private DecimalFormat formatForLocale(Locale locale) {
        DecimalFormat format = (DecimalFormat) NumberFormat.getInstance(locale);
        format.applyPattern("#,##0.#####");
        return format;
    }

    @Command(
        name = "/calculate",
        aliases = { "/calc", "/eval", "/evaluate", "/solve" },
        desc = "Evaluate a mathematical expression"
    )
    @CommandPermissions("worldedit.calc")
    public void calc(Actor actor,
                     @Arg(desc = "Expression to evaluate", variable = true)
                         List<String> input) {
        Expression expression;
        try {
            expression = Expression.compile(String.join(" ", input));
        } catch (ExpressionException e) {
            actor.printError(TranslatableComponent.of("worldedit.calc.invalid", TextComponent.of(String.join(" ", input))));
            return;
        }
        WorldEditAsyncCommandBuilder.createAndSendMessage(actor, () -> {
            double result = expression.evaluate(
                    new double[]{}, WorldEdit.getInstance().getSessionManager().get(actor).getTimeout());
            String formatted = Double.isNaN(result) ? "NaN" : formatForLocale(actor.getLocale()).format(result);
            return SubtleFormat.wrap(input + " = ").append(TextComponent.of(formatted, TextColor.LIGHT_PURPLE));
        }, (Component) null);
    }

    @Command(
        name = "/help",
        desc = "Displays help for WorldEdit commands"
    )
    @CommandPermissions("worldedit.help")
    public void help(Actor actor,
                     @Switch(name = 's', desc = "List sub-commands of the given command, if applicable")
                         boolean listSubCommands,
                     @ArgFlag(name = 'p', desc = "The page to retrieve", def = "1")
                         int page,
                     @Arg(desc = "The command to retrieve help for", def = "", variable = true)
                         List<String> command) throws WorldEditException {
        PrintCommandHelp.help(command, page, listSubCommands,
                we.getPlatformManager().getPlatformCommandManager().getCommandManager(), actor, "//help");
    }

}<|MERGE_RESOLUTION|>--- conflicted
+++ resolved
@@ -302,13 +302,10 @@
         height = Math.max(1, height);
         we.checkMaxRadius(size);
 
-<<<<<<< HEAD
         int affected = editSession.simulateSnow(session.getPlacementPosition(actor), size, height);
-        actor.print(affected + " surface(s) covered. Let it snow~");
-=======
-        int affected = editSession.simulateSnow(session.getPlacementPosition(actor), size);
-        actor.printInfo(TranslatableComponent.of("worldedit.snow.created", TextComponent.of(affected)));
->>>>>>> 7831eedf
+        actor.printInfo(TranslatableComponent.of(
+            "worldedit.snow.created", TextComponent.of(affected)
+        ));
         return affected;
     }
 
@@ -332,13 +329,10 @@
         height = Math.max(1, height);
         we.checkMaxRadius(size);
 
-<<<<<<< HEAD
         int affected = editSession.thaw(session.getPlacementPosition(actor), size, height);
-        actor.print(affected + " surface(s) thawed.");
-=======
-        int affected = editSession.thaw(session.getPlacementPosition(actor), size);
-        actor.printInfo(TranslatableComponent.of("worldedit.thaw.removed", TextComponent.of(affected)));
->>>>>>> 7831eedf
+        actor.printInfo(TranslatableComponent.of(
+            "worldedit.thaw.removed", TextComponent.of(affected)
+        ));
         return affected;
     }
 
@@ -365,15 +359,12 @@
         we.checkMaxRadius(size);
         final boolean onlyNormalDirt = !convertCoarse;
 
-<<<<<<< HEAD
         final int affected = editSession.green(
             session.getPlacementPosition(actor), size, height, onlyNormalDirt
         );
-        actor.print(affected + " surface(s) greened.");
-=======
-        final int affected = editSession.green(session.getPlacementPosition(actor), size, onlyNormalDirt);
-        actor.printInfo(TranslatableComponent.of("worldedit.green.changed", TextComponent.of(affected)));
->>>>>>> 7831eedf
+        actor.printInfo(TranslatableComponent.of(
+            "worldedit.green.changed", TextComponent.of(affected)
+        ));
         return affected;
     }
 
