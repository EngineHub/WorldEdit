--- conflicted
+++ resolved
@@ -27,7 +27,6 @@
 import com.sk89q.worldedit.command.argument.HeightConverter;
 import com.sk89q.worldedit.command.util.Logging;
 import com.sk89q.worldedit.command.util.PermissionCondition;
-import com.sk89q.worldedit.entity.Player;
 import com.sk89q.worldedit.extension.platform.Actor;
 import com.sk89q.worldedit.internal.annotation.Direction;
 import com.sk89q.worldedit.internal.annotation.MultiDirection;
@@ -107,44 +106,29 @@
                     .asSingle(Key.of(int.class, VertHeight.class)));
                 expandVert(
                     requireIV(Key.of(LocalSession.class), "localSession", parameters),
-<<<<<<< HEAD
-                    requireIV(Key.of(Player.class), "localSession", parameters),
+                    requireIV(Key.of(Actor.class), "actor", parameters),
+                    requireIV(Key.of(World.class), "world", parameters),
                     height
-=======
-                    requireIV(Key.of(Actor.class), "actor", parameters),
-                    requireIV(Key.of(World.class), "world", parameters)
->>>>>>> 20d630ce
                 );
                 return 1;
             })
             .build();
     }
 
-<<<<<<< HEAD
-    private static void expandVert(LocalSession session, Player player,
+    private static void expandVert(LocalSession session, Actor actor, World world,
                                    int height) throws IncompleteRegionException {
-        Region region = session.getSelection(player.getWorld());
+        Region region = session.getSelection(world);
         try {
             int oldSize = region.getArea();
             region.expand(
                 BlockVector3.at(0, height, 0),
                 BlockVector3.at(0, -height, 0));
-            session.getRegionSelector(player.getWorld()).learnChanges();
-=======
-    private static void expandVert(LocalSession session, Actor actor, World world) throws IncompleteRegionException {
-        Region region = session.getSelection(world);
-        try {
-            int oldSize = region.getArea();
-            region.expand(
-                BlockVector3.at(0, (world.getMaxY() + 1), 0),
-                BlockVector3.at(0, -(world.getMaxY() + 1), 0));
             session.getRegionSelector(world).learnChanges();
->>>>>>> 20d630ce
             int newSize = region.getArea();
             session.getRegionSelector(world).explainRegionAdjust(actor, session);
             int changeSize = newSize - oldSize;
             actor.printInfo(
-                    TranslatableComponent.of("worldedit.expand.expanded.vert", TextComponent.of(changeSize))
+                TranslatableComponent.of("worldedit.expand.expanded.vert", TextComponent.of(changeSize))
             );
         } catch (RegionOperationException e) {
             actor.printError(TextComponent.of(e.getMessage()));
