--- conflicted
+++ resolved
@@ -80,8 +80,17 @@
             )));
         }
     },
-<<<<<<< HEAD
-    POLYEXTEND(ExtendingPolygonal2DRegionSelector::new, ExtendingPolygonal2DRegionSelector::new, "worldedit.select.polyextend.message") {
+    POLYEXTEND("worldedit.select.polyextend.message") {
+        @Override
+        public RegionSelector createNewSelector(World world) {
+            return new ExtendingPolygonal2DRegionSelector(world);
+        }
+
+        @Override
+        public RegionSelector createNewSelector(RegionSelector oldSelector) {
+            return new ExtendingPolygonal2DRegionSelector(oldSelector);
+        }
+
         @Override
         public void explainNewSelector(Actor actor) {
             super.explainNewSelector(actor);
@@ -91,11 +100,6 @@
             )));
         }
     },
-    ELLIPSOID(EllipsoidRegionSelector::new, EllipsoidRegionSelector::new, "worldedit.select.ellipsoid.message"),
-    SPHERE(SphereRegionSelector::new, SphereRegionSelector::new, "worldedit.select.sphere.message"),
-    CYL(CylinderRegionSelector::new, CylinderRegionSelector::new, "worldedit.select.cyl.message"),
-    CONVEX(ConvexPolyhedralRegionSelector::new, ConvexPolyhedralRegionSelector::new, "worldedit.select.convex.message") {
-=======
     ELLIPSOID("worldedit.select.ellipsoid.message") {
         @Override
         public RegionSelector createNewSelector(World world) {
@@ -140,7 +144,6 @@
             return new ConvexPolyhedralRegionSelector(oldSelector);
         }
 
->>>>>>> 1ad05330
         @Override
         public void explainNewSelector(Actor actor) {
             super.explainNewSelector(actor);
