--- conflicted
+++ resolved
@@ -529,15 +529,9 @@
         }
 
         try {
-<<<<<<< HEAD
             final int affected = editSession.deformRegion(region, targetTransform, String.join(" ", expression), session.getTimeout(), sourceExtent, sourceTransform);
-            if (actor instanceof Player) {
-                ((Player) actor).findFreePosition();
-=======
-            final int affected = editSession.deformRegion(region, zero, unit, String.join(" ", expression), session.getTimeout());
             if (actor instanceof Player player) {
                 player.findFreePosition();
->>>>>>> 1ad05330
             }
             actor.printInfo(TranslatableComponent.of("worldedit.deform.deformed", TextComponent.of(affected)));
             return affected;
