/*
 * WorldEdit, a Minecraft world manipulation toolkit
 * Copyright (C) sk89q <http://www.sk89q.com>
 * Copyright (C) WorldEdit team and contributors
 *
 * This program is free software: you can redistribute it and/or modify
 * it under the terms of the GNU General Public License as published by
 * the Free Software Foundation, either version 3 of the License, or
 * (at your option) any later version.
 *
 * This program is distributed in the hope that it will be useful,
 * but WITHOUT ANY WARRANTY; without even the implied warranty of
 * MERCHANTABILITY or FITNESS FOR A PARTICULAR PURPOSE.  See the
 * GNU General Public License for more details.
 *
 * You should have received a copy of the GNU General Public License
 * along with this program.  If not, see <https://www.gnu.org/licenses/>.
 */

package com.sk89q.worldedit.command;

import com.google.common.collect.ImmutableList;
import com.google.common.io.MoreFiles;
import com.sk89q.worldedit.LocalConfiguration;
import com.sk89q.worldedit.LocalSession;
import com.sk89q.worldedit.WorldEdit;
import com.sk89q.worldedit.WorldEditException;
import com.sk89q.worldedit.command.util.AsyncCommandBuilder;
import com.sk89q.worldedit.command.util.CommandPermissions;
import com.sk89q.worldedit.command.util.CommandPermissionsConditionGenerator;
import com.sk89q.worldedit.command.util.WorldEditAsyncCommandBuilder;
import com.sk89q.worldedit.extension.platform.Actor;
import com.sk89q.worldedit.extension.platform.Capability;
import com.sk89q.worldedit.extent.clipboard.BlockArrayClipboard;
import com.sk89q.worldedit.extent.clipboard.Clipboard;
import com.sk89q.worldedit.extent.clipboard.io.BuiltInClipboardFormat;
import com.sk89q.worldedit.extent.clipboard.io.ClipboardFormat;
import com.sk89q.worldedit.extent.clipboard.io.ClipboardFormats;
import com.sk89q.worldedit.extent.clipboard.io.ClipboardReader;
import com.sk89q.worldedit.extent.clipboard.io.ClipboardWriter;
import com.sk89q.worldedit.function.operation.Operations;
import com.sk89q.worldedit.internal.util.LogManagerCompat;
import com.sk89q.worldedit.math.transform.Transform;
import com.sk89q.worldedit.session.ClipboardHolder;
import com.sk89q.worldedit.util.formatting.component.CodeFormat;
import com.sk89q.worldedit.util.formatting.component.ErrorFormat;
import com.sk89q.worldedit.util.formatting.component.PaginationBox;
import com.sk89q.worldedit.util.formatting.component.SubtleFormat;
import com.sk89q.worldedit.util.formatting.text.Component;
import com.sk89q.worldedit.util.formatting.text.TextComponent;
import com.sk89q.worldedit.util.formatting.text.TranslatableComponent;
import com.sk89q.worldedit.util.formatting.text.event.ClickEvent;
import com.sk89q.worldedit.util.formatting.text.event.HoverEvent;
import com.sk89q.worldedit.util.formatting.text.format.TextColor;
import com.sk89q.worldedit.util.io.Closer;
import com.sk89q.worldedit.util.io.file.FilenameException;
import com.sk89q.worldedit.util.io.file.MorePaths;
<<<<<<< HEAD
import com.sk89q.worldedit.util.paste.EngineHubPaste;
import com.sk89q.worldedit.util.paste.PasteMetadata;
=======
import org.apache.logging.log4j.Logger;
>>>>>>> 609c7b8c
import org.enginehub.piston.annotation.Command;
import org.enginehub.piston.annotation.CommandContainer;
import org.enginehub.piston.annotation.param.Arg;
import org.enginehub.piston.annotation.param.ArgFlag;
import org.enginehub.piston.annotation.param.Switch;
import org.enginehub.piston.exception.CommandException;
import org.enginehub.piston.exception.StopExecutionException;

import java.io.BufferedInputStream;
import java.io.BufferedOutputStream;
import java.io.ByteArrayOutputStream;
import java.io.File;
import java.io.FileInputStream;
import java.io.FileOutputStream;
import java.io.IOException;
import java.io.OutputStream;
import java.net.URL;
import java.nio.charset.StandardCharsets;
import java.nio.file.DirectoryStream;
import java.nio.file.Files;
import java.nio.file.Path;
import java.util.ArrayList;
import java.util.Base64;
import java.util.Comparator;
import java.util.List;
import java.util.concurrent.Callable;

import static com.google.common.base.Preconditions.checkArgument;
import static com.google.common.base.Preconditions.checkNotNull;

/**
 * Commands that work with schematic files.
 */
@CommandContainer(superTypes = CommandPermissionsConditionGenerator.Registration.class)
public class SchematicCommands {

    private static final Logger LOGGER = LogManagerCompat.getLogger();
    private final WorldEdit worldEdit;

    /**
     * Create a new instance.
     *
     * @param worldEdit reference to WorldEdit
     */
    public SchematicCommands(WorldEdit worldEdit) {
        checkNotNull(worldEdit);
        this.worldEdit = worldEdit;
    }

    @Command(
        name = "load",
        desc = "Load a schematic into your clipboard"
    )
    @CommandPermissions({"worldedit.clipboard.load", "worldedit.schematic.load"})
    public void load(Actor actor, LocalSession session,
                     @Arg(desc = "File name.")
                         String filename,
                     @Arg(desc = "Format name.", def = "sponge")
                         String formatName) throws FilenameException {
        LocalConfiguration config = worldEdit.getConfiguration();

        File dir = worldEdit.getWorkingDirectoryPath(config.saveDir).toFile();
        File f = worldEdit.getSafeOpenFile(actor, dir, filename,
                BuiltInClipboardFormat.SPONGE_SCHEMATIC.getPrimaryFileExtension(),
                ClipboardFormats.getFileExtensionArray());

        if (!f.exists()) {
            actor.printError(TranslatableComponent.of("worldedit.schematic.load.does-not-exist", TextComponent.of(filename)));
            return;
        }

        ClipboardFormat format = ClipboardFormats.findByFile(f);
        if (format == null) {
            format = ClipboardFormats.findByAlias(formatName);
        }
        if (format == null) {
            actor.printError(TranslatableComponent.of("worldedit.schematic.unknown-format", TextComponent.of(formatName)));
            return;
        }

        SchematicLoadTask task = new SchematicLoadTask(actor, f, format);
        AsyncCommandBuilder.wrap(task, actor)
                .registerWithSupervisor(worldEdit.getSupervisor(), "Loading schematic " + filename)
                .setDelayMessage(TranslatableComponent.of("worldedit.schematic.load.loading"))
                .setWorkingMessage(TranslatableComponent.of("worldedit.schematic.load.still-loading"))
                .onSuccess(TextComponent.of(filename, TextColor.GOLD)
                                .append(TextComponent.of(" loaded. Paste it with ", TextColor.LIGHT_PURPLE))
                                .append(CodeFormat.wrap("//paste").clickEvent(ClickEvent.of(ClickEvent.Action.SUGGEST_COMMAND, "//paste"))),
                        session::setClipboard)
                .onFailure("Failed to load schematic", worldEdit.getPlatformManager().getPlatformCommandManager().getExceptionConverter())
                .buildAndExec(worldEdit.getExecutorService());
    }

    @Command(
        name = "save",
        desc = "Save your clipboard into a schematic file"
    )
    @CommandPermissions({ "worldedit.clipboard.save", "worldedit.schematic.save" })
    public void save(Actor actor, LocalSession session,
                     @Arg(desc = "File name.")
                         String filename,
                     @Arg(desc = "Format name.", def = "sponge")
                         String formatName,
                     @Switch(name = 'f', desc = "Overwrite an existing file.")
                         boolean allowOverwrite) throws WorldEditException {
        if (worldEdit.getPlatformManager().queryCapability(Capability.GAME_HOOKS).getDataVersion() == -1) {
            actor.printError(TranslatableComponent.of("worldedit.schematic.unsupported-minecraft-version"));
            return;
        }

        LocalConfiguration config = worldEdit.getConfiguration();

        File dir = worldEdit.getWorkingDirectoryPath(config.saveDir).toFile();

        ClipboardFormat format = ClipboardFormats.findByAlias(formatName);
        if (format == null) {
            actor.printError(TranslatableComponent.of("worldedit.schematic.unknown-format", TextComponent.of(formatName)));
            return;
        }

        File f = worldEdit.getSafeSaveFile(actor, dir, filename, format.getPrimaryFileExtension());

        boolean overwrite = f.exists();
        if (overwrite) {
            if (!actor.hasPermission("worldedit.schematic.delete")) {
                throw new StopExecutionException(TextComponent.of("That schematic already exists!"));
            }
            if (!allowOverwrite) {
                actor.printError(TranslatableComponent.of("worldedit.schematic.save.already-exists"));
                return;
            }
        }

        // Create parent directories
        File parent = f.getParentFile();
        if (parent != null && !parent.exists()) {
            if (!parent.mkdirs()) {
                throw new StopExecutionException(TranslatableComponent.of(
                        "worldedit.schematic.save.failed-directory"));
            }
        }

        ClipboardHolder holder = session.getClipboard();

        SchematicSaveTask task = new SchematicSaveTask(actor, f, format, holder, overwrite);
        AsyncCommandBuilder.wrap(task, actor)
                .registerWithSupervisor(worldEdit.getSupervisor(), "Saving schematic " + filename)
                .setDelayMessage(TranslatableComponent.of("worldedit.schematic.save.saving"))
                .setWorkingMessage(TranslatableComponent.of("worldedit.schematic.save.still-saving"))
                .onSuccess(filename + " saved" + (overwrite ? " (overwriting previous file)." : "."), null)
                .onFailure("Failed to save schematic", worldEdit.getPlatformManager().getPlatformCommandManager().getExceptionConverter())
                .buildAndExec(worldEdit.getExecutorService());
    }

    @Command(
        name = "share",
        desc = "Share your clipboard as a schematic online"
    )
    @CommandPermissions({ "worldedit.clipboard.share", "worldedit.schematic.share" })
    public void share(Actor actor, LocalSession session,
                      @Arg(desc = "Schematic name. Defaults to name-millis", def = "")
                          String schematicName,
                      @Arg(desc = "Format name.", def = "sponge")
                          String formatName) throws WorldEditException {
        if (worldEdit.getPlatformManager().queryCapability(Capability.GAME_HOOKS).getDataVersion() == -1) {
            actor.printError(TranslatableComponent.of("worldedit.schematic.unsupported-minecraft-version"));
            return;
        }

        ClipboardFormat format = ClipboardFormats.findByAlias(formatName);
        if (format == null) {
            actor.printError(TranslatableComponent.of("worldedit.schematic.unknown-format", TextComponent.of(formatName)));
            return;
        }

        ClipboardHolder holder = session.getClipboard();

        SchematicShareTask task = new SchematicShareTask(actor, format, holder, schematicName);
        AsyncCommandBuilder.wrap(task, actor)
            .registerWithSupervisor(worldEdit.getSupervisor(), "Sharing schematic")
            .setDelayMessage(TranslatableComponent.of("worldedit.schematic.save.saving"))
            .setWorkingMessage(TranslatableComponent.of("worldedit.schematic.save.still-saving"))
            .onSuccess("Shared", (url -> actor.printInfo(TextComponent.of(url.toExternalForm() + ".schem").clickEvent(ClickEvent.openUrl(url.toExternalForm() + ".schem")))))
            .onFailure("Failed to share schematic", worldEdit.getPlatformManager().getPlatformCommandManager().getExceptionConverter())
            .buildAndExec(worldEdit.getExecutorService());
    }

    @Command(
        name = "delete",
        aliases = {"d"},
        desc = "Delete a saved schematic"
    )
    @CommandPermissions("worldedit.schematic.delete")
    public void delete(Actor actor,
                       @Arg(desc = "File name.")
                           String filename) throws WorldEditException {
        LocalConfiguration config = worldEdit.getConfiguration();
        File dir = worldEdit.getWorkingDirectoryPath(config.saveDir).toFile();

        File f = worldEdit.getSafeOpenFile(actor,
                dir, filename, "schematic", ClipboardFormats.getFileExtensionArray());

        if (!f.exists()) {
            actor.printError(TranslatableComponent.of("worldedit.schematic.delete.does-not-exist", TextComponent.of(filename)));
            return;
        }

        if (!f.delete()) {
            actor.printError(TranslatableComponent.of("worldedit.schematic.delete.failed", TextComponent.of(filename)));
            return;
        }

        actor.printInfo(TranslatableComponent.of("worldedit.schematic.delete.deleted", TextComponent.of(filename)));
        try {
            LOGGER.info(actor.getName() + " deleted " + f.getCanonicalPath());
        } catch (IOException e) {
            LOGGER.info(actor.getName() + " deleted " + f.getAbsolutePath());
        }
    }

    @Command(
        name = "formats",
        aliases = {"listformats", "f"},
        desc = "List available formats"
    )
    @CommandPermissions("worldedit.schematic.formats")
    public void formats(Actor actor) {
        actor.printInfo(TranslatableComponent.of("worldedit.schematic.formats.title"));
        StringBuilder builder;
        boolean first = true;
        for (ClipboardFormat format : ClipboardFormats.getAll()) {
            builder = new StringBuilder();
            builder.append(format.getName()).append(": ");
            for (String lookupName : format.getAliases()) {
                if (!first) {
                    builder.append(", ");
                }
                builder.append(lookupName);
                first = false;
            }
            first = true;
            actor.printInfo(TextComponent.of(builder.toString()));
        }
    }

    @Command(
        name = "list",
        aliases = {"all", "ls"},
        desc = "List saved schematics",
        descFooter = "Note: Format is not fully verified until loading."
    )
    @CommandPermissions("worldedit.schematic.list")
    public void list(Actor actor,
                     @ArgFlag(name = 'p', desc = "Page to view.", def = "1")
                         int page,
                     @Switch(name = 'd', desc = "Sort by date, oldest first")
                         boolean oldFirst,
                     @Switch(name = 'n', desc = "Sort by date, newest first")
                         boolean newFirst) {
        if (oldFirst && newFirst) {
            throw new StopExecutionException(TextComponent.of("Cannot sort by oldest and newest."));
        }
        final String saveDir = worldEdit.getConfiguration().saveDir;
        Comparator<Path> pathComparator;
        String flag;
        if (oldFirst) {
            pathComparator = MorePaths.oldestFirst();
            flag = " -d";
        } else if (newFirst) {
            pathComparator = MorePaths.newestFirst();
            flag = " -n";
        } else {
            pathComparator = Comparator.naturalOrder();
            flag = "";
        }
        final String pageCommand = actor.isPlayer()
                ? "//schem list -p %page%" + flag : null;

        WorldEditAsyncCommandBuilder.createAndSendMessage(actor,
                new SchematicListTask(saveDir, pathComparator, page, pageCommand),
                SubtleFormat.wrap("(Please wait... gathering schematic list.)"));
    }

    private static class SchematicLoadTask implements Callable<ClipboardHolder> {
        private final Actor actor;
        private final File file;
        private final ClipboardFormat format;

        SchematicLoadTask(Actor actor, File file, ClipboardFormat format) {
            this.actor = actor;
            this.file = file;
            this.format = format;
        }

        @Override
        public ClipboardHolder call() throws Exception {
            try (Closer closer = Closer.create()) {
                FileInputStream fis = closer.register(new FileInputStream(file));
                BufferedInputStream bis = closer.register(new BufferedInputStream(fis));
                ClipboardReader reader = closer.register(format.getReader(bis));

                Clipboard clipboard = reader.read();
                LOGGER.info(actor.getName() + " loaded " + file.getCanonicalPath());
                return new ClipboardHolder(clipboard);
            }
        }
    }

    private abstract static class SchematicOutputTask<T> implements Callable<T> {
        protected final Actor actor;
        private final ClipboardFormat format;
        private final ClipboardHolder holder;

        SchematicOutputTask(Actor actor, ClipboardFormat format, ClipboardHolder holder) {
            this.actor = actor;
            this.format = format;
            this.holder = holder;
        }

        protected void writeToOutputStream(OutputStream outputStream) throws Exception {
            Clipboard clipboard = holder.getClipboard();
            Transform transform = holder.getTransform();
            Clipboard target;

            // If we have a transform, bake it into the copy
            if (transform.isIdentity()) {
                target = clipboard;
            } else {
                FlattenedClipboardTransform result = FlattenedClipboardTransform.transform(clipboard, transform);
                target = new BlockArrayClipboard(result.getTransformedRegion());
                target.setOrigin(clipboard.getOrigin());
                Operations.completeLegacy(result.copyTo(target));
            }

            try (Closer closer = Closer.create()) {
                OutputStream stream = closer.register(outputStream);
                BufferedOutputStream bos = closer.register(new BufferedOutputStream(stream));
                ClipboardWriter writer = closer.register(format.getWriter(bos));
                writer.write(target);
            }
        }
    }

    private static class SchematicSaveTask extends SchematicOutputTask<Void> {
        private final File file;
        private final boolean overwrite;

        SchematicSaveTask(Actor actor, File file, ClipboardFormat format, ClipboardHolder holder, boolean overwrite) {
            super(actor, format, holder);
            this.file = file;
            this.overwrite = overwrite;
        }

<<<<<<< HEAD
        @Override
        public Void call() throws Exception {
            try {
                writeToOutputStream(new FileOutputStream(file));
                log.info(actor.getName() + " saved " + file.getCanonicalPath() + (overwrite ? " (overwriting previous file)" : ""));
=======
                LOGGER.info(actor.getName() + " saved " + file.getCanonicalPath() + (overwrite ? " (overwriting previous file)" : ""));
>>>>>>> 609c7b8c
            } catch (IOException e) {
                file.delete();
                throw new CommandException(TextComponent.of(e.getMessage()), e, ImmutableList.of());
            }
            return null;
        }
    }

    private static class SchematicShareTask extends SchematicOutputTask<URL> {
        private final String name;

        SchematicShareTask(Actor actor, ClipboardFormat format, ClipboardHolder holder, String name) {
            super(actor, format, holder);
            this.name = name;
        }

        @Override
        public URL call() throws Exception {
            ByteArrayOutputStream baos = new ByteArrayOutputStream();
            try {
                writeToOutputStream(baos);
            } catch (Exception e) {
                throw new CommandException(TextComponent.of(e.getMessage()), e, ImmutableList.of());
            }

            EngineHubPaste pasteService = new EngineHubPaste();
            PasteMetadata metadata = new PasteMetadata();
            metadata.author = this.actor.getName();
            metadata.extension = "schem";
            metadata.name = name == null ? actor.getName() + "-" + System.currentTimeMillis() : name;
            return pasteService.paste(new String(Base64.getEncoder().encode(baos.toByteArray()), StandardCharsets.UTF_8), metadata).call();
        }
    }

    private static class SchematicListTask implements Callable<Component> {
        private final Comparator<Path> pathComparator;
        private final int page;
        private final Path rootDir;
        private final String pageCommand;

        SchematicListTask(String prefix, Comparator<Path> pathComparator, int page, String pageCommand) {
            this.pathComparator = pathComparator;
            this.page = page;
            this.rootDir = WorldEdit.getInstance().getWorkingDirectoryPath(prefix);
            this.pageCommand = pageCommand;
        }

        @Override
        public Component call() throws Exception {
            Path resolvedRoot = rootDir.toRealPath();
            List<Path> fileList = allFiles(resolvedRoot);

            if (fileList.isEmpty()) {
                return ErrorFormat.wrap("No schematics found.");
            }

            fileList.sort(pathComparator);

            PaginationBox paginationBox = new SchematicPaginationBox(resolvedRoot, fileList, pageCommand);
            return paginationBox.create(page);
        }
    }

    private static List<Path> allFiles(Path root) throws IOException {
        List<Path> pathList = new ArrayList<>();
        try (DirectoryStream<Path> stream = Files.newDirectoryStream(root)) {
            for (Path path : stream) {
                if (Files.isDirectory(path)) {
                    pathList.addAll(allFiles(path));
                } else {
                    pathList.add(path);
                }
            }
        }
        return pathList;
    }

    private static class SchematicPaginationBox extends PaginationBox {
        private final Path rootDir;
        private final List<Path> files;

        SchematicPaginationBox(Path rootDir, List<Path> files, String pageCommand) {
            super("Available schematics", pageCommand);
            this.rootDir = rootDir;
            this.files = files;
        }

        @Override
        public Component getComponent(int number) {
            checkArgument(number < files.size() && number >= 0);
            Path file = files.get(number);

            String format = ClipboardFormats.getFileExtensionMap()
                .get(MoreFiles.getFileExtension(file))
                .stream()
                .findFirst()
                .map(ClipboardFormat::getName)
                .orElse("Unknown");

            boolean inRoot = file.getParent().equals(rootDir);

            String path = inRoot
                    ? file.getFileName().toString()
                    : file.toString().substring(rootDir.toString().length());

            return TextComponent.builder()
                    .content("")
                    .append(TextComponent.of("[L]")
                            .color(TextColor.GOLD)
                            .clickEvent(ClickEvent.of(ClickEvent.Action.RUN_COMMAND, "/schem load \"" + path + "\""))
                            .hoverEvent(HoverEvent.of(HoverEvent.Action.SHOW_TEXT, TextComponent.of("Click to load"))))
                    .append(TextComponent.space())
                    .append(TextComponent.of(path)
                            .color(TextColor.DARK_GREEN)
                            .hoverEvent(HoverEvent.of(HoverEvent.Action.SHOW_TEXT, TextComponent.of(format))))
                    .build();
        }

        @Override
        public int getComponentsSize() {
            return files.size();
        }
    }
}<|MERGE_RESOLUTION|>--- conflicted
+++ resolved
@@ -55,12 +55,9 @@
 import com.sk89q.worldedit.util.io.Closer;
 import com.sk89q.worldedit.util.io.file.FilenameException;
 import com.sk89q.worldedit.util.io.file.MorePaths;
-<<<<<<< HEAD
 import com.sk89q.worldedit.util.paste.EngineHubPaste;
 import com.sk89q.worldedit.util.paste.PasteMetadata;
-=======
 import org.apache.logging.log4j.Logger;
->>>>>>> 609c7b8c
 import org.enginehub.piston.annotation.Command;
 import org.enginehub.piston.annotation.CommandContainer;
 import org.enginehub.piston.annotation.param.Arg;
@@ -414,15 +411,11 @@
             this.overwrite = overwrite;
         }
 
-<<<<<<< HEAD
         @Override
         public Void call() throws Exception {
             try {
                 writeToOutputStream(new FileOutputStream(file));
-                log.info(actor.getName() + " saved " + file.getCanonicalPath() + (overwrite ? " (overwriting previous file)" : ""));
-=======
                 LOGGER.info(actor.getName() + " saved " + file.getCanonicalPath() + (overwrite ? " (overwriting previous file)" : ""));
->>>>>>> 609c7b8c
             } catch (IOException e) {
                 file.delete();
                 throw new CommandException(TextComponent.of(e.getMessage()), e, ImmutableList.of());
