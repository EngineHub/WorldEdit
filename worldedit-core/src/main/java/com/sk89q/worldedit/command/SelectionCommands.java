--- conflicted
+++ resolved
@@ -231,20 +231,18 @@
             BlockVector3 maxChunk = ChunkStore.toChunk3d(region.getMaximumPoint())
                 .clampY(minChunkY, maxChunkY);
 
-<<<<<<< HEAD
             min = minChunk.shl(CHUNK_SHIFTS, CHUNK_SHIFTS_Y, CHUNK_SHIFTS);
             max = maxChunk.shl(CHUNK_SHIFTS, CHUNK_SHIFTS_Y, CHUNK_SHIFTS).add(15, 255, 15);
 
-            player.print("Chunks selected: " + minChunk + " - " + maxChunk);
-=======
             actor.printInfo(TranslatableComponent.of(
-                    "worldedit.chunk.selected-multiple",
-                    TextComponent.of(min2D.getBlockX()),
-                    TextComponent.of(min2D.getBlockZ()),
-                    TextComponent.of(max2D.getBlockX()),
-                    TextComponent.of(max2D.getBlockZ())
+                "worldedit.chunk.selected-multiple",
+                TextComponent.of(minChunk.getBlockX()),
+                TextComponent.of(minChunk.getBlockY()),
+                TextComponent.of(minChunk.getBlockZ()),
+                TextComponent.of(maxChunk.getBlockX()),
+                TextComponent.of(maxChunk.getBlockY()),
+                TextComponent.of(maxChunk.getBlockZ())
             ));
->>>>>>> 7831eedf
         } else {
             BlockVector3 minChunk;
             if (coordinates != null) {
@@ -254,26 +252,20 @@
                     : ChunkStore.toChunk3d(coordinates);
             } else {
                 // use player loc
-<<<<<<< HEAD
-                minChunk = ChunkStore.toChunk3d(player.getBlockLocation().toVector().toBlockPoint());
-=======
                 if (actor instanceof Locatable) {
-                    min2D = ChunkStore.toChunk(((Locatable) actor).getBlockLocation().toVector().toBlockPoint());
+                    minChunk = ChunkStore.toChunk3d(((Locatable) actor).getBlockLocation().toVector().toBlockPoint());
                 } else {
                     throw new StopExecutionException(TextComponent.of("A player or coordinates are required."));
                 }
->>>>>>> 7831eedf
             }
 
             min = minChunk.shl(CHUNK_SHIFTS, CHUNK_SHIFTS_Y, CHUNK_SHIFTS);
             max = min.add(15, 255, 15);
 
-<<<<<<< HEAD
-            player.print("Chunk selected: " + minChunk);
-=======
-            actor.printInfo(TranslatableComponent.of("worldedit.chunk.selected", TextComponent.of(min2D.getBlockX()),
-                    TextComponent.of(min2D.getBlockZ())));
->>>>>>> 7831eedf
+            actor.printInfo(TranslatableComponent.of("worldedit.chunk.selected",
+                TextComponent.of(minChunk.getBlockX()),
+                TextComponent.of(minChunk.getBlockY()),
+                TextComponent.of(minChunk.getBlockZ())));
         }
 
         final CuboidRegionSelector selector;
