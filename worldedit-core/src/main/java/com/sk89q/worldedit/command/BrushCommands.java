/*
 * WorldEdit, a Minecraft world manipulation toolkit
 * Copyright (C) sk89q <http://www.sk89q.com>
 * Copyright (C) WorldEdit team and contributors
 *
 * This program is free software: you can redistribute it and/or modify it
 * under the terms of the GNU Lesser General Public License as published by the
 * Free Software Foundation, either version 3 of the License, or
 * (at your option) any later version.
 *
 * This program is distributed in the hope that it will be useful, but WITHOUT
 * ANY WARRANTY; without even the implied warranty of MERCHANTABILITY or
 * FITNESS FOR A PARTICULAR PURPOSE. See the GNU Lesser General Public License
 * for more details.
 *
 * You should have received a copy of the GNU Lesser General Public License
 * along with this program. If not, see <http://www.gnu.org/licenses/>.
 */

package com.sk89q.worldedit.command;

import com.sk89q.worldedit.LocalConfiguration;
import com.sk89q.worldedit.LocalSession;
import com.sk89q.worldedit.WorldEdit;
import com.sk89q.worldedit.WorldEditException;
import com.sk89q.worldedit.command.factory.ReplaceFactory;
import com.sk89q.worldedit.command.factory.TreeGeneratorFactory;
import com.sk89q.worldedit.command.tool.BrushTool;
import com.sk89q.worldedit.command.tool.brush.ButcherBrush;
import com.sk89q.worldedit.command.tool.brush.ClipboardBrush;
import com.sk89q.worldedit.command.tool.brush.CylinderBrush;
import com.sk89q.worldedit.command.tool.brush.GravityBrush;
import com.sk89q.worldedit.command.tool.brush.HollowCylinderBrush;
import com.sk89q.worldedit.command.tool.brush.HollowSphereBrush;
import com.sk89q.worldedit.command.tool.brush.OperationFactoryBrush;
import com.sk89q.worldedit.command.tool.brush.SmoothBrush;
import com.sk89q.worldedit.command.tool.brush.SphereBrush;
import com.sk89q.worldedit.command.util.CommandPermissions;
import com.sk89q.worldedit.command.util.CommandPermissionsConditionGenerator;
import com.sk89q.worldedit.command.util.CreatureButcher;
import com.sk89q.worldedit.entity.Player;
import com.sk89q.worldedit.extent.clipboard.Clipboard;
import com.sk89q.worldedit.function.Contextual;
import com.sk89q.worldedit.function.factory.Apply;
import com.sk89q.worldedit.function.factory.Deform;
import com.sk89q.worldedit.function.factory.Paint;
import com.sk89q.worldedit.function.mask.BlockTypeMask;
import com.sk89q.worldedit.function.mask.Mask;
import com.sk89q.worldedit.function.operation.Operation;
import com.sk89q.worldedit.function.pattern.BlockPattern;
import com.sk89q.worldedit.function.pattern.Pattern;
import com.sk89q.worldedit.math.BlockVector3;
import com.sk89q.worldedit.regions.factory.RegionFactory;
import com.sk89q.worldedit.session.ClipboardHolder;
import com.sk89q.worldedit.session.request.RequestExtent;
import com.sk89q.worldedit.util.HandSide;
import com.sk89q.worldedit.util.TreeGenerator;
import com.sk89q.worldedit.world.block.BlockTypes;
import org.enginehub.piston.annotation.Command;
import org.enginehub.piston.annotation.CommandContainer;
import org.enginehub.piston.annotation.param.Arg;
import org.enginehub.piston.annotation.param.Switch;

import static com.google.common.base.Preconditions.checkNotNull;

/**
 * Commands to set brush shape.
 */
@CommandContainer(superTypes = CommandPermissionsConditionGenerator.Registration.class)
public class BrushCommands {

    private final WorldEdit worldEdit;

    /**
     * Create a new instance.
     *
     * @param worldEdit reference to WorldEdit
     */
    public BrushCommands(WorldEdit worldEdit) {
        checkNotNull(worldEdit);
        this.worldEdit = worldEdit;
    }

    @Command(
        name = "sphere",
        aliases = { "s" },
        desc = "Choose the sphere brush"
    )
    @CommandPermissions("worldedit.brush.sphere")
    public void sphereBrush(Player player, LocalSession session, Pattern fill,
                            @Arg(desc = "The radius of the sphere", def = "2")
                                double radius,
                            @Switch(name = 'h', desc = "Create hollow spheres instead")
                                boolean hollow) throws WorldEditException {
        worldEdit.checkMaxBrushRadius(radius);

        BrushTool tool = session.getBrushTool(player.getItemInHand(HandSide.MAIN_HAND).getType());
        tool.setFill(fill);
        tool.setSize(radius);

        if (hollow) {
            tool.setBrush(new HollowSphereBrush(), "worldedit.brush.sphere");
        } else {
            tool.setBrush(new SphereBrush(), "worldedit.brush.sphere");
        }

        player.print(String.format("Sphere brush shape equipped (%.0f).", radius));
    }

    @Command(
        name = "cylinder",
        aliases = { "cyl", "c" },
        desc = "Choose the cylinder brush"
    )
    @CommandPermissions("worldedit.brush.cylinder")
    public void cylinderBrush(Player player, LocalSession session, Pattern fill,
                              @Arg(desc = "The radius of the cylinder", def = "2")
                                  double radius,
                              @Arg(desc = "The height of the cylinder", def = "1")
                                  int height,
                              @Switch(name = 'h', desc = "Create hollow cylinders instead")
                                  boolean hollow) throws WorldEditException {
        worldEdit.checkMaxBrushRadius(radius);
        worldEdit.checkMaxBrushRadius(height);

        BrushTool tool = session.getBrushTool(player.getItemInHand(HandSide.MAIN_HAND).getType());
        tool.setFill(fill);
        tool.setSize(radius);

        if (hollow) {
            tool.setBrush(new HollowCylinderBrush(height), "worldedit.brush.cylinder");
        } else {
            tool.setBrush(new CylinderBrush(height), "worldedit.brush.cylinder");
        }

        player.print(String.format("Cylinder brush shape equipped (%.0f by %d).", radius, height));
    }

    @Command(
<<<<<<< HEAD
        name = "clipboard",
        aliases = { "copy" },
        desc = "Choose the clipboard brush"
    )
    @CommandPermissions("worldedit.brush.clipboard")
    public void clipboardBrush(Player player, LocalSession session,
                               @Switch(name = 'a', desc = "Don't paste air from the clipboard")
                                   boolean ignoreAir,
                               @Switch(name = 'p', desc = "Paste using clipboard origin, instead of being centered at the target location")
                                   boolean usingOrigin) throws WorldEditException {
=======
        aliases = { "clipboard", "copy" },
        usage = "",
        flags = "aoebm",
        desc = "Choose the clipboard brush",
        help =
            "Chooses the clipboard brush.\n" +
            "The -a flag makes it not paste air.\n" +
            "Without the -p flag, the paste will appear centered at the target location. " +
            "With the flag, then the paste will appear relative to where you had " +
            "stood relative to the copied area when you copied it."
    )
    @CommandPermissions("worldedit.brush.clipboard")
    public void clipboardBrush(Player player, LocalSession session, @Switch('a') boolean ignoreAir, @Switch('o') boolean usingOrigin,
                               @Switch('e') boolean pasteEntities, @Switch('b') boolean pasteBiomes, @Switch('m') Mask sourceMask) throws WorldEditException {
>>>>>>> 302cd8f3
        ClipboardHolder holder = session.getClipboard();
        Clipboard clipboard = holder.getClipboard();

        BlockVector3 size = clipboard.getDimensions();

        worldEdit.checkMaxBrushRadius(size.getBlockX() / 2D - 1);
        worldEdit.checkMaxBrushRadius(size.getBlockY() / 2D - 1);
        worldEdit.checkMaxBrushRadius(size.getBlockZ() / 2D - 1);

        BrushTool tool = session.getBrushTool(player.getItemInHand(HandSide.MAIN_HAND).getType());
        tool.setBrush(new ClipboardBrush(holder, ignoreAir, usingOrigin, pasteEntities, pasteBiomes, sourceMask), "worldedit.brush.clipboard");

        player.print("Clipboard brush shape equipped.");
    }

    @Command(
        name = "smooth",
        desc = "Choose the terrain softener brush",
        descFooter = "Example: '/brush smooth 2 4 grass_block,dirt,stone'"
    )
    @CommandPermissions("worldedit.brush.smooth")
    public void smoothBrush(Player player, LocalSession session,
                            @Arg(desc = "The radius to sample for softening", def = "2")
                                double radius,
                            @Arg(desc = "The number of iterations to perform", def = "4")
                                int iterations,
                            @Arg(desc = "The mask of blocks to use for the heightmap", def = "")
                                Mask mask) throws WorldEditException {
        worldEdit.checkMaxBrushRadius(radius);

        BrushTool tool = session.getBrushTool(player.getItemInHand(HandSide.MAIN_HAND).getType());
        tool.setSize(radius);
        tool.setBrush(new SmoothBrush(iterations, mask), "worldedit.brush.smooth");

        player.print(String.format("Smooth brush equipped (%.0f x %dx, using %s).", radius, iterations, mask == null ? "any block" : "filter"));
    }

    @Command(
        name = "extinguish",
        aliases = { "ex" },
        desc = "Shortcut fire extinguisher brush"
    )
    @CommandPermissions("worldedit.brush.ex")
    public void extinguishBrush(Player player, LocalSession session,
                                @Arg(desc = "The radius to extinguish", def = "5")
                                    double radius) throws WorldEditException {
        worldEdit.checkMaxBrushRadius(radius);

        BrushTool tool = session.getBrushTool(player.getItemInHand(HandSide.MAIN_HAND).getType());
        Pattern fill = new BlockPattern(BlockTypes.AIR.getDefaultState());
        tool.setFill(fill);
        tool.setSize(radius);
        tool.setMask(new BlockTypeMask(new RequestExtent(), BlockTypes.FIRE));
        tool.setBrush(new SphereBrush(), "worldedit.brush.ex");

        player.print(String.format("Extinguisher equipped (%.0f).", radius));
    }

    @Command(
        name = "gravity",
        aliases = { "grav" },
        desc = "Gravity brush, simulates the effect of gravity"
    )
    @CommandPermissions("worldedit.brush.gravity")
    public void gravityBrush(Player player, LocalSession session,
                             @Arg(desc = "The radius to apply gravity in", def = "5")
                                 double radius,
                             @Switch(name = 'h', desc = "Affect blocks starting at max Y, rather than the target location Y + radius")
                                 boolean fromMaxY) throws WorldEditException {
        worldEdit.checkMaxBrushRadius(radius);

        BrushTool tool = session.getBrushTool(player.getItemInHand(HandSide.MAIN_HAND).getType());
        tool.setSize(radius);
        tool.setBrush(new GravityBrush(fromMaxY), "worldedit.brush.gravity");

        player.print(String.format("Gravity brush equipped (%.0f).",
                radius));
    }

    @Command(
        name = "butcher",
        aliases = { "kill" },
        desc = "Butcher brush, kills mobs within a radius"
    )
    @CommandPermissions("worldedit.brush.butcher")
    public void butcherBrush(Player player, LocalSession session,
                             @Arg(desc = "Radius to kill mobs in", def = "5")
                                 double radius,
                             @Switch(name = 'p', desc = "Also kill pets")
                                 boolean killPets,
                             @Switch(name = 'n', desc = "Also kill NPCs")
                                 boolean killNpcs,
                             @Switch(name = 'g', desc = "Also kill golems")
                                 boolean killGolems,
                             @Switch(name = 'a', desc = "Also kill animals")
                                 boolean killAnimals,
                             @Switch(name = 'b', desc = "Also kill ambient mobs")
                                 boolean killAmbient,
                             @Switch(name = 't', desc = "Also kill mobs with name tags")
                                 boolean killWithName,
                             @Switch(name = 'f', desc = "Also kill all friendly mobs (Applies the flags `-abgnpt`)")
                                 boolean killFriendly,
                             @Switch(name = 'r', desc = "Also destroy armor stands")
                                 boolean killArmorStands,
                             @Switch(name = 'l', desc = "Kill via lightning. Currently non-functioning.")
                                 boolean killWithLightning) throws WorldEditException {
        LocalConfiguration config = worldEdit.getConfiguration();

        double maxRadius = config.maxBrushRadius;
        // hmmmm not horribly worried about this because -1 is still rather efficient,
        // the problem arises when butcherMaxRadius is some really high number but not infinite
        // - original idea taken from https://github.com/sk89q/worldedit/pull/198#issuecomment-6463108
        if (player.hasPermission("worldedit.butcher")) {
            maxRadius = Math.max(config.maxBrushRadius, config.butcherMaxRadius);
        }
        if (radius > maxRadius) {
            player.printError("Maximum allowed brush radius: " + maxRadius);
            return;
        }

        CreatureButcher flags = new CreatureButcher(player);
        flags.or(CreatureButcher.Flags.FRIENDLY      , killFriendly); // No permission check here. Flags will instead be filtered by the subsequent calls.
        flags.or(CreatureButcher.Flags.PETS          , killPets, "worldedit.butcher.pets");
        flags.or(CreatureButcher.Flags.NPCS          , killNpcs, "worldedit.butcher.npcs");
        flags.or(CreatureButcher.Flags.GOLEMS        , killGolems, "worldedit.butcher.golems");
        flags.or(CreatureButcher.Flags.ANIMALS       , killAnimals, "worldedit.butcher.animals");
        flags.or(CreatureButcher.Flags.AMBIENT       , killAmbient, "worldedit.butcher.ambient");
        flags.or(CreatureButcher.Flags.TAGGED        , killWithName, "worldedit.butcher.tagged");
        flags.or(CreatureButcher.Flags.ARMOR_STAND   , killArmorStands, "worldedit.butcher.armorstands");

        flags.or(CreatureButcher.Flags.WITH_LIGHTNING, killWithLightning, "worldedit.butcher.lightning");

        BrushTool tool = session.getBrushTool(player.getItemInHand(HandSide.MAIN_HAND).getType());
        tool.setSize(radius);
        tool.setBrush(new ButcherBrush(flags), "worldedit.brush.butcher");

        player.print(String.format("Butcher brush equipped (%.0f).", radius));
    }

    @Command(
        name = "deform",
        desc = "Deform brush, applies an expression to an area"
    )
    @CommandPermissions("worldedit.brush.deform")
    public void deform(Player player, LocalSession localSession,
                       @Arg(desc = "The shape of the region")
                           RegionFactory regionFactory,
                       @Arg(desc = "The size of the brush", def = "5")
                           double radius,
                       @Arg(desc = "Expression to apply", def = "y-=0.2")
                           String expression,
                       @Switch(name = 'r', desc = "Use the game's coordinate origin")
                           boolean useRawCoords,
                       @Switch(name = 'o', desc = "Use the placement position as the origin")
                           boolean usePlacement) throws WorldEditException {
        Deform deform = new Deform(expression);
        if (useRawCoords) {
            deform.setMode(Deform.Mode.RAW_COORD);
        } else if (usePlacement) {
            deform.setMode(Deform.Mode.OFFSET);
            deform.setOffset(localSession.getPlacementPosition(player).toVector3());
        }
        setOperationBasedBrush(player, localSession, radius,
            deform, regionFactory, "worldedit.brush.deform");
    }

    @Command(
        name = "set",
        desc = "Set brush, sets all blocks in the area"
    )
    @CommandPermissions("worldedit.brush.set")
    public void set(Player player, LocalSession localSession,
                    @Arg(desc = "The shape of the region")
                        RegionFactory regionFactory,
                    @Arg(desc = "The size of the brush", def = "5")
                        double radius,
                    @Arg(desc = "The pattern of blocks to set")
                        Pattern pattern) throws WorldEditException {
        setOperationBasedBrush(player, localSession, radius,
            new Apply(new ReplaceFactory(pattern)), regionFactory, "worldedit.brush.set");
    }

    @Command(
        name = "forest",
        desc = "Forest brush, creates a forest in the area"
    )
    @CommandPermissions("worldedit.brush.forest")
    public void forest(Player player, LocalSession localSession,
                       @Arg(desc = "The shape of the region")
                           RegionFactory regionFactory,
                       @Arg(desc = "The size of the brush", def = "5")
                           double radius,
                       @Arg(desc = "The density of the brush", def = "20")
                           double density,
                       @Arg(desc = "The type of tree to use")
                           TreeGenerator.TreeType type) throws WorldEditException {
        setOperationBasedBrush(player, localSession, radius,
            new Paint(new TreeGeneratorFactory(type), density / 100), regionFactory, "worldedit.brush.forest");
    }

    @Command(
        name = "raise",
        desc = "Raise brush, raise all blocks by one"
    )
    @CommandPermissions("worldedit.brush.raise")
    public void raise(Player player, LocalSession localSession,
                      @Arg(desc = "The shape of the region")
                          RegionFactory regionFactory,
                      @Arg(desc = "The size of the brush", def = "5")
                          double radius) throws WorldEditException {
        setOperationBasedBrush(player, localSession, radius,
            new Deform("y-=1"), regionFactory, "worldedit.brush.raise");
    }

    @Command(
        name = "lower",
        desc = "Lower brush, lower all blocks by one"
    )
    @CommandPermissions("worldedit.brush.lower")
    public void lower(Player player, LocalSession localSession,
                      @Arg(desc = "The shape of the region")
                          RegionFactory regionFactory,
                      @Arg(desc = "The size of the brush", def = "5")
                          double radius) throws WorldEditException {
        setOperationBasedBrush(player, localSession, radius,
            new Deform("y+=1"), regionFactory, "worldedit.brush.lower");
    }

    static void setOperationBasedBrush(Player player, LocalSession session, double radius,
                                        Contextual<? extends Operation> factory,
                                        RegionFactory regionFactory,
                                        String permission) throws WorldEditException {
        WorldEdit.getInstance().checkMaxBrushRadius(radius);
        BrushTool tool = session.getBrushTool(player.getItemInHand(HandSide.MAIN_HAND).getType());
        tool.setSize(radius);
        tool.setFill(null);
        tool.setBrush(new OperationFactoryBrush(factory, regionFactory, session), permission);

        player.print("Set brush to " + factory);
    }
}<|MERGE_RESOLUTION|>--- conflicted
+++ resolved
@@ -59,6 +59,7 @@
 import org.enginehub.piston.annotation.Command;
 import org.enginehub.piston.annotation.CommandContainer;
 import org.enginehub.piston.annotation.param.Arg;
+import org.enginehub.piston.annotation.param.ArgFlag;
 import org.enginehub.piston.annotation.param.Switch;
 
 import static com.google.common.base.Preconditions.checkNotNull;
@@ -137,7 +138,6 @@
     }
 
     @Command(
-<<<<<<< HEAD
         name = "clipboard",
         aliases = { "copy" },
         desc = "Choose the clipboard brush"
@@ -146,24 +146,14 @@
     public void clipboardBrush(Player player, LocalSession session,
                                @Switch(name = 'a', desc = "Don't paste air from the clipboard")
                                    boolean ignoreAir,
-                               @Switch(name = 'p', desc = "Paste using clipboard origin, instead of being centered at the target location")
-                                   boolean usingOrigin) throws WorldEditException {
-=======
-        aliases = { "clipboard", "copy" },
-        usage = "",
-        flags = "aoebm",
-        desc = "Choose the clipboard brush",
-        help =
-            "Chooses the clipboard brush.\n" +
-            "The -a flag makes it not paste air.\n" +
-            "Without the -p flag, the paste will appear centered at the target location. " +
-            "With the flag, then the paste will appear relative to where you had " +
-            "stood relative to the copied area when you copied it."
-    )
-    @CommandPermissions("worldedit.brush.clipboard")
-    public void clipboardBrush(Player player, LocalSession session, @Switch('a') boolean ignoreAir, @Switch('o') boolean usingOrigin,
-                               @Switch('e') boolean pasteEntities, @Switch('b') boolean pasteBiomes, @Switch('m') Mask sourceMask) throws WorldEditException {
->>>>>>> 302cd8f3
+                               @Switch(name = 'o', desc = "Paste using clipboard origin, instead of being centered at the target location")
+                                   boolean usingOrigin,
+                               @Switch(name = 'e', desc = "Paste entities if available")
+                                   boolean pasteEntities,
+                               @Switch(name = 'b', desc = "Paste biomes if available")
+                                   boolean pasteBiomes,
+                               @ArgFlag(name = 'm', desc = "Skip blocks matching this mask", def = "")
+                                   Mask sourceMask) throws WorldEditException {
         ClipboardHolder holder = session.getClipboard();
         Clipboard clipboard = holder.getClipboard();
 
