/*
 * WorldEdit, a Minecraft world manipulation toolkit
 * Copyright (C) sk89q <http://www.sk89q.com>
 * Copyright (C) WorldEdit team and contributors
 *
 * This program is free software: you can redistribute it and/or modify
 * it under the terms of the GNU General Public License as published by
 * the Free Software Foundation, either version 3 of the License, or
 * (at your option) any later version.
 *
 * This program is distributed in the hope that it will be useful,
 * but WITHOUT ANY WARRANTY; without even the implied warranty of
 * MERCHANTABILITY or FITNESS FOR A PARTICULAR PURPOSE.  See the
 * GNU General Public License for more details.
 *
 * You should have received a copy of the GNU General Public License
 * along with this program.  If not, see <https://www.gnu.org/licenses/>.
 */

package com.sk89q.worldedit.extent.clipboard.io;

import com.sk89q.jnbt.CompoundTag;
import com.sk89q.jnbt.IntTag;
import com.sk89q.jnbt.NBTInputStream;
import com.sk89q.jnbt.NamedTag;
import com.sk89q.worldedit.extent.clipboard.Clipboard;
import com.sk89q.worldedit.extent.clipboard.io.sponge.ReaderUtil;
import com.sk89q.worldedit.extent.clipboard.io.sponge.SpongeSchematicV1Reader;
import com.sk89q.worldedit.extent.clipboard.io.sponge.SpongeSchematicV2Reader;
import com.sk89q.worldedit.internal.Constants;
<<<<<<< HEAD
=======
import com.sk89q.worldedit.internal.util.LogManagerCompat;
import com.sk89q.worldedit.math.BlockVector3;
import com.sk89q.worldedit.regions.CuboidRegion;
import com.sk89q.worldedit.regions.Region;
import com.sk89q.worldedit.util.Location;
import com.sk89q.worldedit.util.formatting.text.TextComponent;
import com.sk89q.worldedit.util.formatting.text.TranslatableComponent;
import com.sk89q.worldedit.world.DataFixer;
import com.sk89q.worldedit.world.biome.BiomeType;
import com.sk89q.worldedit.world.biome.BiomeTypes;
import com.sk89q.worldedit.world.block.BlockState;
import com.sk89q.worldedit.world.block.BlockTypes;
import com.sk89q.worldedit.world.entity.EntityType;
import com.sk89q.worldedit.world.entity.EntityTypes;
import com.sk89q.worldedit.world.storage.NBTConversions;
import org.apache.logging.log4j.Logger;
>>>>>>> 32952428

import java.io.IOException;
import java.util.OptionalInt;

/**
 * Legacy multi-version reader. Do not use, pick a versioned one from {@link BuiltInClipboardFormat}.
 */
@Deprecated
public class SpongeSchematicReader extends NBTSchematicReader {
    private final NBTInputStream inputStream;

    public SpongeSchematicReader(NBTInputStream inputStream) {
        this.inputStream = inputStream;
    }

    private CompoundTag getBaseTag() throws IOException {
        NamedTag rootTag = inputStream.readNamedTag();

        return (CompoundTag) rootTag.getTag();
    }

    @Override
    public Clipboard read() throws IOException {
        CompoundTag schematicTag = getBaseTag();
<<<<<<< HEAD
        int version = ReaderUtil.getSchematicVersion(schematicTag.toLinTag());
        return switch (version) {
            case 1 -> SpongeSchematicV1Reader.doRead(schematicTag.toLinTag());
            case 2 -> SpongeSchematicV2Reader.doRead(schematicTag.toLinTag());
            default -> throw new IllegalStateException("Unsupported schematic version: " + version);
        };
=======
        Map<String, Tag> schematic = schematicTag.getValue();

        final Platform platform = WorldEdit.getInstance().getPlatformManager()
                .queryCapability(Capability.WORLD_EDITING);
        int liveDataVersion = platform.getDataVersion();

        if (schematicVersion == 1) {
            dataVersion = Constants.DATA_VERSION_MC_1_13_2; // this is a relatively safe assumption unless someone imports a schematic from 1.12, e.g. sponge 7.1-
            fixer = platform.getDataFixer();
            return readVersion1(schematicTag);
        } else if (schematicVersion == 2) {
            dataVersion = requireTag(schematic, "DataVersion", IntTag.class).getValue();
            if (dataVersion < 0) {
                LOGGER.warn("Schematic has an unknown data version ({}). Data may be incompatible.",
                    dataVersion);
                // Do not DFU unknown data
                dataVersion = liveDataVersion;
            }
            if (dataVersion > liveDataVersion) {
                LOGGER.warn("Schematic was made in a newer Minecraft version ({} > {}). Data may be incompatible.",
                        dataVersion, liveDataVersion);
            } else if (dataVersion < liveDataVersion) {
                fixer = platform.getDataFixer();
                if (fixer != null) {
                    LOGGER.debug("Schematic was made in an older Minecraft version ({} < {}), will attempt DFU.",
                            dataVersion, liveDataVersion);
                } else {
                    LOGGER.info("Schematic was made in an older Minecraft version ({} < {}), but DFU is not available. Data may be incompatible.",
                            dataVersion, liveDataVersion);
                }
            }

            BlockArrayClipboard clip = readVersion1(schematicTag);
            return readVersion2(clip, schematicTag);
        }
        throw new SchematicLoadException(TranslatableComponent.of("worldedit.schematic.load.unsupported-version", TextComponent.of(schematicVersion)));
>>>>>>> 32952428
    }

    @Override
    public OptionalInt getDataVersion() {
        try {
            CompoundTag schematicTag = getBaseTag();
            int version = ReaderUtil.getSchematicVersion(schematicTag.toLinTag());
            return switch (version) {
                case 1 -> OptionalInt.of(Constants.DATA_VERSION_MC_1_13_2);
                case 2 -> {
                    int dataVersion = requireTag(schematicTag.getValue(), "DataVersion", IntTag.class)
                        .getValue();
                    if (dataVersion < 0) {
                        yield OptionalInt.empty();
                    }
                    yield  OptionalInt.of(dataVersion);
                }
                default -> OptionalInt.empty();
            };
        } catch (IOException e) {
            return OptionalInt.empty();
        }
    }

<<<<<<< HEAD
=======
    private CompoundTag getBaseTag() throws IOException {
        NamedTag rootTag = inputStream.readNamedTag();
        CompoundTag schematicTag = (CompoundTag) rootTag.getTag();

        // Check
        Map<String, Tag> schematic = schematicTag.getValue();

        // Be lenient about the specific nesting level of the Schematic tag
        // Also allows checking the version from newer versions of the specification
        if (schematic.size() == 1 && schematic.containsKey("Schematic")) {
            schematicTag = requireTag(schematic, "Schematic", CompoundTag.class);
            schematic = schematicTag.getValue();
        }

        schematicVersion = requireTag(schematic, "Version", IntTag.class).getValue();
        return schematicTag;
    }

    private BlockArrayClipboard readVersion1(CompoundTag schematicTag) throws IOException {
        BlockVector3 origin;
        Region region;
        Map<String, Tag> schematic = schematicTag.getValue();

        int width = requireTag(schematic, "Width", ShortTag.class).getValue();
        int height = requireTag(schematic, "Height", ShortTag.class).getValue();
        int length = requireTag(schematic, "Length", ShortTag.class).getValue();

        IntArrayTag offsetTag = getTag(schematic, "Offset", IntArrayTag.class);
        int[] offsetParts;
        if (offsetTag != null) {
            offsetParts = offsetTag.getValue();
            if  (offsetParts.length != 3) {
                throw new IOException("Invalid offset specified in schematic.");
            }
        } else {
            offsetParts = new int[] {0, 0, 0};
        }

        BlockVector3 min = BlockVector3.at(offsetParts[0], offsetParts[1], offsetParts[2]);

        CompoundTag metadataTag = getTag(schematic, "Metadata", CompoundTag.class);
        if (metadataTag != null && metadataTag.containsKey("WEOffsetX")) {
            // We appear to have WorldEdit Metadata
            Map<String, Tag> metadata = metadataTag.getValue();
            int offsetX = requireTag(metadata, "WEOffsetX", IntTag.class).getValue();
            int offsetY = requireTag(metadata, "WEOffsetY", IntTag.class).getValue();
            int offsetZ = requireTag(metadata, "WEOffsetZ", IntTag.class).getValue();
            BlockVector3 offset = BlockVector3.at(offsetX, offsetY, offsetZ);
            origin = min.subtract(offset);
            region = new CuboidRegion(min, min.add(width, height, length).subtract(BlockVector3.ONE));
        } else {
            origin = min;
            region = new CuboidRegion(origin, origin.add(width, height, length).subtract(BlockVector3.ONE));
        }

        IntTag paletteMaxTag = getTag(schematic, "PaletteMax", IntTag.class);
        Map<String, Tag> paletteObject = requireTag(schematic, "Palette", CompoundTag.class).getValue();
        if (paletteMaxTag != null && paletteObject.size() != paletteMaxTag.getValue()) {
            throw new IOException("Block palette size does not match expected size.");
        }

        Map<Integer, BlockState> palette = new HashMap<>();

        ParserContext parserContext = new ParserContext();
        parserContext.setRestricted(false);
        parserContext.setTryLegacy(false);
        parserContext.setPreferringWildcard(false);

        for (String palettePart : paletteObject.keySet()) {
            int id = requireTag(paletteObject, palettePart, IntTag.class).getValue();
            if (fixer != null) {
                palettePart = fixer.fixUp(DataFixer.FixTypes.BLOCK_STATE, palettePart, dataVersion);
            }
            BlockState state;
            try {
                state = WorldEdit.getInstance().getBlockFactory().parseFromInput(palettePart, parserContext).toImmutableState();
            } catch (InputParseException e) {
                LOGGER.warn("Invalid BlockState in palette: " + palettePart + ". Block will be replaced with air.");
                state = BlockTypes.AIR.getDefaultState();
            }
            palette.put(id, state);
        }

        byte[] blocks = requireTag(schematic, "BlockData", ByteArrayTag.class).getValue();

        Map<BlockVector3, Map<String, Tag>> tileEntitiesMap = new HashMap<>();
        ListTag tileEntities = getTag(schematic, "BlockEntities", ListTag.class);
        if (tileEntities == null) {
            tileEntities = getTag(schematic, "TileEntities", ListTag.class);
        }
        if (tileEntities != null) {
            List<Map<String, Tag>> tileEntityTags = tileEntities.getValue().stream()
                    .map(tag -> (CompoundTag) tag)
                    .map(CompoundTag::getValue)
                    .collect(Collectors.toList());

            for (Map<String, Tag> tileEntity : tileEntityTags) {
                int[] pos = requireTag(tileEntity, "Pos", IntArrayTag.class).getValue();
                final BlockVector3 pt = BlockVector3.at(pos[0], pos[1], pos[2]);
                Map<String, Tag> values = Maps.newHashMap(tileEntity);
                values.put("x", new IntTag(pt.getBlockX()));
                values.put("y", new IntTag(pt.getBlockY()));
                values.put("z", new IntTag(pt.getBlockZ()));
                values.put("id", values.get("Id"));
                values.remove("Id");
                values.remove("Pos");
                if (fixer != null) {
                    tileEntity = fixer.fixUp(DataFixer.FixTypes.BLOCK_ENTITY, new CompoundTag(values), dataVersion).getValue();
                } else {
                    tileEntity = values;
                }
                tileEntitiesMap.put(pt, tileEntity);
            }
        }

        BlockArrayClipboard clipboard = new BlockArrayClipboard(region);
        clipboard.setOrigin(origin);

        int index = 0;
        int i = 0;
        int value;
        int varintLength;
        while (i < blocks.length) {
            value = 0;
            varintLength = 0;

            while (true) {
                value |= (blocks[i] & 127) << (varintLength++ * 7);
                if (varintLength > 5) {
                    throw new IOException("VarInt too big (probably corrupted data)");
                }
                if ((blocks[i] & 128) != 128) {
                    i++;
                    break;
                }
                i++;
            }
            // index = (y * length * width) + (z * width) + x
            int y = index / (width * length);
            int z = (index % (width * length)) / width;
            int x = (index % (width * length)) % width;
            BlockState state = palette.get(value);
            BlockVector3 pt = BlockVector3.at(x, y, z);
            try {
                if (tileEntitiesMap.containsKey(pt)) {
                    clipboard.setBlock(clipboard.getMinimumPoint().add(pt), state.toBaseBlock(new CompoundTag(tileEntitiesMap.get(pt))));
                } else {
                    clipboard.setBlock(clipboard.getMinimumPoint().add(pt), state);
                }
            } catch (WorldEditException e) {
                throw new IOException("Failed to load a block in the schematic");
            }

            index++;
        }

        return clipboard;
    }

    private Clipboard readVersion2(BlockArrayClipboard version1, CompoundTag schematicTag) throws IOException {
        Map<String, Tag> schematic = schematicTag.getValue();
        if (schematic.containsKey("BiomeData")) {
            readBiomes(version1, schematic);
        }
        if (schematic.containsKey("Entities")) {
            readEntities(version1, schematic);
        }
        return version1;
    }

    private void readBiomes(BlockArrayClipboard clipboard, Map<String, Tag> schematic) throws IOException {
        ByteArrayTag dataTag = requireTag(schematic, "BiomeData", ByteArrayTag.class);
        IntTag maxTag = requireTag(schematic, "BiomePaletteMax", IntTag.class);
        CompoundTag paletteTag = requireTag(schematic, "BiomePalette", CompoundTag.class);

        Map<Integer, BiomeType> palette = new HashMap<>();
        if (maxTag.getValue() != paletteTag.getValue().size()) {
            throw new IOException("Biome palette size does not match expected size.");
        }

        for (Entry<String, Tag> palettePart : paletteTag.getValue().entrySet()) {
            String key = palettePart.getKey();
            if (fixer != null) {
                key = fixer.fixUp(DataFixer.FixTypes.BIOME, key, dataVersion);
            }
            BiomeType biome = BiomeTypes.get(key);
            if (biome == null) {
                LOGGER.warn("Unknown biome type :" + key
                    + " in palette. Are you missing a mod or using a schematic made in a newer version of Minecraft?");
            }
            Tag idTag = palettePart.getValue();
            if (!(idTag instanceof IntTag)) {
                throw new IOException("Biome mapped to non-Int tag.");
            }
            palette.put(((IntTag) idTag).getValue(), biome);
        }

        int width = clipboard.getDimensions().getX();

        byte[] biomes = dataTag.getValue();
        int biomeIndex = 0;
        int biomeJ = 0;
        int bVal;
        int varIntLength;
        BlockVector3 min = clipboard.getMinimumPoint();
        while (biomeJ < biomes.length) {
            bVal = 0;
            varIntLength = 0;

            while (true) {
                bVal |= (biomes[biomeJ] & 127) << (varIntLength++ * 7);
                if (varIntLength > 5) {
                    throw new IOException("VarInt too big (probably corrupted data)");
                }
                if (((biomes[biomeJ] & 128) != 128)) {
                    biomeJ++;
                    break;
                }
                biomeJ++;
            }
            int z = biomeIndex / width;
            int x = biomeIndex % width;
            BiomeType type = palette.get(bVal);
            for (int y = 0; y < clipboard.getRegion().getHeight(); y++) {
                clipboard.setBiome(min.add(x, y, z), type);
            }
            biomeIndex++;
        }
    }

    private void readEntities(BlockArrayClipboard clipboard, Map<String, Tag> schematic) throws IOException {
        List<Tag> entList = requireTag(schematic, "Entities", ListTag.class).getValue();
        if (entList.isEmpty()) {
            return;
        }
        for (Tag et : entList) {
            if (!(et instanceof CompoundTag)) {
                continue;
            }
            CompoundTag entityTag = (CompoundTag) et;
            Map<String, Tag> tags = entityTag.getValue();
            String id = requireTag(tags, "Id", StringTag.class).getValue();
            entityTag = entityTag.createBuilder().putString("id", id).remove("Id").build();

            if (fixer != null) {
                entityTag = fixer.fixUp(DataFixer.FixTypes.ENTITY, entityTag, dataVersion);
            }

            EntityType entityType = EntityTypes.get(id);
            if (entityType != null) {
                Location location = NBTConversions.toLocation(clipboard,
                        requireTag(tags, "Pos", ListTag.class),
                        requireTag(tags, "Rotation", ListTag.class));
                BaseEntity state = new BaseEntity(entityType, entityTag);
                clipboard.createEntity(location, state);
            } else {
                LOGGER.warn("Unknown entity when pasting schematic: " + id);
            }
        }
    }

>>>>>>> 32952428
    @Override
    public void close() throws IOException {
        inputStream.close();
    }
}<|MERGE_RESOLUTION|>--- conflicted
+++ resolved
@@ -28,25 +28,8 @@
 import com.sk89q.worldedit.extent.clipboard.io.sponge.SpongeSchematicV1Reader;
 import com.sk89q.worldedit.extent.clipboard.io.sponge.SpongeSchematicV2Reader;
 import com.sk89q.worldedit.internal.Constants;
-<<<<<<< HEAD
-=======
-import com.sk89q.worldedit.internal.util.LogManagerCompat;
-import com.sk89q.worldedit.math.BlockVector3;
-import com.sk89q.worldedit.regions.CuboidRegion;
-import com.sk89q.worldedit.regions.Region;
-import com.sk89q.worldedit.util.Location;
 import com.sk89q.worldedit.util.formatting.text.TextComponent;
 import com.sk89q.worldedit.util.formatting.text.TranslatableComponent;
-import com.sk89q.worldedit.world.DataFixer;
-import com.sk89q.worldedit.world.biome.BiomeType;
-import com.sk89q.worldedit.world.biome.BiomeTypes;
-import com.sk89q.worldedit.world.block.BlockState;
-import com.sk89q.worldedit.world.block.BlockTypes;
-import com.sk89q.worldedit.world.entity.EntityType;
-import com.sk89q.worldedit.world.entity.EntityTypes;
-import com.sk89q.worldedit.world.storage.NBTConversions;
-import org.apache.logging.log4j.Logger;
->>>>>>> 32952428
 
 import java.io.IOException;
 import java.util.OptionalInt;
@@ -71,51 +54,12 @@
     @Override
     public Clipboard read() throws IOException {
         CompoundTag schematicTag = getBaseTag();
-<<<<<<< HEAD
         int version = ReaderUtil.getSchematicVersion(schematicTag.toLinTag());
         return switch (version) {
             case 1 -> SpongeSchematicV1Reader.doRead(schematicTag.toLinTag());
             case 2 -> SpongeSchematicV2Reader.doRead(schematicTag.toLinTag());
-            default -> throw new IllegalStateException("Unsupported schematic version: " + version);
+            default -> throw new SchematicLoadException(TranslatableComponent.of("worldedit.schematic.load.unsupported-version", TextComponent.of(version)));
         };
-=======
-        Map<String, Tag> schematic = schematicTag.getValue();
-
-        final Platform platform = WorldEdit.getInstance().getPlatformManager()
-                .queryCapability(Capability.WORLD_EDITING);
-        int liveDataVersion = platform.getDataVersion();
-
-        if (schematicVersion == 1) {
-            dataVersion = Constants.DATA_VERSION_MC_1_13_2; // this is a relatively safe assumption unless someone imports a schematic from 1.12, e.g. sponge 7.1-
-            fixer = platform.getDataFixer();
-            return readVersion1(schematicTag);
-        } else if (schematicVersion == 2) {
-            dataVersion = requireTag(schematic, "DataVersion", IntTag.class).getValue();
-            if (dataVersion < 0) {
-                LOGGER.warn("Schematic has an unknown data version ({}). Data may be incompatible.",
-                    dataVersion);
-                // Do not DFU unknown data
-                dataVersion = liveDataVersion;
-            }
-            if (dataVersion > liveDataVersion) {
-                LOGGER.warn("Schematic was made in a newer Minecraft version ({} > {}). Data may be incompatible.",
-                        dataVersion, liveDataVersion);
-            } else if (dataVersion < liveDataVersion) {
-                fixer = platform.getDataFixer();
-                if (fixer != null) {
-                    LOGGER.debug("Schematic was made in an older Minecraft version ({} < {}), will attempt DFU.",
-                            dataVersion, liveDataVersion);
-                } else {
-                    LOGGER.info("Schematic was made in an older Minecraft version ({} < {}), but DFU is not available. Data may be incompatible.",
-                            dataVersion, liveDataVersion);
-                }
-            }
-
-            BlockArrayClipboard clip = readVersion1(schematicTag);
-            return readVersion2(clip, schematicTag);
-        }
-        throw new SchematicLoadException(TranslatableComponent.of("worldedit.schematic.load.unsupported-version", TextComponent.of(schematicVersion)));
->>>>>>> 32952428
     }
 
     @Override
@@ -140,270 +84,6 @@
         }
     }
 
-<<<<<<< HEAD
-=======
-    private CompoundTag getBaseTag() throws IOException {
-        NamedTag rootTag = inputStream.readNamedTag();
-        CompoundTag schematicTag = (CompoundTag) rootTag.getTag();
-
-        // Check
-        Map<String, Tag> schematic = schematicTag.getValue();
-
-        // Be lenient about the specific nesting level of the Schematic tag
-        // Also allows checking the version from newer versions of the specification
-        if (schematic.size() == 1 && schematic.containsKey("Schematic")) {
-            schematicTag = requireTag(schematic, "Schematic", CompoundTag.class);
-            schematic = schematicTag.getValue();
-        }
-
-        schematicVersion = requireTag(schematic, "Version", IntTag.class).getValue();
-        return schematicTag;
-    }
-
-    private BlockArrayClipboard readVersion1(CompoundTag schematicTag) throws IOException {
-        BlockVector3 origin;
-        Region region;
-        Map<String, Tag> schematic = schematicTag.getValue();
-
-        int width = requireTag(schematic, "Width", ShortTag.class).getValue();
-        int height = requireTag(schematic, "Height", ShortTag.class).getValue();
-        int length = requireTag(schematic, "Length", ShortTag.class).getValue();
-
-        IntArrayTag offsetTag = getTag(schematic, "Offset", IntArrayTag.class);
-        int[] offsetParts;
-        if (offsetTag != null) {
-            offsetParts = offsetTag.getValue();
-            if  (offsetParts.length != 3) {
-                throw new IOException("Invalid offset specified in schematic.");
-            }
-        } else {
-            offsetParts = new int[] {0, 0, 0};
-        }
-
-        BlockVector3 min = BlockVector3.at(offsetParts[0], offsetParts[1], offsetParts[2]);
-
-        CompoundTag metadataTag = getTag(schematic, "Metadata", CompoundTag.class);
-        if (metadataTag != null && metadataTag.containsKey("WEOffsetX")) {
-            // We appear to have WorldEdit Metadata
-            Map<String, Tag> metadata = metadataTag.getValue();
-            int offsetX = requireTag(metadata, "WEOffsetX", IntTag.class).getValue();
-            int offsetY = requireTag(metadata, "WEOffsetY", IntTag.class).getValue();
-            int offsetZ = requireTag(metadata, "WEOffsetZ", IntTag.class).getValue();
-            BlockVector3 offset = BlockVector3.at(offsetX, offsetY, offsetZ);
-            origin = min.subtract(offset);
-            region = new CuboidRegion(min, min.add(width, height, length).subtract(BlockVector3.ONE));
-        } else {
-            origin = min;
-            region = new CuboidRegion(origin, origin.add(width, height, length).subtract(BlockVector3.ONE));
-        }
-
-        IntTag paletteMaxTag = getTag(schematic, "PaletteMax", IntTag.class);
-        Map<String, Tag> paletteObject = requireTag(schematic, "Palette", CompoundTag.class).getValue();
-        if (paletteMaxTag != null && paletteObject.size() != paletteMaxTag.getValue()) {
-            throw new IOException("Block palette size does not match expected size.");
-        }
-
-        Map<Integer, BlockState> palette = new HashMap<>();
-
-        ParserContext parserContext = new ParserContext();
-        parserContext.setRestricted(false);
-        parserContext.setTryLegacy(false);
-        parserContext.setPreferringWildcard(false);
-
-        for (String palettePart : paletteObject.keySet()) {
-            int id = requireTag(paletteObject, palettePart, IntTag.class).getValue();
-            if (fixer != null) {
-                palettePart = fixer.fixUp(DataFixer.FixTypes.BLOCK_STATE, palettePart, dataVersion);
-            }
-            BlockState state;
-            try {
-                state = WorldEdit.getInstance().getBlockFactory().parseFromInput(palettePart, parserContext).toImmutableState();
-            } catch (InputParseException e) {
-                LOGGER.warn("Invalid BlockState in palette: " + palettePart + ". Block will be replaced with air.");
-                state = BlockTypes.AIR.getDefaultState();
-            }
-            palette.put(id, state);
-        }
-
-        byte[] blocks = requireTag(schematic, "BlockData", ByteArrayTag.class).getValue();
-
-        Map<BlockVector3, Map<String, Tag>> tileEntitiesMap = new HashMap<>();
-        ListTag tileEntities = getTag(schematic, "BlockEntities", ListTag.class);
-        if (tileEntities == null) {
-            tileEntities = getTag(schematic, "TileEntities", ListTag.class);
-        }
-        if (tileEntities != null) {
-            List<Map<String, Tag>> tileEntityTags = tileEntities.getValue().stream()
-                    .map(tag -> (CompoundTag) tag)
-                    .map(CompoundTag::getValue)
-                    .collect(Collectors.toList());
-
-            for (Map<String, Tag> tileEntity : tileEntityTags) {
-                int[] pos = requireTag(tileEntity, "Pos", IntArrayTag.class).getValue();
-                final BlockVector3 pt = BlockVector3.at(pos[0], pos[1], pos[2]);
-                Map<String, Tag> values = Maps.newHashMap(tileEntity);
-                values.put("x", new IntTag(pt.getBlockX()));
-                values.put("y", new IntTag(pt.getBlockY()));
-                values.put("z", new IntTag(pt.getBlockZ()));
-                values.put("id", values.get("Id"));
-                values.remove("Id");
-                values.remove("Pos");
-                if (fixer != null) {
-                    tileEntity = fixer.fixUp(DataFixer.FixTypes.BLOCK_ENTITY, new CompoundTag(values), dataVersion).getValue();
-                } else {
-                    tileEntity = values;
-                }
-                tileEntitiesMap.put(pt, tileEntity);
-            }
-        }
-
-        BlockArrayClipboard clipboard = new BlockArrayClipboard(region);
-        clipboard.setOrigin(origin);
-
-        int index = 0;
-        int i = 0;
-        int value;
-        int varintLength;
-        while (i < blocks.length) {
-            value = 0;
-            varintLength = 0;
-
-            while (true) {
-                value |= (blocks[i] & 127) << (varintLength++ * 7);
-                if (varintLength > 5) {
-                    throw new IOException("VarInt too big (probably corrupted data)");
-                }
-                if ((blocks[i] & 128) != 128) {
-                    i++;
-                    break;
-                }
-                i++;
-            }
-            // index = (y * length * width) + (z * width) + x
-            int y = index / (width * length);
-            int z = (index % (width * length)) / width;
-            int x = (index % (width * length)) % width;
-            BlockState state = palette.get(value);
-            BlockVector3 pt = BlockVector3.at(x, y, z);
-            try {
-                if (tileEntitiesMap.containsKey(pt)) {
-                    clipboard.setBlock(clipboard.getMinimumPoint().add(pt), state.toBaseBlock(new CompoundTag(tileEntitiesMap.get(pt))));
-                } else {
-                    clipboard.setBlock(clipboard.getMinimumPoint().add(pt), state);
-                }
-            } catch (WorldEditException e) {
-                throw new IOException("Failed to load a block in the schematic");
-            }
-
-            index++;
-        }
-
-        return clipboard;
-    }
-
-    private Clipboard readVersion2(BlockArrayClipboard version1, CompoundTag schematicTag) throws IOException {
-        Map<String, Tag> schematic = schematicTag.getValue();
-        if (schematic.containsKey("BiomeData")) {
-            readBiomes(version1, schematic);
-        }
-        if (schematic.containsKey("Entities")) {
-            readEntities(version1, schematic);
-        }
-        return version1;
-    }
-
-    private void readBiomes(BlockArrayClipboard clipboard, Map<String, Tag> schematic) throws IOException {
-        ByteArrayTag dataTag = requireTag(schematic, "BiomeData", ByteArrayTag.class);
-        IntTag maxTag = requireTag(schematic, "BiomePaletteMax", IntTag.class);
-        CompoundTag paletteTag = requireTag(schematic, "BiomePalette", CompoundTag.class);
-
-        Map<Integer, BiomeType> palette = new HashMap<>();
-        if (maxTag.getValue() != paletteTag.getValue().size()) {
-            throw new IOException("Biome palette size does not match expected size.");
-        }
-
-        for (Entry<String, Tag> palettePart : paletteTag.getValue().entrySet()) {
-            String key = palettePart.getKey();
-            if (fixer != null) {
-                key = fixer.fixUp(DataFixer.FixTypes.BIOME, key, dataVersion);
-            }
-            BiomeType biome = BiomeTypes.get(key);
-            if (biome == null) {
-                LOGGER.warn("Unknown biome type :" + key
-                    + " in palette. Are you missing a mod or using a schematic made in a newer version of Minecraft?");
-            }
-            Tag idTag = palettePart.getValue();
-            if (!(idTag instanceof IntTag)) {
-                throw new IOException("Biome mapped to non-Int tag.");
-            }
-            palette.put(((IntTag) idTag).getValue(), biome);
-        }
-
-        int width = clipboard.getDimensions().getX();
-
-        byte[] biomes = dataTag.getValue();
-        int biomeIndex = 0;
-        int biomeJ = 0;
-        int bVal;
-        int varIntLength;
-        BlockVector3 min = clipboard.getMinimumPoint();
-        while (biomeJ < biomes.length) {
-            bVal = 0;
-            varIntLength = 0;
-
-            while (true) {
-                bVal |= (biomes[biomeJ] & 127) << (varIntLength++ * 7);
-                if (varIntLength > 5) {
-                    throw new IOException("VarInt too big (probably corrupted data)");
-                }
-                if (((biomes[biomeJ] & 128) != 128)) {
-                    biomeJ++;
-                    break;
-                }
-                biomeJ++;
-            }
-            int z = biomeIndex / width;
-            int x = biomeIndex % width;
-            BiomeType type = palette.get(bVal);
-            for (int y = 0; y < clipboard.getRegion().getHeight(); y++) {
-                clipboard.setBiome(min.add(x, y, z), type);
-            }
-            biomeIndex++;
-        }
-    }
-
-    private void readEntities(BlockArrayClipboard clipboard, Map<String, Tag> schematic) throws IOException {
-        List<Tag> entList = requireTag(schematic, "Entities", ListTag.class).getValue();
-        if (entList.isEmpty()) {
-            return;
-        }
-        for (Tag et : entList) {
-            if (!(et instanceof CompoundTag)) {
-                continue;
-            }
-            CompoundTag entityTag = (CompoundTag) et;
-            Map<String, Tag> tags = entityTag.getValue();
-            String id = requireTag(tags, "Id", StringTag.class).getValue();
-            entityTag = entityTag.createBuilder().putString("id", id).remove("Id").build();
-
-            if (fixer != null) {
-                entityTag = fixer.fixUp(DataFixer.FixTypes.ENTITY, entityTag, dataVersion);
-            }
-
-            EntityType entityType = EntityTypes.get(id);
-            if (entityType != null) {
-                Location location = NBTConversions.toLocation(clipboard,
-                        requireTag(tags, "Pos", ListTag.class),
-                        requireTag(tags, "Rotation", ListTag.class));
-                BaseEntity state = new BaseEntity(entityType, entityTag);
-                clipboard.createEntity(location, state);
-            } else {
-                LOGGER.warn("Unknown entity when pasting schematic: " + id);
-            }
-        }
-    }
-
->>>>>>> 32952428
     @Override
     public void close() throws IOException {
         inputStream.close();
