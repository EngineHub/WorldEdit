/*
 * WorldEdit, a Minecraft world manipulation toolkit
 * Copyright (C) sk89q <http://www.sk89q.com>
 * Copyright (C) WorldEdit team and contributors
 *
 * This program is free software: you can redistribute it and/or modify
 * it under the terms of the GNU General Public License as published by
 * the Free Software Foundation, either version 3 of the License, or
 * (at your option) any later version.
 *
 * This program is distributed in the hope that it will be useful,
 * but WITHOUT ANY WARRANTY; without even the implied warranty of
 * MERCHANTABILITY or FITNESS FOR A PARTICULAR PURPOSE.  See the
 * GNU General Public License for more details.
 *
 * You should have received a copy of the GNU General Public License
 * along with this program.  If not, see <https://www.gnu.org/licenses/>.
 */

package com.sk89q.worldedit.extent.transform;

import com.google.common.collect.Sets;
import com.sk89q.worldedit.WorldEditException;
import com.sk89q.worldedit.extent.AbstractDelegateExtent;
import com.sk89q.worldedit.extent.Extent;
import com.sk89q.worldedit.math.BlockVector3;
import com.sk89q.worldedit.math.Vector3;
import com.sk89q.worldedit.math.transform.AffineTransform;
import com.sk89q.worldedit.math.transform.Transform;
import com.sk89q.worldedit.registry.state.BooleanProperty;
import com.sk89q.worldedit.registry.state.DirectionalProperty;
import com.sk89q.worldedit.registry.state.EnumProperty;
import com.sk89q.worldedit.registry.state.IntegerProperty;
import com.sk89q.worldedit.registry.state.Property;
import com.sk89q.worldedit.util.Direction;
import com.sk89q.worldedit.world.block.BaseBlock;
import com.sk89q.worldedit.world.block.BlockState;
import com.sk89q.worldedit.world.block.BlockStateHolder;
import com.sk89q.worldedit.world.block.BlockTypes;

import java.util.HashMap;
import java.util.List;
import java.util.Locale;
import java.util.Map;
import java.util.Optional;
import java.util.OptionalInt;
import java.util.Set;
import javax.annotation.Nullable;

import static com.google.common.base.Preconditions.checkNotNull;

/**
 * Transforms blocks themselves (but not their position) according to a
 * given transform.
 */
public class BlockTransformExtent extends AbstractDelegateExtent {

    private final Transform transform;

    /**
     * Create a new instance.
     *
     * @param extent the extent
     */
    public BlockTransformExtent(Extent extent, Transform transform) {
        super(extent);
        checkNotNull(transform);
        this.transform = transform;
    }

    /**
     * Get the transform.
     *
     * @return the transform
     */
    public Transform getTransform() {
        return transform;
    }

    /**
     * Transform a block without making a copy.
     *
     * @param block the block
     * @param reverse true to transform in the opposite direction
     * @return the same block
     */
    private <T extends BlockStateHolder<T>> T transformBlock(T block, boolean reverse) {
        return transform(block, reverse ? transform.inverse() : transform);
    }

    @Override
    public BlockState getBlock(BlockVector3 position) {
        return transformBlock(super.getBlock(position), false);
    }

    @Override
    public BaseBlock getFullBlock(BlockVector3 position) {
        return transformBlock(super.getFullBlock(position), false);
    }

    @Override
    public <B extends BlockStateHolder<B>> boolean setBlock(BlockVector3 location, B block) throws WorldEditException {
        return super.setBlock(location, transformBlock(block, true));
    }

    private static final Set<String> directionNames = Sets.newHashSet("north", "south", "east", "west");

    /**
     * Transform the given block using the given transform.
     *
     * <p>The provided block is <em>not</em> modified.</p>
     *
     * @param block the block
     * @param transform the transform
     * @return the same block
     */
    public static <B extends BlockStateHolder<B>> B transform(B block, Transform transform) {
        checkNotNull(block);
        checkNotNull(transform);

        if (transform.isIdentity()) {
            return block;
        }

        B result = block;
        List<? extends Property<?>> properties = block.getBlockType().getProperties();

        for (Property<?> property : properties) {
            if (property instanceof DirectionalProperty dirProp) {
                Direction value = (Direction) result.getState(property);
                if (value != null) {
                    Vector3 newValue = getNewStateValue(dirProp.values(), transform, value.toVector());
                    if (newValue != null) {
                        result = result.with(dirProp, Direction.findClosest(newValue, Direction.Flag.ALL));
                    }
                }
            } else if (property instanceof EnumProperty enumProp) {
                if (property.name().equals("axis")) {
                    // We have an axis - this is something we can do the rotations to :sunglasses:
                    Direction value = switch ((String) result.getState(property)) {
                        case "x" -> Direction.EAST;
                        case "y" -> Direction.UP;
                        case "z" -> Direction.NORTH;
                        default -> null;
                    };
                    if (value != null) {
                        Vector3 newValue = getNewStateValue(Direction.valuesOf(Direction.Flag.UPRIGHT | Direction.Flag.CARDINAL), transform, value.toVector());
                        if (newValue != null) {
                            String axis;
                            Direction newDir = Direction.findClosest(newValue, Direction.Flag.UPRIGHT | Direction.Flag.CARDINAL);
                            axis = switch (newDir) {
                                case NORTH, SOUTH -> "z";
                                case EAST, WEST -> "x";
                                case UP, DOWN -> "y";
                                default -> null;
                            };
                            if (axis != null) {
                                result = result.with(enumProp, axis);
                            }
                        }
                    }
                } else if (property.name().equals("type") && transform instanceof AffineTransform affineTransform) {
                    // chests
                    if (affineTransform.isHorizontalFlip()) {
                        String value = (String) result.getState(property);
                        String newValue = switch (value) {
                            case "left" -> "right";
                            case "right" -> "left";
                            default -> null;
                        };
                        if (newValue != null && enumProp.values().contains(newValue)) {
                            result = result.with(enumProp, newValue);
                        }
                    }
                    // slabs
                    if (affineTransform.isVerticalFlip()) {
                        String value = (String) result.getState(property);
                        String newValue = switch (value) {
                            case "bottom" -> "top";
                            case "top" -> "bottom";
                            default -> null;
                        };
                        if (newValue != null && enumProp.values().contains(newValue)) {
                            result = result.with(enumProp, newValue);
                        }
                    }
                } else if (property.name().equals("half") && transform instanceof AffineTransform affineTransform) {
                    // stairs
                    if (affineTransform.isVerticalFlip()) {
                        String value = (String) result.getState(property);
                        String newValue = switch (value) {
                            case "bottom" -> "top";
                            case "top" -> "bottom";
                            default -> null;
                        };
                        if (newValue != null && enumProp.values().contains(newValue)) {
                            result = result.with(enumProp, newValue);
                        }
                    }
                } else if (property.name().equals("shape") && transform instanceof AffineTransform affineTransform) {
                    // stairs
                    if (affineTransform.isHorizontalFlip()) {
                        String value = (String) result.getState(property);
                        String newValue = switch (value) {
                            case "outer_left" -> "outer_right";
                            case "outer_right" -> "outer_left";
                            case "inner_left" -> "inner_right";
                            case "inner_right" -> "inner_left";
                            default -> null;
                        };
                        if (newValue != null && enumProp.values().contains(newValue)) {
                            result = result.with(enumProp, newValue);
                        }
                    }


                    if (isRailShape(enumProp)) {
                        // rails
                        if (affineTransform.isVerticalFlip()) {
                            String value = (String) result.getState(property);
                            String newValue = switch (value) {
                                case "ascending_east" -> "ascending_west";
                                case "ascending_west" -> "ascending_east";
                                case "ascending_north" -> "ascending_south";
                                case "ascending_south" -> "ascending_north";
                                default -> null;
                            };
                            if (newValue != null && enumProp.values().contains(newValue)) {
                                result = result.with(enumProp, newValue);
                            }
                        }

                        String value = (String) result.getState(property);
                        String[] parts = value.split("_", 2);
                        String newStartString = parts[0];
                        if (!newStartString.equals("ascending")) {
                            Direction start = Direction.valueOf(parts[0].toUpperCase(Locale.ROOT));
                            Vector3 newStartVec = transform.apply(start.toVector());
                            Direction newStart = Direction.findClosest(newStartVec, Direction.Flag.CARDINAL);
                            newStartString = newStart.toString().toLowerCase(Locale.ROOT);
                        }

                        Direction end = Direction.valueOf(parts[1].toUpperCase(Locale.ROOT));
                        Vector3 newEndVec = transform.apply(end.toVector());
                        Direction newEnd = Direction.findClosest(newEndVec, Direction.Flag.CARDINAL);
                        String newEndString = newEnd.toString().toLowerCase(Locale.ROOT);

                        String newShape = newStartString + "_" + newEndString;
                        String newShapeSwapped = newEndString + "_" + newStartString;
                        if (enumProp.values().contains(newShape)) {
                            result = result.with(enumProp, newShape);
                        } else if (enumProp.values().contains(newShapeSwapped)) {
                            result = result.with(enumProp, newShapeSwapped);
                        }
                    }
<<<<<<< HEAD
                } else if (property.name().equals("orientation") && transform instanceof AffineTransform) {
=======
                } else if (property.getName().equals("orientation") && transform instanceof AffineTransform) {
>>>>>>> 1ad05330
                    // crafters
                    String current = (String) result.getState(property);

                    String[] parts = current.split("_", 2);
                    Direction facing = Direction.valueOf(parts[0].toUpperCase(Locale.ROOT));
                    Direction top = Direction.valueOf(parts[1].toUpperCase(Locale.ROOT));

                    Vector3 newFacingVec = transform.apply(facing.toVector());
                    Vector3 newTopVec = transform.apply(top.toVector());

                    Direction newFacing = Direction.findClosest(newFacingVec, Direction.Flag.CARDINAL | Direction.Flag.UPRIGHT);
                    Direction newTop = Direction.findClosest(newTopVec, Direction.Flag.CARDINAL | Direction.Flag.UPRIGHT);
                    if (newTop.toString().equals(Direction.DOWN.toString())) {
                        newTop = Direction.UP;
                    }

                    String newOrientation = newFacing.toString().toLowerCase(Locale.ROOT)
                            + "_" + newTop.toString().toLowerCase(Locale.ROOT);

                    if (enumProp.values().contains(newOrientation)) {
                        result = result.with(enumProp, newOrientation);
                    }

                }
            } else if (property instanceof IntegerProperty intProp) {
                if (property.name().equals("rotation")) {
                    if (intProp.values().size() == 16) {
                        Optional<Direction> direction = Direction.fromRotationIndex(result.getState(intProp));
                        int horizontalFlags = Direction.Flag.CARDINAL | Direction.Flag.ORDINAL | Direction.Flag.SECONDARY_ORDINAL;
                        if (direction.isPresent()) {
                            Vector3 vec = getNewStateValue(Direction.valuesOf(horizontalFlags), transform, direction.get().toVector());
                            if (vec != null) {
                                OptionalInt newRotation = Direction.findClosest(vec, horizontalFlags).toRotationIndex();
                                if (newRotation.isPresent()) {
                                    result = result.with(intProp, newRotation.getAsInt());
                                }
                            }
                        }
                    }
                }
            }
        }

        Map<String, Object> directionalProperties = new HashMap<>();
        for (Property<?> prop : properties) {
            if (directionNames.contains(prop.name())) {
                var state = result.getState(prop);
<<<<<<< HEAD
                if (prop instanceof BooleanProperty && (Boolean) state
                        || prop instanceof EnumProperty && !state.toString().equals("none")) {
                    String origProp = prop.name().toUpperCase(Locale.ROOT);
=======
                if ((prop instanceof BooleanProperty && (Boolean) state)
                        || (prop instanceof EnumProperty && !state.toString().equals("none"))) {
                    String origProp = prop.getName().toUpperCase(Locale.ROOT);
>>>>>>> 1ad05330
                    Direction dir = Direction.valueOf(origProp);
                    Direction closest = Direction.findClosest(transform.apply(dir.toVector()), Direction.Flag.CARDINAL);
                    if (closest != null) {
                        String closestProp = closest.name().toLowerCase(Locale.ROOT);
                        if (prop instanceof BooleanProperty boolProp) {
                            result = result.with(boolProp, false);
                            directionalProperties.put(closestProp, true);
                        } else {
                            if (prop.values().contains("none")) {
                                @SuppressWarnings("unchecked")
                                Property<Object> propAsObj = (Property<Object>) prop;
                                result = result.with(propAsObj, "none");
                            }
                            directionalProperties.put(closestProp, state);
                        }
                    }
                }
            }
        }

        if (!directionalProperties.isEmpty()) {
            for (String directionName : directionNames) {
                Property<Object> dirProp = block.getBlockType().getProperty(directionName);
                result = result.with(dirProp, directionalProperties.get(directionName));
            }
        }

        return result;
    }

    /**
     * Get the new value with the transformed direction.
     *
     * @param allowedStates the allowed states
     * @param transform the transform
     * @param oldDirection the old direction to transform
     * @return a new state or null if none could be found
     */
    @Nullable
    private static Vector3 getNewStateValue(List<Direction> allowedStates, Transform transform, Vector3 oldDirection) {
        Vector3 newDirection = transform.apply(oldDirection).subtract(transform.apply(Vector3.ZERO)).normalize();
        Vector3 newValue = null;
        double closest = -2;
        boolean found = false;

        for (Direction v : allowedStates) {
            double dot = v.toVector().normalize().dot(newDirection);
            if (dot >= closest) {
                closest = dot;
                newValue = v.toVector();
                found = true;
            }
        }

        if (found) {
            return newValue;
        } else {
            return null;
        }
    }

    private static boolean isRailShape(EnumProperty property) {
        List<String> propertyValues = property.values();
        List<Object> straightRailShapeValues = BlockTypes.DETECTOR_RAIL.getProperty("shape").values();

        if (propertyValues.size() < straightRailShapeValues.size()) {
            return false;
        }

        for (Object propertyValue : straightRailShapeValues) {
            if (!propertyValues.contains(propertyValue)) {
                return false;
            }
        }

        return true;
    }

}<|MERGE_RESOLUTION|>--- conflicted
+++ resolved
@@ -253,11 +253,7 @@
                             result = result.with(enumProp, newShapeSwapped);
                         }
                     }
-<<<<<<< HEAD
                 } else if (property.name().equals("orientation") && transform instanceof AffineTransform) {
-=======
-                } else if (property.getName().equals("orientation") && transform instanceof AffineTransform) {
->>>>>>> 1ad05330
                     // crafters
                     String current = (String) result.getState(property);
 
@@ -305,15 +301,9 @@
         for (Property<?> prop : properties) {
             if (directionNames.contains(prop.name())) {
                 var state = result.getState(prop);
-<<<<<<< HEAD
-                if (prop instanceof BooleanProperty && (Boolean) state
-                        || prop instanceof EnumProperty && !state.toString().equals("none")) {
-                    String origProp = prop.name().toUpperCase(Locale.ROOT);
-=======
                 if ((prop instanceof BooleanProperty && (Boolean) state)
                         || (prop instanceof EnumProperty && !state.toString().equals("none"))) {
-                    String origProp = prop.getName().toUpperCase(Locale.ROOT);
->>>>>>> 1ad05330
+                    String origProp = prop.name().toUpperCase(Locale.ROOT);
                     Direction dir = Direction.valueOf(origProp);
                     Direction closest = Direction.findClosest(transform.apply(dir.toVector()), Direction.Flag.CARDINAL);
                     if (closest != null) {
