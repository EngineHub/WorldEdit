--- conflicted
+++ resolved
@@ -65,14 +65,11 @@
             }
         }
         return true;
-<<<<<<< HEAD
-=======
     }
 
     @Nullable
     @Override
     public Mask2D toMask2D() {
         return null;
->>>>>>> 3433e40d
     }
 }