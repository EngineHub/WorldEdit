--- conflicted
+++ resolved
@@ -19,13 +19,11 @@
 
 package com.sk89q.util.yaml;
 
+import com.google.errorprone.annotations.InlineMe;
 import com.sk89q.util.StringUtil;
-<<<<<<< HEAD
+import com.sk89q.worldedit.WorldEdit;
 import com.sk89q.worldedit.internal.util.LogManagerCompat;
 import org.apache.logging.log4j.Logger;
-=======
-import com.sk89q.worldedit.WorldEdit;
->>>>>>> 1ad05330
 import org.yaml.snakeyaml.DumperOptions;
 import org.yaml.snakeyaml.LoaderOptions;
 import org.yaml.snakeyaml.Yaml;
@@ -125,6 +123,7 @@
      *
      * @deprecated Use {@link #YAMLProcessor(Path, boolean, YAMLFormat)} instead.
      */
+    @InlineMe(replacement = "this(file.toPath(), writeDefaults, format)")
     @Deprecated
     public YAMLProcessor(File file, boolean writeDefaults, YAMLFormat format) {
         this(file.toPath(), writeDefaults, format);
@@ -139,9 +138,10 @@
      *
      * @deprecated Use {@link #YAMLProcessor(Path, boolean)} instead.
      */
+    @InlineMe(replacement = "this(file.toPath(), writeDefaults, YAMLFormat.COMPACT)", imports = "com.sk89q.util.yaml.YAMLFormat")
     @Deprecated
     public YAMLProcessor(File file, boolean writeDefaults) {
-        this(file, writeDefaults, YAMLFormat.COMPACT);
+        this(file.toPath(), writeDefaults, YAMLFormat.COMPACT);
     }
 
     /**
@@ -242,7 +242,7 @@
             }
             return true;
         } catch (IOException e) {
-            WorldEdit.logger.warn("Could not save YAML configuration to " + file.getAbsolutePath(), e);
+            WorldEdit.logger.warn("Could not save YAML configuration to " + path.toAbsolutePath(), e);
         }
 
         return false;
