import org.gradle.api.Project

object Versions {
    const val TEXT = "3.0.4"
    const val TEXT_EXTRAS = "3.0.6"
    const val PISTON = "0.5.7"
    const val AUTO_VALUE = "1.9"
    const val JUNIT = "5.8.1"
    const val MOCKITO = "4.3.1"
<<<<<<< HEAD
    const val FAST_UTIL = "8.5.6"
    const val GUAVA = "31.0.1-jre"
    const val GSON = "2.8.9"
    const val LOG4J = "2.17.0"
    const val LIN_BUS = "0.1.0-SNAPSHOT"
=======
    const val FAST_UTIL = "8.5.9"
    const val GUAVA = "31.1-jre"
    const val GSON = "2.10"
    const val LOG4J = "2.19.0"
>>>>>>> 882c3dd8
}

// Properties that need a project reference to resolve:
class ProjectVersions(project: Project) {
    val loom = project.rootProject.property("loom.version")
    val mixin = project.rootProject.property("mixin.version")
}

val Project.versions
    get() = ProjectVersions(this)<|MERGE_RESOLUTION|>--- conflicted
+++ resolved
@@ -7,18 +7,11 @@
     const val AUTO_VALUE = "1.9"
     const val JUNIT = "5.8.1"
     const val MOCKITO = "4.3.1"
-<<<<<<< HEAD
-    const val FAST_UTIL = "8.5.6"
-    const val GUAVA = "31.0.1-jre"
-    const val GSON = "2.8.9"
-    const val LOG4J = "2.17.0"
-    const val LIN_BUS = "0.1.0-SNAPSHOT"
-=======
     const val FAST_UTIL = "8.5.9"
     const val GUAVA = "31.1-jre"
     const val GSON = "2.10"
     const val LOG4J = "2.19.0"
->>>>>>> 882c3dd8
+    const val LIN_BUS = "0.1.0-SNAPSHOT"
 }
 
 // Properties that need a project reference to resolve:
