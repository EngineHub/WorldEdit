import org.gradle.api.Project

object Versions {
    const val TEXT = "3.0.4"
    const val TEXT_EXTRAS = "3.0.6"
    const val PISTON = "0.5.7"
    const val AUTO_VALUE = "1.8.2"
    const val JUNIT = "5.8.1"
    const val MOCKITO = "4.0.0"
    const val FAST_UTIL = "8.5.6"
    const val GUAVA = "31.0.1-jre"
    const val GSON = "2.8.8"
<<<<<<< HEAD
=======
    const val LOG4J = "2.15.0"
>>>>>>> 92dfe5e4
}

// Properties that need a project reference to resolve:
class ProjectVersions(project: Project) {
    val loom = project.rootProject.property("loom.version")
    val mixin = project.rootProject.property("mixin.version")
}

val Project.versions
    get() = ProjectVersions(this)<|MERGE_RESOLUTION|>--- conflicted
+++ resolved
@@ -10,10 +10,7 @@
     const val FAST_UTIL = "8.5.6"
     const val GUAVA = "31.0.1-jre"
     const val GSON = "2.8.8"
-<<<<<<< HEAD
-=======
     const val LOG4J = "2.15.0"
->>>>>>> 92dfe5e4
 }
 
 // Properties that need a project reference to resolve:
