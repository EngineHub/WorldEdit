--- conflicted
+++ resolved
@@ -1,4 +1,3 @@
-<<<<<<< HEAD
 7.3.0
 - Added an `//update [sideEffect]` command to apply side effects to a selection
 - Added a schematic sharing system and corresponding API, with `/schem share`
@@ -35,11 +34,10 @@
 - Send biome chunk updates to the client when possible
 - [Bukkit] Remove legacy data folder migration code from 2012
 - [Bukkit] Remove support for all versions prior to 1.17.1, and non-latest patches of 1.18 and 1.19
-=======
+
 7.2.19
 - [Forge] Fixed Forge mixin issues in the hybrid mod jar
 - Improve error handling for unsupported Sponge Schematic versions
->>>>>>> 73222bad
 
 7.2.18
 - Update to 1.20.4
