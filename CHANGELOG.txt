<<<<<<< HEAD
7.3.0
- Added an `//update [sideEffect]` command to apply side effects to a selection
- Added a schematic sharing system and corresponding API, with `/schem share`
- Added WorldEdit version and platform information in schematic metadata
- Added API to clear the contents of a registry
- Added a splatter brush, with configurable decay
- Added support for Sponge Schematics v3, and made specific versions accessible as `sponge.1`, `sponge.2`, and `sponge.3`
- Added a snow smoothing brush and command to smooth layered snow
- Added a `//pos` command to allow making entire selections with a single command
- Added a morph brush to apply morphological dilation and erosion, with simple erode and dilate presets
- Added a custom-build NBT library, allowing access to future improvements and modern NBT constructs
- Lazy-load most NBT data to improve performance and memory usage of some operations
- Added API to disable history tracking in an EditSession, to improve performance for plugins that don't care about history
- Added command suggestions for block properties to dynamic patterns such as hand, offhand, pos1, etc
- Added a feature generator command, `//feature [featureName]`
- Added a structure generator command, `//structure [structureName]`
- Added an API to identify the format of a schematic from an InputStream, rather than a File
- Added a `//placement` command to select the placement type, superseding `//toggleplace`
- Added `min` placement mode to correspond to minimum position of a selection
- Added `max` placement mode to correspond to maximum position of a selection
- Added `world` placement mode to correspond to an absolute world location
- Added `here` placement mode to correspond to the player position as of running the command
- Added `-c` flag to the biome brush to set the biome to the entire column
- Added API to memoize mask calls
- Added a `//trim [mask]` command, to trim a selection to the smallest space without removing blocks that match the mask
- Added a `//cone` command to generate cones
- Added support for setting NBT data in patterns, using SNBT syntax (`//set oak_sign[rotation=12]{'is_waxed':1}`)
- Improve performance of arbitrary shape generations
- Improve "fast" reorder mode and make it default, deprecating alternate reorder modes
- Changed schematic pasting to ignore structure void blocks by default, with a `-v` flag to paste it
- Changed the offset mask to not negate itself by default
- Fixed spline generation not correctly using block centres in some situations
- Improve general performance across the board
- Send biome chunk updates to the client when possible
- Use Minecraft's "DataFixerUpper" system when loading legacy schematics where possible
- [Bukkit] Remove legacy data folder migration code from 2012
- [Bukkit] Remove support for all versions prior to 1.17.1, and non-latest patches of 1.18 and 1.19
=======
7.2.20
- [Forge] Workaround various Forge issues that could cause crashes in certain situations
- Minor memory optimisations during startup
- Add a warning about problematic mods when iterating over list of block states takes too long, to assist in tracking down issues
- Rename the 'modulo' expressions operator to 'remainder' to better reflect the actual operation being performed
>>>>>>> b490447f

7.2.19
- [Forge] Fixed Forge mixin issues in the hybrid mod jar
- Improve error handling for unsupported Sponge Schematic versions

7.2.18
- Update to 1.20.4
- Fixed ellipsoid and cylinder regions not fully clearing
- Limit //line and //curve thickness by max-radius option
- Add further validation to biome setting API to prevent errors with invalid positions

7.2.17
- [Forge] Workaround missing part of Forge in some builds

7.2.16
- Update to 1.20.2
- Fixed an issue with the legacy spawner|mobname syntax not setting mobs correctly on initial spawn
- Added a workaround for situations where clients incorrectly send multiple clicks for a single click
- Fixed some situations where //fillr might fail when Y is less than 0

7.2.15
- [Forge] Fix a bug preventing Forge clients lacking WorldEdit from joining Forge servers with WorldEdit in some cases
- [Forge] Added Console and CommandBlock support
- [Fabric] Added Console and CommandBlock support
- [Sponge] Added CommandBlock support
- Update to 1.20 & 1.20.1
- Fixed extend select mode being lost after using `//paste -s`, `//paste -n`, and `//cli selectworld`
- Fixed convex selection type not correctly clearing selection within WECUI protocol
- Fixed an edge case where API usages of the BlockMap type can lead to multiple values at one location
- Fixed a bug breaking the `round` expression function

7.2.14
- Update to 1.19.4
- Fixed some data values not being returned correctly in expression query functions
- Improve error handling and message shown when other mods/plugins break WorldEdit due to too early registry access
- [Bukkit] Bypass Bukkit API to allow custom biome support

7.2.13
- Update to 1.19.3
- Show a friendlier error when trying to access filenames the filesystem doesn't support, such as question marks on Windows
- Improve handling for invalid block types in legacy (<1.13) schematics
- Update SnakeYAML and allow 64MB files to load by default. Can be set via -Dworldedit.yaml.codePointLimit

7.2.12
- [Bukkit] Add support for 1.19.2
- Fixed b/back directions not working along the Y axis

7.2.11
- [Bukkit] Improve thread safety of some API adapter methods
- [Sponge] Fixed adapters incorrectly handling rotation
- [Sponge] Ensure tasks are actually scheduled
- Update to 1.19.1
- Fixed block state mask not working with string/enum properties
- Fixed //stack causing an error when given a count of 0
- Reduced initial memory usage on load
- Clone the returned region of BlockArrayClipboard for API doc accuracy

7.2.10
- [Forge] Fixed a bug where the max world height would not always be read correctly
- [Bukkit] Fixed detection of other plugins bundling WorldEdit for newer Spigot versions
- [Forge] [Fabric] Improve fluid masks to properly detect mod fluids
- [Forge] Fixed the UPDATE side effect
- Update to 1.18.2
- Moved external links away from tinyurl to EngineHub URL shortener
- Allowed biome commands to be used by non-player actors (console, command block, etc)
- Fixed the UPDATE side effect not applying when called later on by API or FAST reorder mode
- Fixed entity passenger and riding status not being copied correctly

7.2.9
- [Forge] Add support for the UPDATE side effect
- [Forge] Fixed regen on recent Forge builds
- [Fabric] Fixed regen outside of Overworld
- [Sponge] Update to Sponge API8 (MC 1.16.5)
- [Bukkit] Fixed regen when biomes are used
- Fixed snapshots in 1.18
- Fixed smooth functions below y=0
- Tweak command usage label correctness for Bukkit API usage
- Fixed legacy error message output for plugins utilising our legacy APIs (Eg, WorldGuard and CraftBook)

7.2.8
- Update to 1.18.1
- Fixed issues with certain imports in craftscripts
- Fixed brush tracing counting the world limit as a placement location
- Removed the height flag from //expand vert

7.2.7
- [Bukkit] Update 1.17.1 adapters for recent Spigot worldgen change
- [Bukkit] Minor improvements to world access performance
- [Bukkit] Prevent editing on unsupported versions by default
- Fixed commands the user did not have permissions for showing in //help
- Improve performance of setting non-BlockEntity blocks
- Fixed CLI warnings due to Log4J dependency
- Fixed Raise/Lower deform brushes moving blocks too far
- Fixed JavaAdapter not being usable via craftscripts

7.2.6
- Return false instead of erroring when trying to remove player entities via the API
- Fix selections at 0,0,0 or radius of 0 with cyl/ellipse selection modes
- Improve plugin lifecycle for stability
- Add support for 1.17 & 1.17.1
- Skip notifying chunk sections if they don't exist
- Optimise legacy schematic loading
- Add CLI-specific commands, //cli selectworld and //cli await
- Fixed //outline for non-cuboid regions
- Fixed setting biomes below Y 0
- Support 48x48x48 //drawsel on new versions of Minecraft
- Fixed the offset mask forcing negation of itself
- Fixed //regen breaking when some certain mods are in use
- Fixed cycler tool removing NBT data
- Improved performance of event bus in situations where it was flooded with data
- Improve performance of poorly constructed masks with heavily-nested negation
- Fixed error when using /delchunks with non-cuboid regions

7.2.5
- Allow /toggleplace to work on any Locatable Actor, e.g. Command Blocks
- Change legacy.json oak stair shape to straight
- Changed to Log4J for logging, no more SLF4J
- Improved API for `getSelection()`

7.2.4
- [Bukkit] Fixed an issue where chest contents may not be erased
- [Bukkit] Worked around a Spigot bug causing potential watchdog timeouts on startup
- [Forge] Fixed some potential issues with the merged -mod file on Forge
- Added a message with install instructions when incorrectly trying to run the jar file
- Fixed a problem where capital characters in block properties could cause suggestion errors

7.2.3
- [Forge/Fabric] Added -mod jar file containing both Fabric and Forge
- [Forge/Fabric] Speed up WorldEdit<->Native block translation layer in some cases
- [Fabric] Disable support for the UPDATE side effect when Carpet or QuickCarpet are available, due to conflict
- Improve performance when working with tile entities
- [Bukkit] Further tile entity performance improvements when using Paper (not Spigot)
- Speed up initialisation from registries at startup, especially when many mods are in use

7.2.2
- [Bukkit] Add support for MC 1.16.5.
- [Fabric] Add support for Lucko's Fabric Permissions API.
- [Fabric] Fix the chunk deleter tool not running.
- Fix repeating extent (e.g. clipboard pattern) direction being incorrect at negative coordinates.
- Fix CUI having wrong selection when switching to an ellipsoid selector.
- Fix some CUI lifecycle issues.
- Fix SideEffectSet.none() using defaults (instead of off).

7.2.1
- Fix some usability issues with the default wand tools and session-persisted
tools conflicting. Wands will now only be saved per-session if they differ
from the default.
- Implement the UPDATE side-effect on Fabric.
- Allow //genbiome to use the y variable for 3D biomes.
- Add a tip to brush/tool commands on how to unbind them.
- Update language bundle and minor language loading fixes/improvements.

7.2.0
- Greatly improve WorldEdit performance on servers with many plugins (See more: https://madelinemiller.dev/talk/optimizing-your-application/)
- Improve general WorldEdit performance
- Added a fine-grained fast mode system with //perf to allow individually enabling or disabling update types
- Added a stack tool that stacks the clicked block until it hits an obstacle (https://gfycat.com/faithfulhardtofinddingo)
- Added 3D biomes support
- Added netherite pickaxe support to superpickaxe
- Added warped_fungus, crimson_fungus, and chorus_plant tree types
- Added a `-s` stack mode to the //snow command to add snow layers
- Added a snow brush with stack mode support
- Improve expression handling
- Enable //watchdog by default
- Improve archive file handling
- Optimize polygon regions
- Improved performance of the deform brush
- Update to a newer Rhino release for craftscripts
- Added support for 1.16.1, 1.16.2, 1.16.3, and 1.16.4
- Added support for regenerating biomes with //regen
- Added support for full offsets to //stack and //move
- Added -c mode to //deform, and fixed -o mode
- Added a Biome brush
- Added an #air mask, that matches all types of air blocks
- Added a #surface mask, that matches any blocks that are next to air
- Added the ability to stack by block units using -r with //stack
- Added an image heightmap brush
- Added the ability to copy block positions on click to //size
- Added -w flag to butcher for water mobs
- Added relative offset support to offset parsing (^x,y,z)
- Improved ES6 support for craftscripts
- Improved //watchdog to also tick get* calls to fix issues with slow chunk loads
- Improved error messages for invalid schematics
- Improved the way translations are bundled and loaded
- Fixed an issue with edges of polygonal regions
- Fixed multiple of the same flag being applied to commands not providing a friendly error
- Fixed potential issues with direction name parsing in commands
- Fixed numerous issues with using commands via the console
- Fixed a bug where languages using non-latin fonts would look odd
- Remove the "please report this" message in legacy schematic loading
- Fixed some potential errors with Paper command handling and protocol hacks
- Fixed //size having inconsistent colors
- Fixed default namespace blocks being suggested and cluttering suggestion list
- Fixed issue where command blocks wouldn't work with sessions
- Fixed beds and banners in legacy schematics
- Fixed an issue with random pattern suggestions
- Fixed biome math on Forge and Fabric
- Fixed vertical flip for stairs
- Fixed region volume not displaying correctly for very large regions
- Fixed wandering traders not being counted as NPCs in /butcher
- Fixed /delchunks in the nether and end on Spigot
- Fixed commands disappearing on a /reload on Fabric
- Partial hacky support for WorldEdit commands to be used in functions on Fabric
- Fixed ascend and descend with entry deny regions
- Fixed some broken localisation strings
- Fixed the snapshot feature on 1.16
- Fixed many error messages not being localisable
- Fixed tool left click action firing on right click on Fabric
- Added a message when using an outdated version of Minecraft
- Fixed a few localisation messages and added validation to prevent further issues
- Allowed attempted loading of schematics with missing version information
- Fixed issues where Fabric versions of WorldEdit could double-click tools in some cases
- Fixed some Sponge schematics not loading due to overly-strict format requirements
- Fixed wands not binding to players if they joined before having permissions to use them
- Fixed edits still occurring even if some masks failed to parse
- Added a tracing mode to EditSessions to help debug API issues where blocks aren't changed
- Fixed issues with snapshots under symlinks on Windows
- Made the schematics folder get generated on startup
- Made WorldEdit print a warning when other plugins include parts of WorldEdit
- Fixed Skull owner tag being incorrect in 1.16+.
- Fixed pastebin services for large files
- Fixed an issue where some messages (such as an out of memory error) would not be displayed when loading schematics
- Deprecate BlockQuirkExtent due to being handled outside of the extent stack now
- Fixed undo/redo not working from console or commandblocks
- Fixed an issue where specific invalid input would cause an error in the block parser
- Fixed entity detection being slightly incorrect around the maximum point of regions on Forge and Fabric
- Fixed loading snapshot files with odd slashes
- Fixed an issue where the output text of //chunk was broken
- Prevent schematics being saved on Bukkit when using an incompatible WorldEdit version
- Fixed variable argument functions in expressions failing, such as min and max
- Fixed an issue where plugins using the deprecated face generation function would fail
- Fixed copy and cut not applying block change limit when creating clipboard
- Fixed uppercase biomes failing in biome commands
- Fixed //snow not perfectly obeying vanilla rules for snow placement
- Require permissions for selection (or navigation) when using //wand (or //wand -n).

7.1.0
- Improve the expression parser by compiling expressions for performance
- Made ItemMaterial accessible via the API
- Added CommandSender adapters to the BukkitAdapter class
- Added legacy data values to the info tool, and expressions
- Improve messages when running the wrong WorldEdit version for the MC version
- Fixed an issue where other plugins could send bad data to clients using the WorldEdit API
- Significant memory optimisations. Many operations will now require less RAM.
- Added WorldEdit-CLI, a tool to run headless WorldEdit from the commandline (see https://madelinemiller.dev/blog/introducing-worldeditcli/)
- Allowed most WorldEdit commands to be run from the console
- Added //world, to override the world in which WorldEdit is operating (useful for console)
- Added support for WorldEdit in CommandBlocks (on Spigot/Paper). Double slash commands require using /worldedit:/set due to a Minecraft bug.
- Fixed the inbuilt pastebin service
- Added 1.15 support
- Re-add the /tool command, and deprecate old top-level tool commands
- Add /brush none as a shortcut to unbind the brush
- Add //watchdog, to make WorldEdit keep the server running during edits.
- Remove FabricAPI requirement of WorldEdit-Fabric
- Fixed //stack with diagonals
- Rewrite the expression parser with ANTLR for a grammar and easier changes in the future
- Fixed pumpkin patches having decaying leaves
- Fixed /lrbuild not obeying history
- Added -n flag to //paste to select without pasting
- Fixed flipping of chests and stairs
- Improve performance of some API methods on Bukkit by bypassing the Bukkit API
- Fixed legacy import of some blocks Mojang renamed
- Added convex polyhedron support to //line
- Fixed /worldedit: commands on Bukkit
- Added support for translations
- Fixed //regen on 1.14+
- Add a experimental new snapshot API / handling, more consistent for various file types. Test it out by switching on `snapshots.experimental`/`snapshots-experimental` in your config file. This will become the default in WE 8.
- Fixed setting navwand and selwand to none via command not persisting

7.0.1
- Fix source masks using EdiSession instead of clipboard
- Fix bug with spaces in suggestions
- Fix schematic list box loading schematics with spaces in path
- Improve //thru (and navwand) in some cases
- Fix error when /up was used below the world
- Fix /up -f using glass anyway.
- Fix suggestions for quoted strings
- Improve suggestions for mask intersections
- Fix setting biomes in unloaded chunks
- BlockStateHolder now extends Pattern (API enhancement)
- Skip invalid blocks when schematic versions are mismatched
- Add -e/-b/-m flags to stack and move, just as copy/paste have
- Fix //center for selections with even-sized height
- (Fabric) Fix setting tile entities
- (Forge) Update to latest Forge builds (28.0.45+ required!)
- (Fabric/Forge Single-player) Fix wrong blocks being used when switching
between worlds generated at different times/with different mods
- Improve //naturalize over large areas
- Fixed //restore with 1.14 worlds
- Added item brush support to WorldEdit for Bukkit (Formerly just Forge)
- Create an internal state ID mapping for performance
- Improve rotation for some blocks
- Added .self permission node to undo/redo to only allow undoing and redoing own history
- Improve sponge schematic implementation
- Re-add the delchunks command
- Added 1.14 blocks, items, tags, etc to the API (Remains compatible with 1.13)
- Made the navigation and selection wands normal tools that can be rebound per-user with //selwand and //navwand
- Added //wand -n to get the navigation wand
- Improved movement of paintings
- Allow command suggestions for selectors
- Allow block replacer to work with tile entities
- Fixed pasting leashed entities
- Fixed setting player heads with names
- Added a mask flag to //count
- Setup pagination for //distr
- Fixed an entity-related error being caused by plugins improperly using Spigot
- Fixed gravity brush
- Modify chunk batching for performance
- Further legacy schematic loading improvements

7.0.0
See https://madelinemiller.dev/blog/introducing-worldedit-7/ for a friendlier explanation of some new features

- Added support for 1.13 and higher versions, and removed support for earlier
- Use the official Minecraft format for entering blocks, `minecraft:oak_sign[rotation=7]`
- Massively improved the //help command
- Added a "##tag" pattern to set random blocks from the tag
- Fixed long-range build tool
- Fixed generation of hollow shapes
- Improve general performance
- Fixed some issues with the fuzzy blocks parser
- Fixed the clipboard brush description not showing some flags
- Added offset to ClipboardPattern, "//set #clipboard@-1,0,1"
- Added a "##*tag" pattern that behaves similarly to "##tag" but sets all BlockStates
- Added methods to set states and types of blocks independently, explained in this blog post
- Fixed an issue with legacy block IDs returning the wrong stair shapes
- Added a biome registry to make biomes more modern and stable
- Fixed a few issues where WorldEdit will fail to load on versions that it hasn't been updated for yet
- Use radius for the clipboard brush rather than diameter
- Fixed some utility commands missing radius checks
- Re-add mask support to the smooth command, to replace natural smoothing
- Fixed some positional issues with craftscripts
- Fixed a few issues with using hand/offhand/pos as block parser targets
- Improved expression timeouts to reduce overhead
- Improved entity conversions with legacy schematics
- Fixed a few issues with "//schem save" and certain filesystem setups
- Fixed a few issues with the forest commands
- Added -f flag to //count to allow fuzzy inputs
- Fixed TrueZip region stores
- Partial support for CubicChunks, only upwards directions
- Update many messages throughout the plugin to use new text features of Minecraft
- Added biome and entity storing to the Sponge schematics
- Improve TileEntity conversions for legacy schematics
- Fixed "//size" on clipboards
- Fixed some locale related issues that could occur in some specific circumstances
- Switched to a new command system, to allow more modern features such as completions
- Fixed an issue with invalid blocks being fuzzy compared
- Added proper world conversions for files being loaded with "//restore"
- Fixed other small miscellaneous issues
- Remove the final stage committer from the MultiStage reorder mode, as it was unnecessary
- Added /we report, and move the reporting system into WorldEdit
- Update draw.js, roof.js, and maze.js
- Allow the 'leave-id' parameter of //move to be a pattern rather than just a block
- Modularised masks and patterns, allowing plugins to register their own
- Minor improvements to the server side CUI
- Cleaned up the fuzzy blocks system
- Improved the error shown when WorldEdit doesn't support the platform
- Provide better caching with LastAccessExtent
- Allow biome changes to be undone
- Workaround for a Spigot bug where it incorrectly sends a few commands to the client for tab completion despite permissions
- Fixed issue where blockbags were checked for items when a block didn't need to change
- Added a "fast" mode for reordering blocks. In the future this will be the default as it is much faster, it just needs more testing.
    - Reordering blocks is what allows edits to not break signs off walls, or doors off the ground.
    - To enable, run //reorder fast
    - To disable, run //reorder multi
    - This affects all edits
    - You can disable reordering entirely if you know what you're doing, with //reorder none
- Fixed a bug with Entity resolution
- More gracefully handle errors if the world's palette is corrupt
- Made BlockType lazily-loaded
- Properly rotate blocks. This should be fairly future resilient and work with mods
- Added a configurable timeout to expression evaluation
- Edits are now batched by chunks and ordered by region files, improving performance
- Improved the API around flushing edit sessions
- Refactored the vector system to prevent bugs caused by confusion, and improve performance due to less memory allocation
- Added a debug option to help developers find places they've forgotten to flush sessions that require flushing
- Added partial diagonal direction support back to some commands (Was removed in WorldEdit 6)
- Added //drawsel, a Server-Side WorldEditCUI for small cuboid selections (< 32x32x32)
- Rewrote the block parser, now properly handles Minecraft 1.13 names (See this blog post for more information)
- Switched to the Sponge Schematic format, as the MCEdit Schematic Format does not work in 1.13
    - Old schematics will be loaded and converted as best as possible
- Major improvements to the API (See this blog post for more information)
- Removal of all old deprecated code
- Added /tracemask, to set masks used for brush tracing
- Added suggestions to almost all commands
- Allowed plugins to register their own masks and patterns
- Removed command requirement for CUI
- Added a permission node to set NBT data, allowing servers to disallow copying full chests etc
- Made a few paged commands use -p for pages
- Fixed //restore not working for very old chunks
- Massively expanded the capabilities of apply and paint item brushes

6.1
- Added support for Spigot for MC 1.8.3 to 1.8.6.
- Added rotation values to lit redstone torches.
- Added banners to usesDamageValue properties list.
- Added stone to usesData properties list.
- Changed cycler tool to use undo sessions rather than changing the world directly.
- Changed PEX support to use UUIDs wherever possible.
- Fixed imprecise rotations.
- Fixed incorrect support BlockBag and EditSession support in two of the tools.
- Fixed entity rotation floating point issues.
- Fixed button rotation and added support for up/down flipping.
- Fixed armor stands being included //butcher by default.
- Fixed /butcher text in the case of only one mob being killed.
- Fixed entity counter for //remove and //butcher.
- Fixed performance issues with some commands that use lists of entities.

6.0.1
- (Forge only) Add a permissions API (temporary) for interoperability.

6.0.0
- Update internal block lists for MC 1.8.
- (Bukkit only) Added support for users of Spigot 1.8.
- (Bukkit only) Fixed the missing configuration file.

6.0-beta-1
- Many major changes!

5.6.3
Note: We are working on WorldEdit 6.x so 5.x are maintenance releases and will
mostly contain bug fixes and minor changes.

- Added support for CraftBukkit 1.7.10.
- Fixed activated hoppers rotating incorrectly.
- Fixed listing schematics with directories in the folder.

5.6.2
- Backport 1.7.9 support to WE 5.x

5.6.1
- Added support for Minecraft 1.7.5 on Bukkit.
- Added //flora command to place flora over grass.
- Fixed //forest accepting the wrong arguments.

5.6
- Added //forest that generates a forest in a selection.
- Added -s flag to //paste to select the pasted area.
- Added //line command and EditSession method.
- Added //curve.
- Added 1.7 blocks, biomes, trees, and items.
- Added a "hand" pseudo block type that uses the currently selected block.
- Added a "pos1" pseudo block type, which uses the block type from the
  "primary position".
- Added a //generatebiome command, which uses formulae to generate free-form
  biomes.
- Added a check for both superperms and PEX directly to support older versions
  of PEX with inGroup.
- Added a SolidBlockMask (#solid).
- Added an item->block mapping for LocalPlayer.getBlockInHand().
- Added colors for stained clay and carpet data values.
- Added configuration option to set the default for the /up and /ceil commands.
- Added data value mappings for certain blocks and made all other block types
  wildcard matches.
- Added fly mode support for /up and /ceil,
- Added hollow lines.
- Added Line thickness support.
- Added new log/leaves to floating tree remover tool.
- Added non-cuboid support for //walls and //outline.
- Added query{,Abs,Rel}(x,y,z,typevar,datavar) to the expression parser.
- Added support for rotating hay blocks like logs.
- Added usage of non-existent variables in all LValue expressions.
- Changed /up and /ceil command to use glass block by default. Flight can be
  done via -f flag now.
- Removed the /fill command as an alias of /material (which sets the brush
  material).
- Fixed //deform not doing anything at all.
- Fixed //walls on non-cuboid regions so that they no longer introduces gaps
  in walls beyond 45 degrees.
- Fixed /ascend and /descend to use the height of blocks properly.
- Fixed /green command so that it no longer affects permadirt and podzol.
- Fixed bed rotation.
- Fixed door rotation and disabled door y flipping.
- Fixed forest generator to make trees under snow tiles.
- Fixed head rotation.
- Fixed lever rotation.
- Fixed not flipping the center plane blocks.
- Fixed snapshot restore now so it now obeys masks again.
- Fixed some attachments that would result in items being dropped.
- Fixed the query functions not comparing data values at all for their
  return values.
- Fixed improper block probability patterns (i.e. 20%,10%grass) causing an error.
- Fixed /we help not finding commands if uppercase names are used.

5.5.8
- Update for Minecraft 1.6.2 and 1.6.4
- Made generation commands respect max-radius config setting
- Fixed use-inventory overrides not being applied in certain cases
- Made //move work with non-cuboid regions
- Added a convex polyhedron selector
- Made clipboard work with non-cuboid regions

5.5.7
- Update for Minecraft 1.6.1
- Fixed a bug with GroupManager detection.
- Added a coordinate argument for //chunk
- Allowed cylinder selector to be changed to a rough polygon.
- Fix a typo

5.5.6
- Updated for Minecraft 1.5.2.
- Pistons can now be rotated with cycler tool.
- Hoppers no longer lose orientation.
- Using //setbiome now respects global biome masks.
- Fixed an issue with certain blocks that had multiple
  possible TileEntities. (mods only)
- Added console support for /remove command. (removes from ALL worlds).

5.5.5
- Updated for Minecraft 1.5.1.

5.5.4
- Fixed a bug caused by MC 1.5 where block updates were not being sent.

5.5.3
- Fixed the error caused by Bukkit's change of the TNT minecart API.
- Added names for new items.

5.5.2
- Update to MineCraft 1.5.
- Fixed //flip going the wrong direction in certain cases.
- Fixed 4096 block id support in schematics and snapshots.
- Fixed max-blocks-changed not being used.

5.5.1
- Added support for multiple versions of Minecraft. A folder will be created in
    plugins/WorldEdit/nmsblocks which contains different class files which will be
    dynamically checked for compatibility with the current minecraft version.
- Added -d flags to //count and //distr, which allow separating blocks by data values.
- Added a butcher brush (//brush butcher) which works like the command in a brush. The flags
    for the command can be passed an an argument for the brush.
- Fixed an issue with use-inventory where container blocks will spill when being removed.
- Added a setting to allow creative mode players to override use-inventory.

5.5
- Added failsafe for when Craftbukkit packaging switches versions. Note that using
    mismatched WorldEdit and CraftBukkit version will cause data to be lost when
    copy/pasting or loading certain blocks with advanced data.
- Updated cardinal directions to match newer Notchian values.
    Using command that take a direction will now use these directions.
- Add support for setting skull blocks. Syntax is skull:data|MobType|rotation. MobType
    can also be a player name.
- Removed old permissions for jumpto and thru. You must now use jumpto.command
    or jumpto.tool respectively (or thru.).
- Added -c flag to //size and //distr. Operates on the clipboard instead of
    current selection.
- Added support for rotating wooden logs.
- Add butcher-radius.maximum and butcher-radius.default to limits section of config.
- Added -b flag to //butcher to specify ambient mobs (currently only bats)
- Added -d and -n flags for //schematic list command. Sorts by date by newest/oldest.
- Added a configuration option to allow symbolic links (for backups, schematics, etc)
- Improved accuracy of command logging, as well as logging to file correctly. The
    worldedit.log file (by default) should now be useful.
- Fixed //snow snowing on some blocks it shouldn't (like stairs)
- For developers: Added a LocalPlayer argument to the constructors for EditSession in
    the factory. Also added @NestedCommand(executeBody=true/false) so that base commands
    can be executed if no subcommands are passed.

5.4.5:
- Fixed minor check issue with //center.

5.4.4:
- Added official support for Minecraft 1.4.
- Added support for 4096 ID blocks (theoretically) in snapshots.
- Fixed issue with block IDs being returned negative in snapshots.
- Fixed //limit being overridden each time a LocalSession is fetched.
- Added EditSessionFactory class for developers.

Thank you to ammaraskar for his contribution.

5.4.3:
- Added block data support to BlockMask.
- Added //center command to set blocks at the center point of a selection.
- Correctly update session permissions on each operation.
- Fix errors when trying to set invalid blocks.
- Fix chests & similar not having their extended (tile entity) data being correctly copied back when the block currently in the location has the same type and data.
- Added emerald as an alias for the emerald block.
- Added string as an alias for the tripwire block (wire, not hook).

Thanks for the contributions from aumgn

5.4.2:
- Fixed //gen not having a proper minimum parameter count of 2.
- Added //re and //rep as aliases for //replace, and aliases /asc(end),
    /desc(end), and /j(umpto).
- Fixed schematics not properly loading chests with the new code, meaning that
    enchantments and other properties were not always properly loaded.
- Fixed -1 not being a valid data value in Block, which broke //replace.
- Fixed snapshots to support custom blocks/tile entity data.
- Updated bundled README.html to be current.

5.4.1:
- Fixed lingering 256 block ID restriction preventing block IDs up to 4095.
- Fixed certain tile entity blocks not being set correctly.
- Fixed schematic loading code not properly handling the AddBlocks section.

5.4:
- Added support for Minecraft 1.3.
- Added improved, but experimental, support for custom blocks added by
    mods, and added by future Minecraft versions.
- Added help to //schematic.
- Added WECUI handshake option.
- Added improved //schem list output.
- Added configuration options for polygonal region limits.
- Added -r to //schematic to ignore format checks.
- Added //generate -c, which offsets the input coordinates from the selection
    center.
- Added support for 4096 ID blocks.
- Added support for data values > 127 in schematic files.
- Added [g]closest(x,y,z,index,count,stride) to the expression parser.
- Added an all parameter, and a message indicating its radius, to /butcher.
- Added new "WorldEdit Foundation" classes to eventually replace the current
    block/world/etc. classes (for developers!).
- Fixed a number of bugs in schematic handling that created errors.
- Fixed issues with biome processing.
- Fixed insufficient biome type checking.
- Fixed the error for missing schematics, making it easier to understand.
- Fixed snapshots not properly loading .mcr files.
- Fixed //chunk switching from //sel extend to //sel cuboid.
- Removed chat-based WECUI protocol (now replaced with packet 250).

Thank you for the contributions from Ammar Askar (ammaraskar), aumgn,
Jim Nordb� (Silentspy), snaxson, Socolin, and Zhuowei Zhang (zhuowei).

5.3:
- Made #region mask keep the region selected when the pask was added, and
    added #dregion mask that always uses the player's current
selection
- Allow inverted and under/overlay masks to affect masks, making them more
    flexible. This allows for things like /gmask !$biome and
/gmask >>>#region
- Added basic entity handling with copy and paste. Paintings do not currently
    respawn properly, entity pastes cannot be undone yet, and
schematics do not yet store entities
- Added getChunkCubes() to Region to get 16^3 chunks a region overlaps with
- Cleaned up ContainerBlock inventory reading from NBT.
- Added a command to list schematics and the abilitiy to autodetect schematic
    format when loading schematics
- Added support for multiple schematic formats
- Corrected flag checks for biome commands
- Added allFlags setting to Command to prevent it from restricting allowed
    flags (for dveleopers!)
- Make sure all WorldEdit files are in the plugins/WorldEdit folder
- Added initial support for plugin channels with WECUI
- Remove error-prone redundancy in Polygonal2D min/max management
- Updated for SpoutVanilla changes
- Added Falling sand/gravel entities to /remove command
- Added support for new tree types to TreeGenerator and make adding more tree
    types later easier
- Updated for changes to SpoutAPI
- Fixed FloatingTreeRemover (/tool deltree) to work correctly with jungle trees
- Fix bPermissions instanlled check
- Add a -f (friendly) flag to butcher which applies -a, -n, -p, and -g, and a
    -g flag which allows butchering of iron and snow golems
- Add FlatRegion interface and an associated iterator (for developers!)
- Fix a NPE with brush using a global mask and no brush mask
- Fixed //shift not updating polygonal regions properly.
- Add support for expand with reverse dir for Cylinder & Ellipsoid
- Make inset/outset use varargs contract/expand, so they can be used with
    cylinders and ellipses.
- Add positive() to Vector and Vector2D
- In WorldGuard, teleport/spawn location yaw/pitch should now work.
- Register command permissions, integrate with the Bukkit help API
- Allow annotation-free registering of commands with other plugins
    (for developers!)
- Added default radius setting for butcher and added permissions for killing
    pets, npcs, and non hostile animals.
- Added support for new Anvil saving format, fixed old chunk saving format.
- Clean up some stray 128 values and update the fallbacks to 256
- Add support for 1.2.4 and newer
- Updated for new 1.2 and 1.2.4 blocks, items, and mobs
- Fix Dispensers, Furnaces and remove redundant casts.
- Fix restoring enchantments from snapshots/schematics.
- Made tree planter tool try 10 times to make the tree before giving up.

Thanks to Nidan, aumgn, Jadedwolf, wizjany, SpectralEdge, md_5, and desht for
their contributions


5.2:
- Made BlockBag use WorldVectors for add(Single)SourcePosition
- Fixed north face not being set with non-singleblockpatterns.
- Moved the block data check to LocalWorld, adding preliminary support for
    custom blocks.
- Lookup by id if the string passed to Block/ItemType.lookup() is an integer
- Fixed issues with //replace.
- Factored lookup code from BlockType and ItemType into a method in StringUtil.
- BaseBlock changes
- Properly escape cuipattern
- Fix handling of empty strings passed to Block/ItemType
- Improved formatting and performance of YAMLProcessor when no comments are
    present.
- Added bPermissions support
- Update for new events system
- Fixed /scriptname.js and no-double-slash settings not working
- Corrected usage message for maze.js
- Fixed mimimum height check for cylinder generation
- Get the items to be dropped for a block break from Bukkit

5.1.1:
- Fixed some compatibility issues with SpoutPlugin
- Readded Permissions 2/3 support
- Fixed an issue with CylinderRegion

5.1:
- Added a //help command (alias /we help).
- Fixed a NullPointerException in conjunction with CraftBook.
- Added support for console commands to WorldEditPlugin.
- Made /butcher, /searchitem (and /search) and /worldedit (and /we) work on the
    console.
- Fixed //stack -s (again).
- Added a thickness parameter to //hollow.
- Added a block/pattern parameter to //hollow.
- Added a -l flag to /butcher, which spawns fake lightning on all killed
    entities.
- Added support for dynamic command registration.
- //sel poly now keeps the previous selection, converting its outline into a
    polygon if necessary.
- Fixed //sel selection clearing not being dispatched to CUI.
- Improve zip file recognition.
- Added WECUI protocol version support. Eventually, this will disable WECUI
    until the user updates, but not yet.
- Added //desel and //deselect as aliases for //sel
- Added a gravity brush.
- Added support for ellipsoid and sphere selections.
- Add cuiVersion to LocalSession and set it via incoming CUI event Refactor
    region selectors to handle legacy versions a bit better. Because chat
    doesn't allow the section sign to be sent, I have to send non-color codes. Meh. closes #158
- Some region selection fixes
- Removed redundant line from README.md.
- Add a cylindrical region selector.
- Added initial SpoutAPI compatibility
- Allow copying item stacks with damage of > Byte.MAX_VALUE. Closes #972
- Improved output of YAMLProcessor and added support for root-level comments.
    (for developers!)
- Removed support for Permissions2/3
- Performance improvements
- 1.1 compatibility
Thanks to everyone for their contributions:
rjwboys, yetanotherx, and GiCodeWarrior

5.0:
- Added a //g[en[erate]] command that can generate a shape given a formula
- Added a //deform command that deforms the current selection given a formula
- Added a //hollow command, which hollows out the object contained in the selection.

- Added /snapshot sel, which preselects a snapshot for future operations
- Added //sel extend, which activates cuboid selector where you can extend
    selections by right-clicking.
- Added -a and -n flags to //butcher to kill animals and NPCs, respectively
- Added support for stretched cylinders to //cyl and //hcyl (use //cyl x,z)
- Added sound and particle effects for the super pickaxe
- Added l[eft], r[ight], b[ack] and f[orward] to the commands that take a direction.
- Added an expression parser (for developers!)
- Added a YAML library (for developers!)
- Added extended help to commands manager (for developers!)

- Support for the new blocks/items/mobs that were added with Minecraft 1.0
- Support for non-128 world heights
- Block queues are now flushed based on attachment to other blocks. This should
    fix doors popping out.
- Made blockbag (take blocks from inventory) system more consistent.
- Made some commands' syntax error messages more elaborate and useful
- Made /green break on liquids.
- Improved interaction with permission plugins
- Improved negated node support for Bukkit's permissions system
- Changed the WEPIF interface (for developers!)

- Fixed data value handling for fire, chest, reed and jukebox
- Fixed config file generation on windows
- Fixed some navigation wand (compass) quirks
- Fixed the tree remover tool for large forests
- Fixed //stack -s to actually shift the selection to the end of the stack
- Bug fixes
Thanks to everyone for their contributions:
KenanY, Megalin, wizjany and ZachBora

4.7:
- Added support for all the new items and blocks
- Added multiworld permissions support to WEPIF
- Added superperms and native PEX support to WEPIF
- Added /range command for brushes
- Added multiworld snapshot support (check the new structure on the wiki!)
- Added //naturalize command (makes stone/dirt/grass layers)
- Added a //farwand tool, allows selecting pos1 and pos2 at a distance
- Added a //lrbuild tool, allows "placing" and
    "destroying" blocks at a distance
- Added /pyramid and /hpyramid generators
- Added underlay and overlay masks
- Added a /green command (adds a layer of grass on top of landscape)
- Added polygon support to the WorldEdit CUI
- Moved config permissions system and other WEPIF configuration to the
    wepif.yml file
- Improved command logging to additionally log the position and region of
    the player
- Added -n flag to //smooth (smooth only natural terrain)
- Improved item/block name matching
- //pos1 and //pos2 now accept an x,y,z arguement to
    select arbitrary coordinates
- Non-integer (decimal) radii now work in cylinders, spheres, fill, drain, etc
- Added -s flag to //chunk (select all chunks in current selection)
- Block patterns now can be used in //replacenear, //walls, and //outline
- Block damage values can be used in //replace and //replacenear
- Added -p flag to flip, flipping the clipboard offset around the player
- Allowed performing //undo from other player's sessions
- Added ellipsoid support to //sphere and //hsphere (use //sphere x,y,z)
- Entity /remove command can now remove "xp", for xp orbs
- Using //set mobspawner is no longer case sensitive for mob type
- The /deltree tool now deletes floating mushrooms as well
- Added value flag support to the command system (for developers!)
- Fixed superpickaxe dropping the wrong items sometimes
- Fixed errors when manipulating note blocks
- Fixed cylinders generating too short
- Fixed inaccurate polygon edges
- Fixed flipping of signs and doors
- Fixed manipulating blocks in unloaded chunks
Thanks to everyone for their contributions:
zml2008, wizjany, TomyLobo, Nichts, mrapple, jjkoletar, robinjam, jascotty2,
Hretsam, Elizacat, masteroftime, x1337x, TLUL, Droolio, ZerothAngel, md-5,
and t3hk0d3

4.6:
- Updated for Minecraft 1.6.
- Added flood fill tool. Use /floodfill <block> <radius> and right click blocks
    to flood fill them.
- Added //gmask to set a *GLOBAL* mask that affects nearly ALL operations.
    Now you can confine //sphere to a region or create //walls that do not
    replace existing blocks.
- Added a region-based mask that confines changes to the current region
    (when the mask is set).
- Added support for combining masks, i.e. /mask #region rock,brick
- Added //fast mode, which allows the server to skip the dirtying of chunks.
    This means that you have to rejoin to see changes though, but most
    operations are doubled in speed. This only applies to the Bukkit version
    at the moment.
- Changed the block type check to be implementation-dependent. The Bukkit
    plugin now checks Bukkit's Material.
- Added -p flag to //butcher to kill pet wolves. Thanks to wizjany.
- Added -s flag to //move and //stack to move the selection along with the
    blocks. Thanks to wizjany.
- Made CUI selection clear on disable (including Bukkit's /reload).
    Thanks to wizjany.
- Added "deltree" tool for removing floating trees. Thanks to moo0.
- Added rotation support to redstone repeaters.
- Fixed //expand vert not updating client.
- Fixed the issue with log files not being closed on unload in Bukkit.
    Thanks to stoneLeaf.
- Fixed history size being 0 with old config files.

4.5:
- Fixed the IllegalAccessException with /remove (hopefully).
- Removed wolves from /butcher. There's no way to check if a wolf is owned
    or not in Bukkit yet.
- Added permission checks for tools on use, so now if you switch world or
    lose your permissions, you lose your tools.
- Added expiration timer to sessions. Sessions will now last up to 10 minutes
    (by default) before removed, so you can quickly disconnect (or crash) and
    come back and still maintain your history.
- Removed minimum cap on history size (now you have history sizes under 15).

4.4.1:
- Maven-built release.
- Sun Rhino removed.

4.4:
- Updated for Minecraft 1.5.
- Updated for latest Bukkit.
- Add cycling for wall signs and steps.
- Fixed rotating wall signs.
- Fixed exception thrown by commands with multiple spaces between arguments.

4.3:
- Updated for Minecraft 1.4.
- Added support for newer versions of Permissions.
- Took polygon-in-point algorithm from WorldGuard, which is a minor
    improvement. Please submit a better algorithm that properly handles edges!
- Fixed WorldEdit unpacking the wrong config.yml.
- Added improved selection getting/setting API.
- Diagonal stacking added (not up or down yet) (thanks Valentin Stahlmann!)
- Palette option added to draw.js (thanks J0s3f!)
- CraftScripts: Made EditSession.rawSetBlock() public.

4.2:
Bukkit users: Minimum build #: 541
- Changed the compass so that left click is /jumpto and
    right click is /thru.
- Add a basic API method to get a player's selection region.
- Added shortcut fire extinguisher brush.
- Added //regen to regenerate an area.
- Added McRegion support to /chunkinfo.
- Added /snap before [date] and /snap after [date].
    Example: /snap before last Monday 2am
- Added /worldedit tz to set your timezone. It currently does not persist
    yet. Example: /we tz america/los_angeles
- Fixed block mine drops for 1.3.
- Possibly fixed item dropping with undo/redo.
- Fixed the permissions resolver not being loaded if it was loaded after
    a plugin was enabled or re-enabled.
- Removed GroupUsers support.
- Added some support for the WorldEdit client-side UI (CUI) protocol.

4.1:
- Added McRegion support.
- Optimized the case when worlds were not in the root directory of a zip.
- Fixed snapshot restoration not working on sign blocks and other special
    tile entity blocks.
- Added beds as a place-last block.
- Fixed beds and redstone repeaters not being set.
- Added an alias for wool colors as though they were blocks, so you can now
    do //set blue, etc.
- Removed "blue" as an alias for lapis lazuli.

4.0-beta8:
- Added things for CraftBook.

4.0-beta7:
- Added 1.3 block support.

4.0-beta6:
- Fixed //count being ///count.
- Added a workaround to the fact that Minecraft no longer sends a block
    dig packet for bedrock. WorldEdit now detects if you're hitting bedrock,
    but it may not be entirely accurate (torches will trick it!).
- Removed /t on request of Kainzo.
- Fixed second position setting commands saying position one instead of two
    when selecting cuboids.

4.0-beta5:
- Fixed permissions with brush commands.

4.0-beta4:
- /b changed to /br.

4.0-beta3:
- Fixed BLOCK_DAMAGED bug.
- Fixed command conflicts.

4.0-beta2:
- Fixed issue with too many commands being put into plugin.yml, causing
    conflicts with other plugins.
- //size works properly again.
- /search is now an alias for /searchitem.

4.0-beta1:
- Added /remove command to remove entities (paintings, items, minecarts,
    boats, arrows, and primed TNT).
- /butcher now works for slimes and ghasts and will no longer drop items.
- The tool system has been overhauled so that when you use a tool, it gets
    bound to your currently held item. For example, you could bind the tree
    tool to a wooden sword and the brush tool to a diamond axe.
- Brush commands have been broken up. Use /brush, /mat, and /size to adjust
    a brush's settings. A different brush can be bound to different items.
- //wand now gives the wand item directly.
- New mask support allows you to filter the blocks that would be changed.
    This currently only works for brushes.
- Added some API methods.
- Added multiple undo/redo.
- Added -c flag to //distr to print to console.
- Added //outset and //inset commands to quickly adjust the size of
    the current selection.
- Snapshot commands now are nested under /snap and /snapshot commands.
- Changed super pickaxe mode command to /sp.
- Added history size configuration option.
- //size is currently /m due to a bug.
- Added smooth brush.
- Added /we version and /we reload.
- Added 'no-op-permissions' setting for Bukkit.
- Added polygonal regions. These are still in development as they are
    a bit inaccurate at the moment.
- Updated WorldEdit for Bukkit.
- Improved parsing of block pattern/data syntax.
- Improved block and item name list.
- Improved debugging messages (if that's enabled).

3.2.2:
- Updated for Bukkit commit 8ccfad945663cd0ea60531b085748c81fc6fefb8.

3.2.1:
- Added version information for SP.
- Improved Bukkit performance drastically.

3.2:
- Fixed /forestgen having an incorrect number of maximum arguments.
- Re-added Sun Rhino implementation as a separate library bundled in
    during creation of the .jar.
- Unified file selection and checking API.
- Fixed CraftScripts not properly loading files from the current
    working directory as defined by the implementation.
- Enabled queue on EditSessions given to scripts.
- Improved draw.js to be more user friendly.
- Fixed /forestgen having an incorrect number of maximum arguments.
- Fixed /removenear not taking a default size argument.
- Improved overall performance.

3.1:
- Added more tree generators. /tree [type] and
    /forestgen [size] [type] [density] are the new commands.
- No longer using the internal Rhino JavaScript engine, so Windows users
    will now have to download Rhino separately to use scripting.

3.0:
- Added /searchitem or //l command to lookup items and block by name and ID.
- Added block data cycling super pickaxe tool. (/cycler)
- Added //paste [-ao] syntax to paste without air and at origin.
- Added support for //stack [-a] to not stack air.
- Added the ability to configure the schematic and CraftScript directories.
- Added better support for cake, added some more block/item aliases.
- Added support for rotation block orientation with the rotate and flip
    commands (now stairs, torches, etc. will rotate correctly).
- Added distance to //size.
- Added more brush shapes (hollow sphere, cylinder, hollow cylinder,
    and clipboard) for the brush tools.
- Added in a valid block ID check.
- Added debugging information for when no snapshots could be found.
- Added pattern support to //overlay (i.e. //overlay 3%torch,97%air).
- Added a clipboard pattern (//set #clipboard) -- useful for repeating
    patterns over an area.
- Changed the arm swing tools to also work on right click.
- Improved block drop list (thanks to Gunther De Wachter).
- Fixed scripting.timeout setting taking no effect.
- Fixed group checking with Permissions.
- Moved commands around in the code and added hierarchical permissions
    support in the process. All permission systems supported by WorldEdit
    (and utilizing plugins) support hierarchy, regardless if they really
    do or not. WorldEdit will simulate hierarchy as required.

2.15.2:
- Minor additions for ease of integration.

2.15.1:
- Fixed /script.js shortcut not stripping forward slashes.
- Changed some internal working directory handling code to better support
    single player modifications.

2.15:
- Added roof.js by Bentech. It makes a roof over your selection.
- Added wool as an alias for cloth.
- Added support for specifying color names instead of data values for cloth.
- For the brush tools and the compass, you now have to SWING with your arm.
- Right click with the compass now toggles between /thru and /jumpto.
- The algorithm for /thru was improved.
- Fixed quickshot.js not reading notes correctly.
- Fixed /butcher. (I also added necessary methods to Bukkit so you now
    have to update that too.)
- draw.js now supports orientation and choses white wool for white pixels
    instead of pink! (Thanks to Dean Ward.)
- Improved /info tool to handle more block data.
- Changed /s to /.s to avoid conflicts.
- Now you can use /script.js directly as a command.
- Improved /info tool to handle more block data.

2.14.2:
- Fixed array out of bounds error with snapshots.

2.14.1:
- Improved some error messages.
- Fixed snapshots not supporting all block types.
- Fixed forest generator.

2.14:
- Added full block data support (furnaces, note blocks, etc.) for Bukkit.
- Added /s to repeat last script.

2.13:
- Scripting support is back!
- Colored cloth blocks should now work.
- Fixed issue where the command's arguments were printed to chat when
    you also did not have permissions.

2.12:
- Added new flat file permissions resolver, added * support for
    ConfigurationPermissionsResolver.
- Added support for Niji's permission system.
- Fixed bad list to array conversion in ConfigurationPermissionsResolver.
- Fixed default permissions with the built-in permission resolvers.
- Fixed issue with BlockWorldVector causing java.lang.VerifyError due to
    how Bukkit loads plugins.
- Ops now have all permissions.
- Changed /reload WorldEdit to /reloadwe.
- Moved WorldEdit to use Bukkit's command registration. Let's hope
    this didn't break things.

2.11:
- Ported over toi's ray tracing code so that it's now included in
    WorldEdit. This will make porting WorldEdit to single player
    and other platforms easier.
- Fixed NullPointerExceptions that appeared while saving a chest.
- Fixed NullPointerExceptions in some super pickaxe modes, made arm swing
    handler get called on item usage. This means that you can use
    /brush and /rbrush now but you right click in the air instead of
    swinging your arm.
- Made super pickaxe arm swing and right click modes mutually exclusive.
- Added the navigation wand. Normally a swing of your navigation wand
    would call /jumpto, but in the mean time you have to right click.

2.10:
- Inventory support now works for Bukkit.
- Now /jumpto and /thru works.
- Now prints an error message if permission is not available.
- Added support for cloth color with the super pickaxe drops.
- Updated GroupUsers support to use GroupUsers' new API. GroupUsers
    must be updated as well.
- Added wand-item to default config.yml.

2.9:
- Added pine tree tool.
- Bukkit: Added support for GroupUsers. If GroupUsers is not present,
    WorldEdit will fall back to its own permissions system.
- Bukkit: Added sign support for Bukkit.

2.8.1:
- Added some extra functions to Vector for WorldGuard.
- Made setup easier and less confusing.

2.8:
- Improved Bukkit support.

2.7.2:
- Fixed permissions checking for individual commands.
- /butcher should now kill animals again.
- /thru should now treat torches and such as pass-through blocks.

2.7.1:
- Added tree and item drop support for the Bukkit version.

2.7:
- Added sphere brush tool. Use /sphere <id> [radius] [noReplace?] to
    enable it and /none to disable it (note: /none also disables the
    right click super pickaxe tool). The brush tool builds a sphere at the
    location that you are looking at. For the last argument, put "true"
    or "yes" to prevent the brush from replacing non-air blocks.
- Changed water to be considered a pass-through block. This means that
    /thru, /jumpto, and such commands will ignore water.
- /tree now makes regular tree and /bigtree makes big trees. /forestgen
    will still make big tree forests.
- The block replacer tool should now support inventory.
- Fixed the NullPointerException with /jumpto and similar commands.
- Made handling of non-right angles in getDirection() return more
    relevant errors. Now //stack and similar commands won't give you the
    cryptic error of "Unknown direction: me".
- Updated sample worldedit.properties file.

2.6:
- Removed 'air' prefix from commands. Now //pasteair is just //paste,
    //moveair is just //move, etc.
- Made /worldeditselect permission more encompassing, now including //chunk,
    //expand, and //contract.
- Added syntax for //expand <amt> <reverse-amt> <direction> which allows
    you to expand in two directions at once. This also works for //contract.
- Added //expand vert|vertical to expand the selection from top to bottom.
- Added /thaw to reverse /snow.
- Fixed WorldEdit not handling ice removal well.
- Fixed some inaccuracy problems regarding player positions caused by a
    recent update.
- Fixed the tree generator.
- Code reorganized a little more.

2.5.1:
- Fixed the WorldEdit bridge used by CraftBook and other plugins.
- Fixed issues with permissions where the only reliable permission was
    /worldedit.

2.5:
- Fixed issues with permissions not being read correctly.
- WorldEdit is now world-aware (not that the Minecraft server is).
- Abstracted super pickaxe mode/tools and changed commands to /tree, /info,
    /none, /single, /area, and /recur.
- New /repl super pickaxe tool.
- Now bundling JNBT.
- Add a very rudimentary command line program that will check the integrity
    (a very basic integrity check) of a world.

2.4:
- Added the ability to use (require) inventory with operations, preventing
    people from setting blocks that they don't have.
- Simplified the max blocks change limit to be binary (either you have it or
    not). Also separated the 'max' limit and the 'default' limit in terms
    of configuration. This means that the WorldEdit restrictions file is
    no longer used.
- A large part of the code was moved around (again) to make porting
    WorldEdit to other modding APIs easier, but this means that something
    may have broken.
- Chest handling was rewritten for Minecraft beta, so it should be
    reliable now and not cause exceptions.
- Item damage is now managed by WorldEdit's chest handling APIs.
- Worked around an issue with the java.util.zip implementation that
    caused ZIP files containing backslashes to not work correctly.
- Changed the TrueZip support to use the API for java.util.zip, meaning
    some bugs should be fixed.
- Made all commands support double forward slashes as the command prefix.

2.3.4:
- Fixed issues with chests.
- Added configuration option that disables the "//" prefix and lets you use
    single forward slashes too.

2.3.3
- Updated for beta.
- Fixed error caused by not specifying a mob spawner type when using mob
    spawner blocks.
- Improved version detection to be more reliable.
- Fixed incorrect item drops for the super pickaxe.

2.3.2:
- Fixed the history/queue array lists being iterated in the wrong direction.
    //move should be fixed as a result.

2.3.1:
- Updated for b129+ and v0.2.6_02.

2.3:
- Blocks should now be set and removed correctly so that they don't
    drop items.
- /fixwater and /fixlava should no longer cross solely diagonally connected
    pools.
- Fixed //smooth lifting water upwards.
- Added //shift to move the selection.
- Added //flip to flip the clipboard.
- ; instead of | can be used when specifying extra tile entity data
    for blocks that support them.
- Items are now dropped by the super pickaxe (configurable).
- The info tool is governed by the permission /infotool and the tree tool
    is now goverened by the /treetool permission.
- New info tool (//tool info) that tells you information about the block
    that you right click with a pickaxe on, including the type of mob
    spawned by a mob spawner.
- Mob spawners are now supported for all operations. To specify a mob type,
    use syntax like //set mobspawner;Pig or //set mobspawner|Pig
- Added a catch for the IOException now thrown by recent versions of hMod.

2.2.1:
- Fixed compatibility with server v0.2.5.

2.2:
- Added Grum's //smooth command to smooth terrain. Select the entire area
    and use //smooth on it, perhaps specifying a number of iterations,
    with a larger number of iterations meaning a smoother terrain. Trees and
    other blocks like fences currently do not drop.
- Fixed output messages for //pos2 and //hpos2 when used.
- Updated for server version 0.2.5.

2.1:
- Switched usage of HashMaps to double ArrayLists in the history function,
    increasing the speed of everything by up to 20x.
- The data values of blocks that use them won't be set anymore, decreasing
    the packet spam generated.
- Added //fillr that recursively fills (it's //fill except it will
    fill nooks and crannies).
- Fixed /unstuck lifting you when you weren't stuck.
- Added a filename character whitelist to schematic saving/loading
    routines. (regex: ^[A-Za-z0-9_\- \./\\'\$@~!%\^\*\(\)\[\]\+\{\},\?]+$)
- Expanded the character whitelist for snapshot names (to the same as the
    one for schematic saving/loading).
- .schematics now save original copy offset.
- Added //count that counts the number of blocks in a region.
- Added //distr that prints the distribution of blocks in a region.
- Added /butcher to kill all/nearby mobs.
- Added mob killing to the super pickaxe.

2.0.2:
- Fixed issues with /listsnapshot and //restore not working.
- Fixed help for //expand and //contract.
- /jumpto should work reliably again.

2.0.1:
- Fixed the issue with the super pickaxe not working with bedrock.
- Fixed an issue with the recursive super pickaxe not working properly.
- Added an argument to /listsnapshots to show more snapshots.
- Added an argument to //restore that lets you select a snapshot for
    restoring without //use.

2.0:
- Added help message to //load telling users about //paste.
- Added Notch tree planting tool mode with the right click of the pickaxe.
    (Undo is supported!)
- Added recursive super pickaxe mode that destroys blocks adjacent,
    destroying only blocks of the same type as the block that you clicked on
- Added area super pickaxe mode that destroys a cuboid area on use,
    destroying only blocks of the same type as the block that you clicked on.
- Added pasting at origin and saving origin to .schematics.
- Added /chunk to select all the blocks inside the chunk that you are in.
- Shortcut /replacenear lets you replace nearby blocks.
    Example: /replacenear 50 rock glass
- /ascend, /descend, and /unstuck now detect pass-through blocks better.
- Added /up to go up some distance.
- Added /snow command to overlay snowfall and freeze lakes in the area.
- Both /pinegen and /forestgen (now) have a density argument. Values
    between 0 and 100 are accepted.
- Changed old forest generator command to /pinegen.
- Changed /forestgen to generate forests using Notch's tree algorithm
    (fully undoable).
- Improved speed of commands that iterated over cuboids by 5-40%.
- Support for setting random block content with //set.
    Example: //set 5%diamondore,95%glass
    Numbers don't have to add up to any particular number.
- Block IDs are now resolved with hMod as well, should it fail to resolve
    with WorldEdit.
- Added support for replacing a list of blocks with //replace.
- Added register-help configuration to prevent WorldEdit commands from
    showing up in help.
- /ascend, /descend, and /unstuck now clamp Y to >= 0.
- Added /worldeditselect permission that will give users access to all
    commands and functions that let you define selections.
- Point selection functions now emit the coordinates.
- //size now displays coordinate information.
- Added per-group block change limit restrictions support.
- Possibly added .tar.bz2/tar.gz support. Untested and highly
    unrecommended.
- Added command logging setting and logging to file.
- Added max-radius configuration to clamp radii and sizes.
- Added /fixlava.
- New /ex area fire extinguisher command (shortcut to /removenear fire 40).
- Added class to access WorldEdit selections from other plugins.
- //contract and //expand argument orders swapped to go with the other
    direction commands like //stack.
- Super pickaxe now ignores TNT. (Before it caused ignition on client-side
    only).
- Y coordinates are now clamped between 0 and 127 when blocks are set
    by WorldEdit. This fixes some exceptions.
- Expanded the priority block list significantly to handle more block types.
- .schematic load/save error messages are now more descriptive.
- Fixed iron pick axe not working as a super pickaxe.
- Plugin .jar renamed from SMWorldEdit to WorldEdit as it was confusing.
- WorldEdit version is now printed on load.

0.13.2:
- Added support for the new block types from the Halloween update.

0.13.1:
- Updated for b123.
- New /pumpkins command. Happy Halloween!
- //fill now uses its own stack so that it doesn't cause stack overflow
    errors for overly large regions.
- For commands that look for a block ID (//replace, /removenear), it will
    no longer check against the WorldEdit block restriction list.

0.12
- Added /listchunks
- Added /delchunks (creates a shell script).

0.11:
- New TrueZIP support.
- Fixed the issue with certain blocks dropping items (torches, etc.).
- Chests are partially supported. Double width chests don't paste too well yet.
- //expand and //contract are now bounded on the Y-axis.
- Cactus was removed from the list of allowed blocks.

0.10:
- Issues with the permissions regarding the super pick axe mode and
    the edit wand have been resolved.
- For the super pick axe to destroy bedrock, permission must be given for
    /worldeditbedrock.
- Added /chunkinfo to tell you information about the chunk that you are in.
- Added support for restoring regions from a backup. /listsnapshots, //use,
    and //restore have been added.
- Added //hpos1 and //hpos2 to set the corners of the cuboid to the block
    that you are looking at.
- Added /jumpto to go to the spot that you are looking at.
- Added /thru to go through the wall in front of you.
- Added /ceil to get to the ceiling of a room.

0.9:
- Giving permission to just /worldedit is now enough to have access to all
    WorldEdit commands.
- The super pickaxe toggle command has been changed to //, but the old "/,"
    command will continue to work. When assigning permissions, give access to //
- Added //move and //moveair to move the selection.
- Fixed the help for //wand.
- Fixed a bug that caused commands to be case sensitive.
- Permissions for the non-air command (i.e. //stack vs //stackair) now
    extend to the air command.
- Added /removenear to remove nearby blocks of a type.
- Fixed the incorrect help for some commands.
- Added //cyl and //hcyl to generate filled and hollow circles and cylinders.
- Added //sphere and //hsphere to generate filled and hollow spheres.
- Added //walls to generate the sides of a cuboid region.

0.8.3:
- //rotate fixed.
- Fixed some floating point inaccurracy errors.
- Exceptions are now caught when handling commands so that they can be
    reported to the current user.

0.8.2:
- Signs that are not in a loaded chunk will no longer cause an exception.
- /unstuck, /ascend, and /descend are more accurate now. /descend also
    won't drop you from 20 feet up and it won't drop you into the void anymore.

0.8.1:
- Added a workaround for the onBlockDestroy hook returning (0, 0, 0).

0.8:
- All operations now implicitly support working with block data, including
    sign text. This applies to .schematic loading and saving.
- Scripting support has been removed. It may return in the future, possibly
    as an additional plugin.
- /edit command prefix was changed to //.
- Added //expand and //contract to expand and contract the selected region.
- Fixed help for //stack and //stackair.
- Added /ascend to ascend to the next level up.
- Added /descend to descend down a level.
- Added /toggleeditwand to toggle use of the toggle wand.
- Re-implemented /forestgen in Java.
- Added /editrotate to rotate the clipboard around the minimum position.
- Added super-pick axe mode  with command /,
- Added /toggleplace to switch to using position #1 instead of your feet.
- Plugin for hey0's server mod has been renamed to SMWorldEdit.
- //fill routine now keeps a track of visited blocks to prevent
    infinite recursion caused by inconsistent states.
- /editcut will both copy and remove.
- All block name lookups now use WorldEdit's own list.
- New syntax to specify block data when specifying block type. Examples:
    //set crops:7
    //set sign:4|Line1|Line2
- Colored cloth blocks can no longer be created at all
    (they crash clients).
- Added /fixwater to level and correct water.

0.7:
- /editreplace now has reversed arguments. /editreplace [fromID] toID
- /editstack(air) now has reversed arguments. /editstack count [direction]
- /editstack(air) now can take longer direction names ('up' vs. just 'u').
- Added /editdrain drains pools of lava and/or laval.
- Fixed help for /editstack(air) incorrectly referring to the clipboard.
- Removed the dependency on Apache commons and recompiled the JavaScript
    engine to be smaller.

0.6:
- Added a check that will warn you when the region you have selected is
    larger than the .schematic format can support.
- Implemented smart block queuing that will intelligently create or
    destroy blocks so that certain blocks (torches, etc.) will spawn
    correctly (though perhaps not in the right orientation) and will
    remove correctly (without dropping an item).
- When pasting, if you end up inside a block, you will now be put up top
    of the paste.
- Added /editstack and /editstackair for stacking/repeating regions a
    certain number of times.
- Added /removebelow.
- Added height parameter to /removeabove.
- Added /editwand to give you the wooden axe.
- Added /editlimit to allow you to clamp the number of blocks that can
    changed in one go at a time. A new "max-blocks-changed" setting
    lets you configure a default limit.

0.5:
- You can now right click once with the wooden axe to select position 1
    and double right click to select position 2.
- /editoutline added to draw the faces of a region.
- New /editload and /editsave that work with .schematic files.
- /clearclipboard now works.
- meteorshower.js added: drop burning resources around you.
- Scripts can now be run directly as a command.
- The forest generator now tops the trees with leaves.
- Scripts will now be aborted if they take 3 seconds or longer to finish.
- Fixed a bug in the undo function that prevented generated forests from
    ndoing properly.
- Added Teleport functions to the scripting interface.


0.4
- Added history with undo/redo up to 15 states.
- /editreplace updated with the ability to replace only one type of block.
- Added /editcopy and /editpaste.
- New adjustable whitelist of usuable blocks.

0.1
- Initial release.<|MERGE_RESOLUTION|>--- conflicted
+++ resolved
@@ -1,4 +1,3 @@
-<<<<<<< HEAD
 7.3.0
 - Added an `//update [sideEffect]` command to apply side effects to a selection
 - Added a schematic sharing system and corresponding API, with `/schem share`
@@ -36,13 +35,12 @@
 - Use Minecraft's "DataFixerUpper" system when loading legacy schematics where possible
 - [Bukkit] Remove legacy data folder migration code from 2012
 - [Bukkit] Remove support for all versions prior to 1.17.1, and non-latest patches of 1.18 and 1.19
-=======
+
 7.2.20
 - [Forge] Workaround various Forge issues that could cause crashes in certain situations
 - Minor memory optimisations during startup
 - Add a warning about problematic mods when iterating over list of block states takes too long, to assist in tracking down issues
 - Rename the 'modulo' expressions operator to 'remainder' to better reflect the actual operation being performed
->>>>>>> b490447f
 
 7.2.19
 - [Forge] Fixed Forge mixin issues in the hybrid mod jar
