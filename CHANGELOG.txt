<<<<<<< HEAD
7.3.0
- Added an `//update [sideEffect]` command to apply side effects to a selection
- Added a schematic sharing system and corresponding API, with `/schem share`
- Added WorldEdit version and platform information in schematic metadata
- Added API to clear the contents of a registry
- Added a splatter brush, with configurable decay
- Added support for Sponge Schematics v3, and made specific versions accessible as `sponge.1`, `sponge.2`, and `sponge.3`
- Added a snow smoothing brush and command to smooth layered snow
- Added a `//pos` command to allow making entire selections with a single command
- Added a morph brush to apply morphological dilation and erosion, with simple erode and dilate presets
- Added a custom-build NBT library, allowing access to future improvements and modern NBT constructs
- Lazy-load most NBT data to improve performance and memory usage of some operations
- Added API to disable history tracking in an EditSession, to improve performance for plugins that don't care about history
- Added command suggestions for block properties to dynamic patterns such as hand, offhand, pos1, etc
- Added a feature generator command, `//feature [featureName]`
- Added a structure generator command, `//structure [structureName`
- Added an API to identify the format of a schematic from an InputStream, rather than a File
- Added a `//placement` command to select the placement type, superseding `//toggleplace`
- Added `min` placement mode to correspond to minimum position of a selection
- Added `max` placement mode to correspond to maximum position of a selection
- Added `world` placement mode to correspond to an absolute world location
- Added `here` placement mode to correspond to the player position as of running the command
- Added `-c` flag to the biome brush to set the biome to the entire column
- Added API to memoize mask calls
- Added a `//trim [mask]` command, to trim a selection to the smallest space without removing blocks that match the mask
- Added a `//cone` command to generate cones
- Added support for setting NBT data in patterns, using SNBT syntax (`//set oak_sign[rotation=12]{'is_waxed':1}`)
- Improve performance of arbitrary shape generations
- Improve "fast" reorder mode and make it default, deprecating alternate reorder modes
- Changed schematic pasting to ignore structure void blocks by default, with a `-v` flag to paste it
- Changed the offset mask to not negate itself by default
- Fixed spline generation not correctly using block centres in some situations
- Improve general performance across the board
- [Bukkit] Remove legacy data folder migration code from 2012
- [Bukkit] Remove support for all versions prior to 1.17.1, and non-latest patches of 1.18 and 1.19
=======
7.2.18
- Update to 1.20.4
- Fixed ellipsoid and cylinder regions not fully clearing
- Limit //line and //curve thickness by max-radius option
- Add further validation to biome setting API to prevent errors with invalid positions
>>>>>>> 6a5a500c

7.2.17
- [Forge] Workaround missing part of Forge in some builds

7.2.16
- Update to 1.20.2
- Fixed an issue with the legacy spawner|mobname syntax not setting mobs correctly on initial spawn
- Added a workaround for situations where clients incorrectly send multiple clicks for a single click
- Fixed some situations where //fillr might fail when Y is less than 0

7.2.15
- [Forge] Fix a bug preventing Forge clients lacking WorldEdit from joining Forge servers with WorldEdit in some cases
- [Forge] Added Console and CommandBlock support
- [Fabric] Added Console and CommandBlock support
- [Sponge] Added CommandBlock support
- Update to 1.20 & 1.20.1
- Fixed extend select mode being lost after using `//paste -s`, `//paste -n`, and `//cli selectworld`
- Fixed convex selection type not correctly clearing selection within WECUI protocol
- Fixed an edge case where API usages of the BlockMap type can lead to multiple values at one location
- Fixed a bug breaking the `round` expression function

7.2.14
- Update to 1.19.4
- Fixed some data values not being returned correctly in expression query functions
- Improve error handling and message shown when other mods/plugins break WorldEdit due to too early registry access
- [Bukkit] Bypass Bukkit API to allow custom biome support

7.2.13
- Update to 1.19.3
- Show a friendlier error when trying to access filenames the filesystem doesn't support, such as question marks on Windows
- Improve handling for invalid block types in legacy (<1.13) schematics
- Update SnakeYAML and allow 64MB files to load by default. Can be set via -Dworldedit.yaml.codePointLimit

7.2.12
- [Bukkit] Add support for 1.19.2
- Fixed b/back directions not working along the Y axis

7.2.11
- [Bukkit] Improve thread safety of some API adapter methods
- [Sponge] Fixed adapters incorrectly handling rotation
- [Sponge] Ensure tasks are actually scheduled
- Update to 1.19.1
- Fixed block state mask not working with string/enum properties
- Fixed //stack causing an error when given a count of 0
- Reduced initial memory usage on load
- Clone the returned region of BlockArrayClipboard for API doc accuracy

7.2.10
- [Forge] Fixed a bug where the max world height would not always be read correctly
- [Bukkit] Fixed detection of other plugins bundling WorldEdit for newer Spigot versions
- [Forge] [Fabric] Improve fluid masks to properly detect mod fluids
- [Forge] Fixed the UPDATE side effect
- Update to 1.18.2
- Moved external links away from tinyurl to EngineHub URL shortener
- Allowed biome commands to be used by non-player actors (console, command block, etc)
- Fixed the UPDATE side effect not applying when called later on by API or FAST reorder mode
- Fixed entity passenger and riding status not being copied correctly

7.2.9
- [Forge] Add support for the UPDATE side effect
- [Forge] Fixed regen on recent Forge builds
- [Fabric] Fixed regen outside of Overworld
- [Sponge] Update to Sponge API8 (MC 1.16.5)
- [Bukkit] Fixed regen when biomes are used
- Fixed snapshots in 1.18
- Fixed smooth functions below y=0
- Tweak command usage label correctness for Bukkit API usage
- Fixed legacy error message output for plugins utilising our legacy APIs (Eg, WorldGuard and CraftBook)

7.2.8
- Update to 1.18.1
- Fixed issues with certain imports in craftscripts
- Fixed brush tracing counting the world limit as a placement location
- Removed the height flag from //expand vert

7.2.7
- [Bukkit] Update 1.17.1 adapters for recent Spigot worldgen change
- [Bukkit] Minor improvements to world access performance
- [Bukkit] Prevent editing on unsupported versions by default
- Fixed commands the user did not have permissions for showing in //help
- Improve performance of setting non-BlockEntity blocks
- Fixed CLI warnings due to Log4J dependency
- Fixed Raise/Lower deform brushes moving blocks too far
- Fixed JavaAdapter not being usable via craftscripts

7.2.6
- Return false instead of erroring when trying to remove player entities via the API
- Fix selections at 0,0,0 or radius of 0 with cyl/ellipse selection modes
- Improve plugin lifecycle for stability
- Add support for 1.17 & 1.17.1
- Skip notifying chunk sections if they don't exist
- Optimise legacy schematic loading
- Add CLI-specific commands, //cli selectworld and //cli await
- Fixed //outline for non-cuboid regions
- Fixed setting biomes below Y 0
- Support 48x48x48 //drawsel on new versions of Minecraft
- Fixed the offset mask forcing negation of itself
- Fixed //regen breaking when some certain mods are in use
- Fixed cycler tool removing NBT data
- Improved performance of event bus in situations where it was flooded with data
- Improve performance of poorly constructed masks with heavily-nested negation
- Fixed error when using /delchunks with non-cuboid regions

7.2.5
- Allow /toggleplace to work on any Locatable Actor, e.g. Command Blocks
- Change legacy.json oak stair shape to straight
- Changed to Log4J for logging, no more SLF4J
- Improved API for `getSelection()`

7.2.4
- [Bukkit] Fixed an issue where chest contents may not be erased
- [Bukkit] Worked around a Spigot bug causing potential watchdog timeouts on startup
- [Forge] Fixed some potential issues with the merged -mod file on Forge
- Added a message with install instructions when incorrectly trying to run the jar file
- Fixed a problem where capital characters in block properties could cause suggestion errors

7.2.3
- [Forge/Fabric] Added -mod jar file containing both Fabric and Forge
- [Forge/Fabric] Speed up WorldEdit<->Native block translation layer in some cases
- [Fabric] Disable support for the UPDATE side effect when Carpet or QuickCarpet are available, due to conflict
- Improve performance when working with tile entities
- [Bukkit] Further tile entity performance improvements when using Paper (not Spigot)
- Speed up initialisation from registries at startup, especially when many mods are in use

7.2.2
- [Bukkit] Add support for MC 1.16.5.
- [Fabric] Add support for Lucko's Fabric Permissions API.
- [Fabric] Fix the chunk deleter tool not running.
- Fix repeating extent (e.g. clipboard pattern) direction being incorrect at negative coordinates.
- Fix CUI having wrong selection when switching to an ellipsoid selector.
- Fix some CUI lifecycle issues.
- Fix SideEffectSet.none() using defaults (instead of off).

7.2.1
- Fix some usability issues with the default wand tools and session-persisted
tools conflicting. Wands will now only be saved per-session if they differ
from the default.
- Implement the UPDATE side-effect on Fabric.
- Allow //genbiome to use the y variable for 3D biomes.
- Add a tip to brush/tool commands on how to unbind them.
- Update language bundle and minor language loading fixes/improvements.

7.2.0
- Greatly improve WorldEdit performance on servers with many plugins (See more: https://madelinemiller.dev/talk/optimizing-your-application/)
- Improve general WorldEdit performance
- Added a fine-grained fast mode system with //perf to allow individually enabling or disabling update types
- Added a stack tool that stacks the clicked block until it hits an obstacle (https://gfycat.com/faithfulhardtofinddingo)
- Added 3D biomes support
- Added netherite pickaxe support to superpickaxe
- Added warped_fungus, crimson_fungus, and chorus_plant tree types
- Added a `-s` stack mode to the //snow command to add snow layers
- Added a snow brush with stack mode support
- Improve expression handling
- Enable //watchdog by default
- Improve archive file handling
- Optimize polygon regions
- Improved performance of the deform brush
- Update to a newer Rhino release for craftscripts
- Added support for 1.16.1, 1.16.2, 1.16.3, and 1.16.4
- Added support for regenerating biomes with //regen
- Added support for full offsets to //stack and //move
- Added -c mode to //deform, and fixed -o mode
- Added a Biome brush
- Added an #air mask, that matches all types of air blocks
- Added a #surface mask, that matches any blocks that are next to air
- Added the ability to stack by block units using -r with //stack
- Added an image heightmap brush
- Added the ability to copy block positions on click to //size
- Added -w flag to butcher for water mobs
- Added relative offset support to offset parsing (^x,y,z)
- Improved ES6 support for craftscripts
- Improved //watchdog to also tick get* calls to fix issues with slow chunk loads
- Improved error messages for invalid schematics
- Improved the way translations are bundled and loaded
- Fixed an issue with edges of polygonal regions
- Fixed multiple of the same flag being applied to commands not providing a friendly error
- Fixed potential issues with direction name parsing in commands
- Fixed numerous issues with using commands via the console
- Fixed a bug where languages using non-latin fonts would look odd
- Remove the "please report this" message in legacy schematic loading
- Fixed some potential errors with Paper command handling and protocol hacks
- Fixed //size having inconsistent colors
- Fixed default namespace blocks being suggested and cluttering suggestion list
- Fixed issue where command blocks wouldn't work with sessions
- Fixed beds and banners in legacy schematics
- Fixed an issue with random pattern suggestions
- Fixed biome math on Forge and Fabric
- Fixed vertical flip for stairs
- Fixed region volume not displaying correctly for very large regions
- Fixed wandering traders not being counted as NPCs in /butcher
- Fixed /delchunks in the nether and end on Spigot
- Fixed commands disappearing on a /reload on Fabric
- Partial hacky support for WorldEdit commands to be used in functions on Fabric
- Fixed ascend and descend with entry deny regions
- Fixed some broken localisation strings
- Fixed the snapshot feature on 1.16
- Fixed many error messages not being localisable
- Fixed tool left click action firing on right click on Fabric
- Added a message when using an outdated version of Minecraft
- Fixed a few localisation messages and added validation to prevent further issues
- Allowed attempted loading of schematics with missing version information
- Fixed issues where Fabric versions of WorldEdit could double-click tools in some cases
- Fixed some Sponge schematics not loading due to overly-strict format requirements
- Fixed wands not binding to players if they joined before having permissions to use them
- Fixed edits still occurring even if some masks failed to parse
- Added a tracing mode to EditSessions to help debug API issues where blocks aren't changed
- Fixed issues with snapshots under symlinks on Windows
- Made the schematics folder get generated on startup
- Made WorldEdit print a warning when other plugins include parts of WorldEdit
- Fixed Skull owner tag being incorrect in 1.16+.
- Fixed pastebin services for large files
- Fixed an issue where some messages (such as an out of memory error) would not be displayed when loading schematics
- Deprecate BlockQuirkExtent due to being handled outside of the extent stack now
- Fixed undo/redo not working from console or commandblocks
- Fixed an issue where specific invalid input would cause an error in the block parser
- Fixed entity detection being slightly incorrect around the maximum point of regions on Forge and Fabric
- Fixed loading snapshot files with odd slashes
- Fixed an issue where the output text of //chunk was broken
- Prevent schematics being saved on Bukkit when using an incompatible WorldEdit version
- Fixed variable argument functions in expressions failing, such as min and max
- Fixed an issue where plugins using the deprecated face generation function would fail
- Fixed copy and cut not applying block change limit when creating clipboard
- Fixed uppercase biomes failing in biome commands
- Fixed //snow not perfectly obeying vanilla rules for snow placement
- Require permissions for selection (or navigation) when using //wand (or //wand -n).

7.1.0
- Improve the expression parser by compiling expressions for performance
- Made ItemMaterial accessible via the API
- Added CommandSender adapters to the BukkitAdapter class
- Added legacy data values to the info tool, and expressions
- Improve messages when running the wrong WorldEdit version for the MC version
- Fixed an issue where other plugins could send bad data to clients using the WorldEdit API
- Significant memory optimisations. Many operations will now require less RAM.
- Added WorldEdit-CLI, a tool to run headless WorldEdit from the commandline (see https://madelinemiller.dev/blog/introducing-worldeditcli/)
- Allowed most WorldEdit commands to be run from the console
- Added //world, to override the world in which WorldEdit is operating (useful for console)
- Added support for WorldEdit in CommandBlocks (on Spigot/Paper). Double slash commands require using /worldedit:/set due to a Minecraft bug.
- Fixed the inbuilt pastebin service
- Added 1.15 support
- Re-add the /tool command, and deprecate old top-level tool commands
- Add /brush none as a shortcut to unbind the brush
- Add //watchdog, to make WorldEdit keep the server running during edits.
- Remove FabricAPI requirement of WorldEdit-Fabric
- Fixed //stack with diagonals
- Rewrite the expression parser with ANTLR for a grammar and easier changes in the future
- Fixed pumpkin patches having decaying leaves
- Fixed /lrbuild not obeying history
- Added -n flag to //paste to select without pasting
- Fixed flipping of chests and stairs
- Improve performance of some API methods on Bukkit by bypassing the Bukkit API
- Fixed legacy import of some blocks Mojang renamed
- Added convex polyhedron support to //line
- Fixed /worldedit: commands on Bukkit
- Added support for translations
- Fixed //regen on 1.14+
- Add a experimental new snapshot API / handling, more consistent for various file types. Test it out by switching on `snapshots.experimental`/`snapshots-experimental` in your config file. This will become the default in WE 8.
- Fixed setting navwand and selwand to none via command not persisting

7.0.1
- Fix source masks using EdiSession instead of clipboard
- Fix bug with spaces in suggestions
- Fix schematic list box loading schematics with spaces in path
- Improve //thru (and navwand) in some cases
- Fix error when /up was used below the world
- Fix /up -f using glass anyway.
- Fix suggestions for quoted strings
- Improve suggestions for mask intersections
- Fix setting biomes in unloaded chunks
- BlockStateHolder now extends Pattern (API enhancement)
- Skip invalid blocks when schematic versions are mismatched
- Add -e/-b/-m flags to stack and move, just as copy/paste have
- Fix //center for selections with even-sized height
- (Fabric) Fix setting tile entities
- (Forge) Update to latest Forge builds (28.0.45+ required!)
- (Fabric/Forge Single-player) Fix wrong blocks being used when switching
between worlds generated at different times/with different mods
- Improve //naturalize over large areas
- Fixed //restore with 1.14 worlds
- Added item brush support to WorldEdit for Bukkit (Formerly just Forge)
- Create an internal state ID mapping for performance
- Improve rotation for some blocks
- Added .self permission node to undo/redo to only allow undoing and redoing own history
- Improve sponge schematic implementation
- Re-add the delchunks command
- Added 1.14 blocks, items, tags, etc to the API (Remains compatible with 1.13)
- Made the navigation and selection wands normal tools that can be rebound per-user with //selwand and //navwand
- Added //wand -n to get the navigation wand
- Improved movement of paintings
- Allow command suggestions for selectors
- Allow block replacer to work with tile entities
- Fixed pasting leashed entities
- Fixed setting player heads with names
- Added a mask flag to //count
- Setup pagination for //distr
- Fixed an entity-related error being caused by plugins improperly using Spigot
- Fixed gravity brush
- Modify chunk batching for performance
- Further legacy schematic loading improvements

7.0.0
See https://madelinemiller.dev/blog/introducing-worldedit-7/ for a friendlier explanation of some new features

- Added support for 1.13 and higher versions, and removed support for earlier
- Use the official Minecraft format for entering blocks, `minecraft:oak_sign[rotation=7]`
- Massively improved the //help command
- Added a "##tag" pattern to set random blocks from the tag
- Fixed long-range build tool
- Fixed generation of hollow shapes
- Improve general performance
- Fixed some issues with the fuzzy blocks parser
- Fixed the clipboard brush description not showing some flags
- Added offset to ClipboardPattern, "//set #clipboard@-1,0,1"
- Added a "##*tag" pattern that behaves similarly to "##tag" but sets all BlockStates
- Added methods to set states and types of blocks independently, explained in this blog post
- Fixed an issue with legacy block IDs returning the wrong stair shapes
- Added a biome registry to make biomes more modern and stable
- Fixed a few issues where WorldEdit will fail to load on versions that it hasn't been updated for yet
- Use radius for the clipboard brush rather than diameter
- Fixed some utility commands missing radius checks
- Re-add mask support to the smooth command, to replace natural smoothing
- Fixed some positional issues with craftscripts
- Fixed a few issues with using hand/offhand/pos as block parser targets
- Improved expression timeouts to reduce overhead
- Improved entity conversions with legacy schematics
- Fixed a few issues with "//schem save" and certain filesystem setups
- Fixed a few issues with the forest commands
- Added -f flag to //count to allow fuzzy inputs
- Fixed TrueZip region stores
- Partial support for CubicChunks, only upwards directions
- Update many messages throughout the plugin to use new text features of Minecraft
- Added biome and entity storing to the Sponge schematics
- Improve TileEntity conversions for legacy schematics
- Fixed "//size" on clipboards
- Fixed some locale related issues that could occur in some specific circumstances
- Switched to a new command system, to allow more modern features such as completions
- Fixed an issue with invalid blocks being fuzzy compared
- Added proper world conversions for files being loaded with "//restore"
- Fixed other small miscellaneous issues
- Remove the final stage committer from the MultiStage reorder mode, as it was unnecessary
- Added /we report, and move the reporting system into WorldEdit
- Update draw.js, roof.js, and maze.js
- Allow the 'leave-id' parameter of //move to be a pattern rather than just a block
- Modularised masks and patterns, allowing plugins to register their own
- Minor improvements to the server side CUI
- Cleaned up the fuzzy blocks system
- Improved the error shown when WorldEdit doesn't support the platform
- Provide better caching with LastAccessExtent
- Allow biome changes to be undone
- Workaround for a Spigot bug where it incorrectly sends a few commands to the client for tab completion despite permissions
- Fixed issue where blockbags were checked for items when a block didn't need to change
- Added a "fast" mode for reordering blocks. In the future this will be the default as it is much faster, it just needs more testing.
    - Reordering blocks is what allows edits to not break signs off walls, or doors off the ground.
    - To enable, run //reorder fast
    - To disable, run //reorder multi
    - This affects all edits
    - You can disable reordering entirely if you know what you're doing, with //reorder none
- Fixed a bug with Entity resolution
- More gracefully handle errors if the world's palette is corrupt
- Made BlockType lazily-loaded
- Properly rotate blocks. This should be fairly future resilient and work with mods
- Added a configurable timeout to expression evaluation
- Edits are now batched by chunks and ordered by region files, improving performance
- Improved the API around flushing edit sessions
- Refactored the vector system to prevent bugs caused by confusion, and improve performance due to less memory allocation
- Added a debug option to help developers find places they've forgotten to flush sessions that require flushing
- Added partial diagonal direction support back to some commands (Was removed in WorldEdit 6)
- Added //drawsel, a Server-Side WorldEditCUI for small cuboid selections (< 32x32x32)
- Rewrote the block parser, now properly handles Minecraft 1.13 names (See this blog post for more information)
- Switched to the Sponge Schematic format, as the MCEdit Schematic Format does not work in 1.13
    - Old schematics will be loaded and converted as best as possible
- Major improvements to the API (See this blog post for more information)
- Removal of all old deprecated code
- Added /tracemask, to set masks used for brush tracing
- Added suggestions to almost all commands
- Allowed plugins to register their own masks and patterns
- Removed command requirement for CUI
- Added a permission node to set NBT data, allowing servers to disallow copying full chests etc
- Made a few paged commands use -p for pages
- Fixed //restore not working for very old chunks
- Massively expanded the capabilities of apply and paint item brushes

6.1
- Added support for Spigot for MC 1.8.3 to 1.8.6.
- Added rotation values to lit redstone torches.
- Added banners to usesDamageValue properties list.
- Added stone to usesData properties list.
- Changed cycler tool to use undo sessions rather than changing the world directly.
- Changed PEX support to use UUIDs wherever possible.
- Fixed imprecise rotations.
- Fixed incorrect support BlockBag and EditSession support in two of the tools.
- Fixed entity rotation floating point issues.
- Fixed button rotation and added support for up/down flipping.
- Fixed armor stands being included //butcher by default.
- Fixed /butcher text in the case of only one mob being killed.
- Fixed entity counter for //remove and //butcher.
- Fixed performance issues with some commands that use lists of entities.

6.0.1
- (Forge only) Add a permissions API (temporary) for interoperability.

6.0.0
- Update internal block lists for MC 1.8.
- (Bukkit only) Added support for users of Spigot 1.8.
- (Bukkit only) Fixed the missing configuration file.

6.0-beta-1
- Many major changes!

5.6.3
Note: We are working on WorldEdit 6.x so 5.x are maintenance releases and will
mostly contain bug fixes and minor changes.

- Added support for CraftBukkit 1.7.10.
- Fixed activated hoppers rotating incorrectly.
- Fixed listing schematics with directories in the folder.

5.6.2
- Backport 1.7.9 support to WE 5.x

5.6.1
- Added support for Minecraft 1.7.5 on Bukkit.
- Added //flora command to place flora over grass.
- Fixed //forest accepting the wrong arguments.

5.6
- Added //forest that generates a forest in a selection.
- Added -s flag to //paste to select the pasted area.
- Added //line command and EditSession method.
- Added //curve.
- Added 1.7 blocks, biomes, trees, and items.
- Added a "hand" pseudo block type that uses the currently selected block.
- Added a "pos1" pseudo block type, which uses the block type from the
  "primary position".
- Added a //generatebiome command, which uses formulae to generate free-form
  biomes.
- Added a check for both superperms and PEX directly to support older versions
  of PEX with inGroup.
- Added a SolidBlockMask (#solid).
- Added an item->block mapping for LocalPlayer.getBlockInHand().
- Added colors for stained clay and carpet data values.
- Added configuration option to set the default for the /up and /ceil commands.
- Added data value mappings for certain blocks and made all other block types
  wildcard matches.
- Added fly mode support for /up and /ceil,
- Added hollow lines.
- Added Line thickness support.
- Added new log/leaves to floating tree remover tool.
- Added non-cuboid support for //walls and //outline.
- Added query{,Abs,Rel}(x,y,z,typevar,datavar) to the expression parser.
- Added support for rotating hay blocks like logs.
- Added usage of non-existent variables in all LValue expressions.
- Changed /up and /ceil command to use glass block by default. Flight can be
  done via -f flag now.
- Removed the /fill command as an alias of /material (which sets the brush
  material).
- Fixed //deform not doing anything at all.
- Fixed //walls on non-cuboid regions so that they no longer introduces gaps
  in walls beyond 45 degrees.
- Fixed /ascend and /descend to use the height of blocks properly.
- Fixed /green command so that it no longer affects permadirt and podzol.
- Fixed bed rotation.
- Fixed door rotation and disabled door y flipping.
- Fixed forest generator to make trees under snow tiles.
- Fixed head rotation.
- Fixed lever rotation.
- Fixed not flipping the center plane blocks.
- Fixed snapshot restore now so it now obeys masks again.
- Fixed some attachments that would result in items being dropped.
- Fixed the query functions not comparing data values at all for their
  return values.
- Fixed improper block probability patterns (i.e. 20%,10%grass) causing an error.
- Fixed /we help not finding commands if uppercase names are used.

5.5.8
- Update for Minecraft 1.6.2 and 1.6.4
- Made generation commands respect max-radius config setting
- Fixed use-inventory overrides not being applied in certain cases
- Made //move work with non-cuboid regions
- Added a convex polyhedron selector
- Made clipboard work with non-cuboid regions

5.5.7
- Update for Minecraft 1.6.1
- Fixed a bug with GroupManager detection.
- Added a coordinate argument for //chunk
- Allowed cylinder selector to be changed to a rough polygon.
- Fix a typo

5.5.6
- Updated for Minecraft 1.5.2.
- Pistons can now be rotated with cycler tool.
- Hoppers no longer lose orientation.
- Using //setbiome now respects global biome masks.
- Fixed an issue with certain blocks that had multiple
  possible TileEntities. (mods only)
- Added console support for /remove command. (removes from ALL worlds).

5.5.5
- Updated for Minecraft 1.5.1.

5.5.4
- Fixed a bug caused by MC 1.5 where block updates were not being sent.

5.5.3
- Fixed the error caused by Bukkit's change of the TNT minecart API.
- Added names for new items.

5.5.2
- Update to MineCraft 1.5.
- Fixed //flip going the wrong direction in certain cases.
- Fixed 4096 block id support in schematics and snapshots.
- Fixed max-blocks-changed not being used.

5.5.1
- Added support for multiple versions of Minecraft. A folder will be created in
    plugins/WorldEdit/nmsblocks which contains different class files which will be
    dynamically checked for compatibility with the current minecraft version.
- Added -d flags to //count and //distr, which allow separating blocks by data values.
- Added a butcher brush (//brush butcher) which works like the command in a brush. The flags
    for the command can be passed an an argument for the brush.
- Fixed an issue with use-inventory where container blocks will spill when being removed.
- Added a setting to allow creative mode players to override use-inventory.

5.5
- Added failsafe for when Craftbukkit packaging switches versions. Note that using
    mismatched WorldEdit and CraftBukkit version will cause data to be lost when
    copy/pasting or loading certain blocks with advanced data.
- Updated cardinal directions to match newer Notchian values.
    Using command that take a direction will now use these directions.
- Add support for setting skull blocks. Syntax is skull:data|MobType|rotation. MobType
    can also be a player name.
- Removed old permissions for jumpto and thru. You must now use jumpto.command
    or jumpto.tool respectively (or thru.).
- Added -c flag to //size and //distr. Operates on the clipboard instead of
    current selection.
- Added support for rotating wooden logs.
- Add butcher-radius.maximum and butcher-radius.default to limits section of config.
- Added -b flag to //butcher to specify ambient mobs (currently only bats)
- Added -d and -n flags for //schematic list command. Sorts by date by newest/oldest.
- Added a configuration option to allow symbolic links (for backups, schematics, etc)
- Improved accuracy of command logging, as well as logging to file correctly. The
    worldedit.log file (by default) should now be useful.
- Fixed //snow snowing on some blocks it shouldn't (like stairs)
- For developers: Added a LocalPlayer argument to the constructors for EditSession in
    the factory. Also added @NestedCommand(executeBody=true/false) so that base commands
    can be executed if no subcommands are passed.

5.4.5:
- Fixed minor check issue with //center.

5.4.4:
- Added official support for Minecraft 1.4.
- Added support for 4096 ID blocks (theoretically) in snapshots.
- Fixed issue with block IDs being returned negative in snapshots.
- Fixed //limit being overridden each time a LocalSession is fetched.
- Added EditSessionFactory class for developers.

Thank you to ammaraskar for his contribution.

5.4.3:
- Added block data support to BlockMask.
- Added //center command to set blocks at the center point of a selection.
- Correctly update session permissions on each operation.
- Fix errors when trying to set invalid blocks.
- Fix chests & similar not having their extended (tile entity) data being correctly copied back when the block currently in the location has the same type and data.
- Added emerald as an alias for the emerald block.
- Added string as an alias for the tripwire block (wire, not hook).

Thanks for the contributions from aumgn

5.4.2:
- Fixed //gen not having a proper minimum parameter count of 2.
- Added //re and //rep as aliases for //replace, and aliases /asc(end),
    /desc(end), and /j(umpto).
- Fixed schematics not properly loading chests with the new code, meaning that
    enchantments and other properties were not always properly loaded.
- Fixed -1 not being a valid data value in Block, which broke //replace.
- Fixed snapshots to support custom blocks/tile entity data.
- Updated bundled README.html to be current.

5.4.1:
- Fixed lingering 256 block ID restriction preventing block IDs up to 4095.
- Fixed certain tile entity blocks not being set correctly.
- Fixed schematic loading code not properly handling the AddBlocks section.

5.4:
- Added support for Minecraft 1.3.
- Added improved, but experimental, support for custom blocks added by
    mods, and added by future Minecraft versions.
- Added help to //schematic.
- Added WECUI handshake option.
- Added improved //schem list output.
- Added configuration options for polygonal region limits.
- Added -r to //schematic to ignore format checks.
- Added //generate -c, which offsets the input coordinates from the selection
    center.
- Added support for 4096 ID blocks.
- Added support for data values > 127 in schematic files.
- Added [g]closest(x,y,z,index,count,stride) to the expression parser.
- Added an all parameter, and a message indicating its radius, to /butcher.
- Added new "WorldEdit Foundation" classes to eventually replace the current
    block/world/etc. classes (for developers!).
- Fixed a number of bugs in schematic handling that created errors.
- Fixed issues with biome processing.
- Fixed insufficient biome type checking.
- Fixed the error for missing schematics, making it easier to understand.
- Fixed snapshots not properly loading .mcr files.
- Fixed //chunk switching from //sel extend to //sel cuboid.
- Removed chat-based WECUI protocol (now replaced with packet 250).

Thank you for the contributions from Ammar Askar (ammaraskar), aumgn,
Jim Nordb� (Silentspy), snaxson, Socolin, and Zhuowei Zhang (zhuowei).

5.3:
- Made #region mask keep the region selected when the pask was added, and
    added #dregion mask that always uses the player's current
selection
- Allow inverted and under/overlay masks to affect masks, making them more
    flexible. This allows for things like /gmask !$biome and
/gmask >>>#region
- Added basic entity handling with copy and paste. Paintings do not currently
    respawn properly, entity pastes cannot be undone yet, and
schematics do not yet store entities
- Added getChunkCubes() to Region to get 16^3 chunks a region overlaps with
- Cleaned up ContainerBlock inventory reading from NBT.
- Added a command to list schematics and the abilitiy to autodetect schematic
    format when loading schematics
- Added support for multiple schematic formats
- Corrected flag checks for biome commands
- Added allFlags setting to Command to prevent it from restricting allowed
    flags (for dveleopers!)
- Make sure all WorldEdit files are in the plugins/WorldEdit folder
- Added initial support for plugin channels with WECUI
- Remove error-prone redundancy in Polygonal2D min/max management
- Updated for SpoutVanilla changes
- Added Falling sand/gravel entities to /remove command
- Added support for new tree types to TreeGenerator and make adding more tree
    types later easier
- Updated for changes to SpoutAPI
- Fixed FloatingTreeRemover (/tool deltree) to work correctly with jungle trees
- Fix bPermissions instanlled check
- Add a -f (friendly) flag to butcher which applies -a, -n, -p, and -g, and a
    -g flag which allows butchering of iron and snow golems
- Add FlatRegion interface and an associated iterator (for developers!)
- Fix a NPE with brush using a global mask and no brush mask
- Fixed //shift not updating polygonal regions properly.
- Add support for expand with reverse dir for Cylinder & Ellipsoid
- Make inset/outset use varargs contract/expand, so they can be used with
    cylinders and ellipses.
- Add positive() to Vector and Vector2D
- In WorldGuard, teleport/spawn location yaw/pitch should now work.
- Register command permissions, integrate with the Bukkit help API
- Allow annotation-free registering of commands with other plugins
    (for developers!)
- Added default radius setting for butcher and added permissions for killing
    pets, npcs, and non hostile animals.
- Added support for new Anvil saving format, fixed old chunk saving format.
- Clean up some stray 128 values and update the fallbacks to 256
- Add support for 1.2.4 and newer
- Updated for new 1.2 and 1.2.4 blocks, items, and mobs
- Fix Dispensers, Furnaces and remove redundant casts.
- Fix restoring enchantments from snapshots/schematics.
- Made tree planter tool try 10 times to make the tree before giving up.

Thanks to Nidan, aumgn, Jadedwolf, wizjany, SpectralEdge, md_5, and desht for
their contributions


5.2:
- Made BlockBag use WorldVectors for add(Single)SourcePosition
- Fixed north face not being set with non-singleblockpatterns.
- Moved the block data check to LocalWorld, adding preliminary support for
    custom blocks.
- Lookup by id if the string passed to Block/ItemType.lookup() is an integer
- Fixed issues with //replace.
- Factored lookup code from BlockType and ItemType into a method in StringUtil.
- BaseBlock changes
- Properly escape cuipattern
- Fix handling of empty strings passed to Block/ItemType
- Improved formatting and performance of YAMLProcessor when no comments are
    present.
- Added bPermissions support
- Update for new events system
- Fixed /scriptname.js and no-double-slash settings not working
- Corrected usage message for maze.js
- Fixed mimimum height check for cylinder generation
- Get the items to be dropped for a block break from Bukkit

5.1.1:
- Fixed some compatibility issues with SpoutPlugin
- Readded Permissions 2/3 support
- Fixed an issue with CylinderRegion

5.1:
- Added a //help command (alias /we help).
- Fixed a NullPointerException in conjunction with CraftBook.
- Added support for console commands to WorldEditPlugin.
- Made /butcher, /searchitem (and /search) and /worldedit (and /we) work on the
    console.
- Fixed //stack -s (again).
- Added a thickness parameter to //hollow.
- Added a block/pattern parameter to //hollow.
- Added a -l flag to /butcher, which spawns fake lightning on all killed
    entities.
- Added support for dynamic command registration.
- //sel poly now keeps the previous selection, converting its outline into a
    polygon if necessary.
- Fixed //sel selection clearing not being dispatched to CUI.
- Improve zip file recognition.
- Added WECUI protocol version support. Eventually, this will disable WECUI
    until the user updates, but not yet.
- Added //desel and //deselect as aliases for //sel
- Added a gravity brush.
- Added support for ellipsoid and sphere selections.
- Add cuiVersion to LocalSession and set it via incoming CUI event Refactor
    region selectors to handle legacy versions a bit better. Because chat
    doesn't allow the section sign to be sent, I have to send non-color codes. Meh. closes #158
- Some region selection fixes
- Removed redundant line from README.md.
- Add a cylindrical region selector.
- Added initial SpoutAPI compatibility
- Allow copying item stacks with damage of > Byte.MAX_VALUE. Closes #972
- Improved output of YAMLProcessor and added support for root-level comments.
    (for developers!)
- Removed support for Permissions2/3
- Performance improvements
- 1.1 compatibility
Thanks to everyone for their contributions:
rjwboys, yetanotherx, and GiCodeWarrior

5.0:
- Added a //g[en[erate]] command that can generate a shape given a formula
- Added a //deform command that deforms the current selection given a formula
- Added a //hollow command, which hollows out the object contained in the selection.

- Added /snapshot sel, which preselects a snapshot for future operations
- Added //sel extend, which activates cuboid selector where you can extend
    selections by right-clicking.
- Added -a and -n flags to //butcher to kill animals and NPCs, respectively
- Added support for stretched cylinders to //cyl and //hcyl (use //cyl x,z)
- Added sound and particle effects for the super pickaxe
- Added l[eft], r[ight], b[ack] and f[orward] to the commands that take a direction.
- Added an expression parser (for developers!)
- Added a YAML library (for developers!)
- Added extended help to commands manager (for developers!)

- Support for the new blocks/items/mobs that were added with Minecraft 1.0
- Support for non-128 world heights
- Block queues are now flushed based on attachment to other blocks. This should
    fix doors popping out.
- Made blockbag (take blocks from inventory) system more consistent.
- Made some commands' syntax error messages more elaborate and useful
- Made /green break on liquids.
- Improved interaction with permission plugins
- Improved negated node support for Bukkit's permissions system
- Changed the WEPIF interface (for developers!)

- Fixed data value handling for fire, chest, reed and jukebox
- Fixed config file generation on windows
- Fixed some navigation wand (compass) quirks
- Fixed the tree remover tool for large forests
- Fixed //stack -s to actually shift the selection to the end of the stack
- Bug fixes
Thanks to everyone for their contributions:
KenanY, Megalin, wizjany and ZachBora

4.7:
- Added support for all the new items and blocks
- Added multiworld permissions support to WEPIF
- Added superperms and native PEX support to WEPIF
- Added /range command for brushes
- Added multiworld snapshot support (check the new structure on the wiki!)
- Added //naturalize command (makes stone/dirt/grass layers)
- Added a //farwand tool, allows selecting pos1 and pos2 at a distance
- Added a //lrbuild tool, allows "placing" and
    "destroying" blocks at a distance
- Added /pyramid and /hpyramid generators
- Added underlay and overlay masks
- Added a /green command (adds a layer of grass on top of landscape)
- Added polygon support to the WorldEdit CUI
- Moved config permissions system and other WEPIF configuration to the
    wepif.yml file
- Improved command logging to additionally log the position and region of
    the player
- Added -n flag to //smooth (smooth only natural terrain)
- Improved item/block name matching
- //pos1 and //pos2 now accept an x,y,z arguement to
    select arbitrary coordinates
- Non-integer (decimal) radii now work in cylinders, spheres, fill, drain, etc
- Added -s flag to //chunk (select all chunks in current selection)
- Block patterns now can be used in //replacenear, //walls, and //outline
- Block damage values can be used in //replace and //replacenear
- Added -p flag to flip, flipping the clipboard offset around the player
- Allowed performing //undo from other player's sessions
- Added ellipsoid support to //sphere and //hsphere (use //sphere x,y,z)
- Entity /remove command can now remove "xp", for xp orbs
- Using //set mobspawner is no longer case sensitive for mob type
- The /deltree tool now deletes floating mushrooms as well
- Added value flag support to the command system (for developers!)
- Fixed superpickaxe dropping the wrong items sometimes
- Fixed errors when manipulating note blocks
- Fixed cylinders generating too short
- Fixed inaccurate polygon edges
- Fixed flipping of signs and doors
- Fixed manipulating blocks in unloaded chunks
Thanks to everyone for their contributions:
zml2008, wizjany, TomyLobo, Nichts, mrapple, jjkoletar, robinjam, jascotty2,
Hretsam, Elizacat, masteroftime, x1337x, TLUL, Droolio, ZerothAngel, md-5,
and t3hk0d3

4.6:
- Updated for Minecraft 1.6.
- Added flood fill tool. Use /floodfill <block> <radius> and right click blocks
    to flood fill them.
- Added //gmask to set a *GLOBAL* mask that affects nearly ALL operations.
    Now you can confine //sphere to a region or create //walls that do not
    replace existing blocks.
- Added a region-based mask that confines changes to the current region
    (when the mask is set).
- Added support for combining masks, i.e. /mask #region rock,brick
- Added //fast mode, which allows the server to skip the dirtying of chunks.
    This means that you have to rejoin to see changes though, but most
    operations are doubled in speed. This only applies to the Bukkit version
    at the moment.
- Changed the block type check to be implementation-dependent. The Bukkit
    plugin now checks Bukkit's Material.
- Added -p flag to //butcher to kill pet wolves. Thanks to wizjany.
- Added -s flag to //move and //stack to move the selection along with the
    blocks. Thanks to wizjany.
- Made CUI selection clear on disable (including Bukkit's /reload).
    Thanks to wizjany.
- Added "deltree" tool for removing floating trees. Thanks to moo0.
- Added rotation support to redstone repeaters.
- Fixed //expand vert not updating client.
- Fixed the issue with log files not being closed on unload in Bukkit.
    Thanks to stoneLeaf.
- Fixed history size being 0 with old config files.

4.5:
- Fixed the IllegalAccessException with /remove (hopefully).
- Removed wolves from /butcher. There's no way to check if a wolf is owned
    or not in Bukkit yet.
- Added permission checks for tools on use, so now if you switch world or
    lose your permissions, you lose your tools.
- Added expiration timer to sessions. Sessions will now last up to 10 minutes
    (by default) before removed, so you can quickly disconnect (or crash) and
    come back and still maintain your history.
- Removed minimum cap on history size (now you have history sizes under 15).

4.4.1:
- Maven-built release.
- Sun Rhino removed.

4.4:
- Updated for Minecraft 1.5.
- Updated for latest Bukkit.
- Add cycling for wall signs and steps.
- Fixed rotating wall signs.
- Fixed exception thrown by commands with multiple spaces between arguments.

4.3:
- Updated for Minecraft 1.4.
- Added support for newer versions of Permissions.
- Took polygon-in-point algorithm from WorldGuard, which is a minor
    improvement. Please submit a better algorithm that properly handles edges!
- Fixed WorldEdit unpacking the wrong config.yml.
- Added improved selection getting/setting API.
- Diagonal stacking added (not up or down yet) (thanks Valentin Stahlmann!)
- Palette option added to draw.js (thanks J0s3f!)
- CraftScripts: Made EditSession.rawSetBlock() public.

4.2:
Bukkit users: Minimum build #: 541
- Changed the compass so that left click is /jumpto and
    right click is /thru.
- Add a basic API method to get a player's selection region.
- Added shortcut fire extinguisher brush.
- Added //regen to regenerate an area.
- Added McRegion support to /chunkinfo.
- Added /snap before [date] and /snap after [date].
    Example: /snap before last Monday 2am
- Added /worldedit tz to set your timezone. It currently does not persist
    yet. Example: /we tz america/los_angeles
- Fixed block mine drops for 1.3.
- Possibly fixed item dropping with undo/redo.
- Fixed the permissions resolver not being loaded if it was loaded after
    a plugin was enabled or re-enabled.
- Removed GroupUsers support.
- Added some support for the WorldEdit client-side UI (CUI) protocol.

4.1:
- Added McRegion support.
- Optimized the case when worlds were not in the root directory of a zip.
- Fixed snapshot restoration not working on sign blocks and other special
    tile entity blocks.
- Added beds as a place-last block.
- Fixed beds and redstone repeaters not being set.
- Added an alias for wool colors as though they were blocks, so you can now
    do //set blue, etc.
- Removed "blue" as an alias for lapis lazuli.

4.0-beta8:
- Added things for CraftBook.

4.0-beta7:
- Added 1.3 block support.

4.0-beta6:
- Fixed //count being ///count.
- Added a workaround to the fact that Minecraft no longer sends a block
    dig packet for bedrock. WorldEdit now detects if you're hitting bedrock,
    but it may not be entirely accurate (torches will trick it!).
- Removed /t on request of Kainzo.
- Fixed second position setting commands saying position one instead of two
    when selecting cuboids.

4.0-beta5:
- Fixed permissions with brush commands.

4.0-beta4:
- /b changed to /br.

4.0-beta3:
- Fixed BLOCK_DAMAGED bug.
- Fixed command conflicts.

4.0-beta2:
- Fixed issue with too many commands being put into plugin.yml, causing
    conflicts with other plugins.
- //size works properly again.
- /search is now an alias for /searchitem.

4.0-beta1:
- Added /remove command to remove entities (paintings, items, minecarts,
    boats, arrows, and primed TNT).
- /butcher now works for slimes and ghasts and will no longer drop items.
- The tool system has been overhauled so that when you use a tool, it gets
    bound to your currently held item. For example, you could bind the tree
    tool to a wooden sword and the brush tool to a diamond axe.
- Brush commands have been broken up. Use /brush, /mat, and /size to adjust
    a brush's settings. A different brush can be bound to different items.
- //wand now gives the wand item directly.
- New mask support allows you to filter the blocks that would be changed.
    This currently only works for brushes.
- Added some API methods.
- Added multiple undo/redo.
- Added -c flag to //distr to print to console.
- Added //outset and //inset commands to quickly adjust the size of
    the current selection.
- Snapshot commands now are nested under /snap and /snapshot commands.
- Changed super pickaxe mode command to /sp.
- Added history size configuration option.
- //size is currently /m due to a bug.
- Added smooth brush.
- Added /we version and /we reload.
- Added 'no-op-permissions' setting for Bukkit.
- Added polygonal regions. These are still in development as they are
    a bit inaccurate at the moment.
- Updated WorldEdit for Bukkit.
- Improved parsing of block pattern/data syntax.
- Improved block and item name list.
- Improved debugging messages (if that's enabled).

3.2.2:
- Updated for Bukkit commit 8ccfad945663cd0ea60531b085748c81fc6fefb8.

3.2.1:
- Added version information for SP.
- Improved Bukkit performance drastically.

3.2:
- Fixed /forestgen having an incorrect number of maximum arguments.
- Re-added Sun Rhino implementation as a separate library bundled in
    during creation of the .jar.
- Unified file selection and checking API.
- Fixed CraftScripts not properly loading files from the current
    working directory as defined by the implementation.
- Enabled queue on EditSessions given to scripts.
- Improved draw.js to be more user friendly.
- Fixed /forestgen having an incorrect number of maximum arguments.
- Fixed /removenear not taking a default size argument.
- Improved overall performance.

3.1:
- Added more tree generators. /tree [type] and
    /forestgen [size] [type] [density] are the new commands.
- No longer using the internal Rhino JavaScript engine, so Windows users
    will now have to download Rhino separately to use scripting.

3.0:
- Added /searchitem or //l command to lookup items and block by name and ID.
- Added block data cycling super pickaxe tool. (/cycler)
- Added //paste [-ao] syntax to paste without air and at origin.
- Added support for //stack [-a] to not stack air.
- Added the ability to configure the schematic and CraftScript directories.
- Added better support for cake, added some more block/item aliases.
- Added support for rotation block orientation with the rotate and flip
    commands (now stairs, torches, etc. will rotate correctly).
- Added distance to //size.
- Added more brush shapes (hollow sphere, cylinder, hollow cylinder,
    and clipboard) for the brush tools.
- Added in a valid block ID check.
- Added debugging information for when no snapshots could be found.
- Added pattern support to //overlay (i.e. //overlay 3%torch,97%air).
- Added a clipboard pattern (//set #clipboard) -- useful for repeating
    patterns over an area.
- Changed the arm swing tools to also work on right click.
- Improved block drop list (thanks to Gunther De Wachter).
- Fixed scripting.timeout setting taking no effect.
- Fixed group checking with Permissions.
- Moved commands around in the code and added hierarchical permissions
    support in the process. All permission systems supported by WorldEdit
    (and utilizing plugins) support hierarchy, regardless if they really
    do or not. WorldEdit will simulate hierarchy as required.

2.15.2:
- Minor additions for ease of integration.

2.15.1:
- Fixed /script.js shortcut not stripping forward slashes.
- Changed some internal working directory handling code to better support
    single player modifications.

2.15:
- Added roof.js by Bentech. It makes a roof over your selection.
- Added wool as an alias for cloth.
- Added support for specifying color names instead of data values for cloth.
- For the brush tools and the compass, you now have to SWING with your arm.
- Right click with the compass now toggles between /thru and /jumpto.
- The algorithm for /thru was improved.
- Fixed quickshot.js not reading notes correctly.
- Fixed /butcher. (I also added necessary methods to Bukkit so you now
    have to update that too.)
- draw.js now supports orientation and choses white wool for white pixels
    instead of pink! (Thanks to Dean Ward.)
- Improved /info tool to handle more block data.
- Changed /s to /.s to avoid conflicts.
- Now you can use /script.js directly as a command.
- Improved /info tool to handle more block data.

2.14.2:
- Fixed array out of bounds error with snapshots.

2.14.1:
- Improved some error messages.
- Fixed snapshots not supporting all block types.
- Fixed forest generator.

2.14:
- Added full block data support (furnaces, note blocks, etc.) for Bukkit.
- Added /s to repeat last script.

2.13:
- Scripting support is back!
- Colored cloth blocks should now work.
- Fixed issue where the command's arguments were printed to chat when
    you also did not have permissions.

2.12:
- Added new flat file permissions resolver, added * support for
    ConfigurationPermissionsResolver.
- Added support for Niji's permission system.
- Fixed bad list to array conversion in ConfigurationPermissionsResolver.
- Fixed default permissions with the built-in permission resolvers.
- Fixed issue with BlockWorldVector causing java.lang.VerifyError due to
    how Bukkit loads plugins.
- Ops now have all permissions.
- Changed /reload WorldEdit to /reloadwe.
- Moved WorldEdit to use Bukkit's command registration. Let's hope
    this didn't break things.

2.11:
- Ported over toi's ray tracing code so that it's now included in
    WorldEdit. This will make porting WorldEdit to single player
    and other platforms easier.
- Fixed NullPointerExceptions that appeared while saving a chest.
- Fixed NullPointerExceptions in some super pickaxe modes, made arm swing
    handler get called on item usage. This means that you can use
    /brush and /rbrush now but you right click in the air instead of
    swinging your arm.
- Made super pickaxe arm swing and right click modes mutually exclusive.
- Added the navigation wand. Normally a swing of your navigation wand
    would call /jumpto, but in the mean time you have to right click.

2.10:
- Inventory support now works for Bukkit.
- Now /jumpto and /thru works.
- Now prints an error message if permission is not available.
- Added support for cloth color with the super pickaxe drops.
- Updated GroupUsers support to use GroupUsers' new API. GroupUsers
    must be updated as well.
- Added wand-item to default config.yml.

2.9:
- Added pine tree tool.
- Bukkit: Added support for GroupUsers. If GroupUsers is not present,
    WorldEdit will fall back to its own permissions system.
- Bukkit: Added sign support for Bukkit.

2.8.1:
- Added some extra functions to Vector for WorldGuard.
- Made setup easier and less confusing.

2.8:
- Improved Bukkit support.

2.7.2:
- Fixed permissions checking for individual commands.
- /butcher should now kill animals again.
- /thru should now treat torches and such as pass-through blocks.

2.7.1:
- Added tree and item drop support for the Bukkit version.

2.7:
- Added sphere brush tool. Use /sphere <id> [radius] [noReplace?] to
    enable it and /none to disable it (note: /none also disables the
    right click super pickaxe tool). The brush tool builds a sphere at the
    location that you are looking at. For the last argument, put "true"
    or "yes" to prevent the brush from replacing non-air blocks.
- Changed water to be considered a pass-through block. This means that
    /thru, /jumpto, and such commands will ignore water.
- /tree now makes regular tree and /bigtree makes big trees. /forestgen
    will still make big tree forests.
- The block replacer tool should now support inventory.
- Fixed the NullPointerException with /jumpto and similar commands.
- Made handling of non-right angles in getDirection() return more
    relevant errors. Now //stack and similar commands won't give you the
    cryptic error of "Unknown direction: me".
- Updated sample worldedit.properties file.

2.6:
- Removed 'air' prefix from commands. Now //pasteair is just //paste,
    //moveair is just //move, etc.
- Made /worldeditselect permission more encompassing, now including //chunk,
    //expand, and //contract.
- Added syntax for //expand <amt> <reverse-amt> <direction> which allows
    you to expand in two directions at once. This also works for //contract.
- Added //expand vert|vertical to expand the selection from top to bottom.
- Added /thaw to reverse /snow.
- Fixed WorldEdit not handling ice removal well.
- Fixed some inaccuracy problems regarding player positions caused by a
    recent update.
- Fixed the tree generator.
- Code reorganized a little more.

2.5.1:
- Fixed the WorldEdit bridge used by CraftBook and other plugins.
- Fixed issues with permissions where the only reliable permission was
    /worldedit.

2.5:
- Fixed issues with permissions not being read correctly.
- WorldEdit is now world-aware (not that the Minecraft server is).
- Abstracted super pickaxe mode/tools and changed commands to /tree, /info,
    /none, /single, /area, and /recur.
- New /repl super pickaxe tool.
- Now bundling JNBT.
- Add a very rudimentary command line program that will check the integrity
    (a very basic integrity check) of a world.

2.4:
- Added the ability to use (require) inventory with operations, preventing
    people from setting blocks that they don't have.
- Simplified the max blocks change limit to be binary (either you have it or
    not). Also separated the 'max' limit and the 'default' limit in terms
    of configuration. This means that the WorldEdit restrictions file is
    no longer used.
- A large part of the code was moved around (again) to make porting
    WorldEdit to other modding APIs easier, but this means that something
    may have broken.
- Chest handling was rewritten for Minecraft beta, so it should be
    reliable now and not cause exceptions.
- Item damage is now managed by WorldEdit's chest handling APIs.
- Worked around an issue with the java.util.zip implementation that
    caused ZIP files containing backslashes to not work correctly.
- Changed the TrueZip support to use the API for java.util.zip, meaning
    some bugs should be fixed.
- Made all commands support double forward slashes as the command prefix.

2.3.4:
- Fixed issues with chests.
- Added configuration option that disables the "//" prefix and lets you use
    single forward slashes too.

2.3.3
- Updated for beta.
- Fixed error caused by not specifying a mob spawner type when using mob
    spawner blocks.
- Improved version detection to be more reliable.
- Fixed incorrect item drops for the super pickaxe.

2.3.2:
- Fixed the history/queue array lists being iterated in the wrong direction.
    //move should be fixed as a result.

2.3.1:
- Updated for b129+ and v0.2.6_02.

2.3:
- Blocks should now be set and removed correctly so that they don't
    drop items.
- /fixwater and /fixlava should no longer cross solely diagonally connected
    pools.
- Fixed //smooth lifting water upwards.
- Added //shift to move the selection.
- Added //flip to flip the clipboard.
- ; instead of | can be used when specifying extra tile entity data
    for blocks that support them.
- Items are now dropped by the super pickaxe (configurable).
- The info tool is governed by the permission /infotool and the tree tool
    is now goverened by the /treetool permission.
- New info tool (//tool info) that tells you information about the block
    that you right click with a pickaxe on, including the type of mob
    spawned by a mob spawner.
- Mob spawners are now supported for all operations. To specify a mob type,
    use syntax like //set mobspawner;Pig or //set mobspawner|Pig
- Added a catch for the IOException now thrown by recent versions of hMod.

2.2.1:
- Fixed compatibility with server v0.2.5.

2.2:
- Added Grum's //smooth command to smooth terrain. Select the entire area
    and use //smooth on it, perhaps specifying a number of iterations,
    with a larger number of iterations meaning a smoother terrain. Trees and
    other blocks like fences currently do not drop.
- Fixed output messages for //pos2 and //hpos2 when used.
- Updated for server version 0.2.5.

2.1:
- Switched usage of HashMaps to double ArrayLists in the history function,
    increasing the speed of everything by up to 20x.
- The data values of blocks that use them won't be set anymore, decreasing
    the packet spam generated.
- Added //fillr that recursively fills (it's //fill except it will
    fill nooks and crannies).
- Fixed /unstuck lifting you when you weren't stuck.
- Added a filename character whitelist to schematic saving/loading
    routines. (regex: ^[A-Za-z0-9_\- \./\\'\$@~!%\^\*\(\)\[\]\+\{\},\?]+$)
- Expanded the character whitelist for snapshot names (to the same as the
    one for schematic saving/loading).
- .schematics now save original copy offset.
- Added //count that counts the number of blocks in a region.
- Added //distr that prints the distribution of blocks in a region.
- Added /butcher to kill all/nearby mobs.
- Added mob killing to the super pickaxe.

2.0.2:
- Fixed issues with /listsnapshot and //restore not working.
- Fixed help for //expand and //contract.
- /jumpto should work reliably again.

2.0.1:
- Fixed the issue with the super pickaxe not working with bedrock.
- Fixed an issue with the recursive super pickaxe not working properly.
- Added an argument to /listsnapshots to show more snapshots.
- Added an argument to //restore that lets you select a snapshot for
    restoring without //use.

2.0:
- Added help message to //load telling users about //paste.
- Added Notch tree planting tool mode with the right click of the pickaxe.
    (Undo is supported!)
- Added recursive super pickaxe mode that destroys blocks adjacent,
    destroying only blocks of the same type as the block that you clicked on
- Added area super pickaxe mode that destroys a cuboid area on use,
    destroying only blocks of the same type as the block that you clicked on.
- Added pasting at origin and saving origin to .schematics.
- Added /chunk to select all the blocks inside the chunk that you are in.
- Shortcut /replacenear lets you replace nearby blocks.
    Example: /replacenear 50 rock glass
- /ascend, /descend, and /unstuck now detect pass-through blocks better.
- Added /up to go up some distance.
- Added /snow command to overlay snowfall and freeze lakes in the area.
- Both /pinegen and /forestgen (now) have a density argument. Values
    between 0 and 100 are accepted.
- Changed old forest generator command to /pinegen.
- Changed /forestgen to generate forests using Notch's tree algorithm
    (fully undoable).
- Improved speed of commands that iterated over cuboids by 5-40%.
- Support for setting random block content with //set.
    Example: //set 5%diamondore,95%glass
    Numbers don't have to add up to any particular number.
- Block IDs are now resolved with hMod as well, should it fail to resolve
    with WorldEdit.
- Added support for replacing a list of blocks with //replace.
- Added register-help configuration to prevent WorldEdit commands from
    showing up in help.
- /ascend, /descend, and /unstuck now clamp Y to >= 0.
- Added /worldeditselect permission that will give users access to all
    commands and functions that let you define selections.
- Point selection functions now emit the coordinates.
- //size now displays coordinate information.
- Added per-group block change limit restrictions support.
- Possibly added .tar.bz2/tar.gz support. Untested and highly
    unrecommended.
- Added command logging setting and logging to file.
- Added max-radius configuration to clamp radii and sizes.
- Added /fixlava.
- New /ex area fire extinguisher command (shortcut to /removenear fire 40).
- Added class to access WorldEdit selections from other plugins.
- //contract and //expand argument orders swapped to go with the other
    direction commands like //stack.
- Super pickaxe now ignores TNT. (Before it caused ignition on client-side
    only).
- Y coordinates are now clamped between 0 and 127 when blocks are set
    by WorldEdit. This fixes some exceptions.
- Expanded the priority block list significantly to handle more block types.
- .schematic load/save error messages are now more descriptive.
- Fixed iron pick axe not working as a super pickaxe.
- Plugin .jar renamed from SMWorldEdit to WorldEdit as it was confusing.
- WorldEdit version is now printed on load.

0.13.2:
- Added support for the new block types from the Halloween update.

0.13.1:
- Updated for b123.
- New /pumpkins command. Happy Halloween!
- //fill now uses its own stack so that it doesn't cause stack overflow
    errors for overly large regions.
- For commands that look for a block ID (//replace, /removenear), it will
    no longer check against the WorldEdit block restriction list.

0.12
- Added /listchunks
- Added /delchunks (creates a shell script).

0.11:
- New TrueZIP support.
- Fixed the issue with certain blocks dropping items (torches, etc.).
- Chests are partially supported. Double width chests don't paste too well yet.
- //expand and //contract are now bounded on the Y-axis.
- Cactus was removed from the list of allowed blocks.

0.10:
- Issues with the permissions regarding the super pick axe mode and
    the edit wand have been resolved.
- For the super pick axe to destroy bedrock, permission must be given for
    /worldeditbedrock.
- Added /chunkinfo to tell you information about the chunk that you are in.
- Added support for restoring regions from a backup. /listsnapshots, //use,
    and //restore have been added.
- Added //hpos1 and //hpos2 to set the corners of the cuboid to the block
    that you are looking at.
- Added /jumpto to go to the spot that you are looking at.
- Added /thru to go through the wall in front of you.
- Added /ceil to get to the ceiling of a room.

0.9:
- Giving permission to just /worldedit is now enough to have access to all
    WorldEdit commands.
- The super pickaxe toggle command has been changed to //, but the old "/,"
    command will continue to work. When assigning permissions, give access to //
- Added //move and //moveair to move the selection.
- Fixed the help for //wand.
- Fixed a bug that caused commands to be case sensitive.
- Permissions for the non-air command (i.e. //stack vs //stackair) now
    extend to the air command.
- Added /removenear to remove nearby blocks of a type.
- Fixed the incorrect help for some commands.
- Added //cyl and //hcyl to generate filled and hollow circles and cylinders.
- Added //sphere and //hsphere to generate filled and hollow spheres.
- Added //walls to generate the sides of a cuboid region.

0.8.3:
- //rotate fixed.
- Fixed some floating point inaccurracy errors.
- Exceptions are now caught when handling commands so that they can be
    reported to the current user.

0.8.2:
- Signs that are not in a loaded chunk will no longer cause an exception.
- /unstuck, /ascend, and /descend are more accurate now. /descend also
    won't drop you from 20 feet up and it won't drop you into the void anymore.

0.8.1:
- Added a workaround for the onBlockDestroy hook returning (0, 0, 0).

0.8:
- All operations now implicitly support working with block data, including
    sign text. This applies to .schematic loading and saving.
- Scripting support has been removed. It may return in the future, possibly
    as an additional plugin.
- /edit command prefix was changed to //.
- Added //expand and //contract to expand and contract the selected region.
- Fixed help for //stack and //stackair.
- Added /ascend to ascend to the next level up.
- Added /descend to descend down a level.
- Added /toggleeditwand to toggle use of the toggle wand.
- Re-implemented /forestgen in Java.
- Added /editrotate to rotate the clipboard around the minimum position.
- Added super-pick axe mode  with command /,
- Added /toggleplace to switch to using position #1 instead of your feet.
- Plugin for hey0's server mod has been renamed to SMWorldEdit.
- //fill routine now keeps a track of visited blocks to prevent
    infinite recursion caused by inconsistent states.
- /editcut will both copy and remove.
- All block name lookups now use WorldEdit's own list.
- New syntax to specify block data when specifying block type. Examples:
    //set crops:7
    //set sign:4|Line1|Line2
- Colored cloth blocks can no longer be created at all
    (they crash clients).
- Added /fixwater to level and correct water.

0.7:
- /editreplace now has reversed arguments. /editreplace [fromID] toID
- /editstack(air) now has reversed arguments. /editstack count [direction]
- /editstack(air) now can take longer direction names ('up' vs. just 'u').
- Added /editdrain drains pools of lava and/or laval.
- Fixed help for /editstack(air) incorrectly referring to the clipboard.
- Removed the dependency on Apache commons and recompiled the JavaScript
    engine to be smaller.

0.6:
- Added a check that will warn you when the region you have selected is
    larger than the .schematic format can support.
- Implemented smart block queuing that will intelligently create or
    destroy blocks so that certain blocks (torches, etc.) will spawn
    correctly (though perhaps not in the right orientation) and will
    remove correctly (without dropping an item).
- When pasting, if you end up inside a block, you will now be put up top
    of the paste.
- Added /editstack and /editstackair for stacking/repeating regions a
    certain number of times.
- Added /removebelow.
- Added height parameter to /removeabove.
- Added /editwand to give you the wooden axe.
- Added /editlimit to allow you to clamp the number of blocks that can
    changed in one go at a time. A new "max-blocks-changed" setting
    lets you configure a default limit.

0.5:
- You can now right click once with the wooden axe to select position 1
    and double right click to select position 2.
- /editoutline added to draw the faces of a region.
- New /editload and /editsave that work with .schematic files.
- /clearclipboard now works.
- meteorshower.js added: drop burning resources around you.
- Scripts can now be run directly as a command.
- The forest generator now tops the trees with leaves.
- Scripts will now be aborted if they take 3 seconds or longer to finish.
- Fixed a bug in the undo function that prevented generated forests from
    ndoing properly.
- Added Teleport functions to the scripting interface.


0.4
- Added history with undo/redo up to 15 states.
- /editreplace updated with the ability to replace only one type of block.
- Added /editcopy and /editpaste.
- New adjustable whitelist of usuable blocks.

0.1
- Initial release.<|MERGE_RESOLUTION|>--- conflicted
+++ resolved
@@ -1,4 +1,3 @@
-<<<<<<< HEAD
 7.3.0
 - Added an `//update [sideEffect]` command to apply side effects to a selection
 - Added a schematic sharing system and corresponding API, with `/schem share`
@@ -34,13 +33,12 @@
 - Improve general performance across the board
 - [Bukkit] Remove legacy data folder migration code from 2012
 - [Bukkit] Remove support for all versions prior to 1.17.1, and non-latest patches of 1.18 and 1.19
-=======
+
 7.2.18
 - Update to 1.20.4
 - Fixed ellipsoid and cylinder regions not fully clearing
 - Limit //line and //curve thickness by max-radius option
 - Add further validation to biome setting API to prevent errors with invalid positions
->>>>>>> 6a5a500c
 
 7.2.17
 - [Forge] Workaround missing part of Forge in some builds
