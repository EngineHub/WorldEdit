<<<<<<< HEAD
7.3.0
- Added an `//update [sideEffect]` command to apply side effects to a selection
- Added a schematic sharing system and corresponding API, with `/schem share`
- Added WorldEdit version and platform information in schematic metadata
- Added API to clear the contents of a registry
- Added a splatter brush, with configurable decay
- Added support for Sponge Schematics v3, and made specific versions accessible as `sponge.1`, `sponge.2`, and `sponge.3`
- Added a snow smoothing brush and command to smooth layered snow
- Added a `//pos` command to allow making entire selections with a single command
- Added a morph brush to apply morphological dilation and erosion, with simple erode and dilate presets
- Added a custom-build NBT library, allowing access to future improvements and modern NBT constructs
- Lazy-load most NBT data to improve performance and memory usage of some operations
- Added API to disable history tracking in an EditSession, to improve performance for plugins that don't care about history
- Added command suggestions for block properties to dynamic patterns such as hand, offhand, pos1, etc
- Added a feature generator command, `//feature [featureName]`
- Added a structure generator command, `//structure [structureName`
- Added an API to identify the format of a schematic from an InputStream, rather than a File
- Added a `//placement` command to select the placement type, superseding `//toggleplace`
- Added `min` placement mode to correspond to minimum position of a selection
- Added `max` placement mode to correspond to maximum position of a selection
- Added `world` placement mode to correspond to an absolute world location
- Added `here` placement mode to correspond to the player position as of running the command
- Added `-c` flag to the biome brush to set the biome to the entire column
- Added API to memoize mask calls
- Added a `//trim [mask]` command, to trim a selection to the smallest space without removing blocks that match the mask
- Added a `//cone` command to generate cones
- Added support for setting NBT data in patterns, using SNBT syntax (`//set oak_sign[rotation=12]{'is_waxed':1}`)
- Improve performance of arbitrary shape generations
- Improve "fast" reorder mode and make it default, deprecating alternate reorder modes
- Changed schematic pasting to ignore structure void blocks by default, with a `-v` flag to paste it
- Changed the offset mask to not negate itself by default
- Fixed spline generation not correctly using block centres in some situations
- Improve general performance across the board
- [Bukkit] Remove legacy data folder migration code from 2012
- [Bukkit] Remove support for all versions prior to 1.17.1, and non-latest patches of 1.18 and 1.19
=======
7.2.17
- [Forge] Workaround missing part of Forge in some builds
>>>>>>> b7bc56e8

7.2.16
- Update to 1.20.2
- Fixed an issue with the legacy spawner|mobname syntax not setting mobs correctly on initial spawn
- Added a workaround for situations where clients incorrectly send multiple clicks for a single click
- Fixed some situations where //fillr might fail when Y is less than 0

7.2.15
- [Forge] Fix a bug preventing Forge clients lacking WorldEdit from joining Forge servers with WorldEdit in some cases
- [Forge] Added Console and CommandBlock support
- [Fabric] Added Console and CommandBlock support
- [Sponge] Added CommandBlock support
- Update to 1.20 & 1.20.1
- Fixed extend select mode being lost after using `//paste -s`, `//paste -n`, and `//cli selectworld`
- Fixed convex selection type not correctly clearing selection within WECUI protocol
- Fixed an edge case where API usages of the BlockMap type can lead to multiple values at one location
- Fixed a bug breaking the `round` expression function

7.2.14
- Update to 1.19.4
- Fixed some data values not being returned correctly in expression query functions
- Improve error handling and message shown when other mods/plugins break WorldEdit due to too early registry access
- [Bukkit] Bypass Bukkit API to allow custom biome support

7.2.13
- Update to 1.19.3
- Show a friendlier error when trying to access filenames the filesystem doesn't support, such as question marks on Windows
- Improve handling for invalid block types in legacy (<1.13) schematics
- Update SnakeYAML and allow 64MB files to load by default. Can be set via -Dworldedit.yaml.codePointLimit

7.2.12
- [Bukkit] Add support for 1.19.2
- Fixed b/back directions not working along the Y axis

7.2.11
- [Bukkit] Improve thread safety of some API adapter methods
- [Sponge] Fixed adapters incorrectly handling rotation
- [Sponge] Ensure tasks are actually scheduled
- Update to 1.19.1
- Fixed block state mask not working with string/enum properties
- Fixed //stack causing an error when given a count of 0
- Reduced initial memory usage on load
- Clone the returned region of BlockArrayClipboard for API doc accuracy

7.2.10
- [Forge] Fixed a bug where the max world height would not always be read correctly
- [Bukkit] Fixed detection of other plugins bundling WorldEdit for newer Spigot versions
- [Forge] [Fabric] Improve fluid masks to properly detect mod fluids
- [Forge] Fixed the UPDATE side effect
- Update to 1.18.2
- Moved external links away from tinyurl to EngineHub URL shortener
- Allowed biome commands to be used by non-player actors (console, command block, etc)
- Fixed the UPDATE side effect not applying when called later on by API or FAST reorder mode
- Fixed entity passenger and riding status not being copied correctly

7.2.9
- [Forge] Add support for the UPDATE side effect
- [Forge] Fixed regen on recent Forge builds
- [Fabric] Fixed regen outside of Overworld
- [Sponge] Update to Sponge API8 (MC 1.16.5)
- [Bukkit] Fixed regen when biomes are used
- Fixed snapshots in 1.18
- Fixed smooth functions below y=0
- Tweak command usage label correctness for Bukkit API usage
- Fixed legacy error message output for plugins utilising our legacy APIs (Eg, WorldGuard and CraftBook)

7.2.8
- Update to 1.18.1
- Fixed issues with certain imports in craftscripts
- Fixed brush tracing counting the world limit as a placement location
- Removed the height flag from //expand vert

7.2.7
- [Bukkit] Update 1.17.1 adapters for recent Spigot worldgen change
- [Bukkit] Minor improvements to world access performance
- [Bukkit] Prevent editing on unsupported versions by default
- Fixed commands the user did not have permissions for showing in //help
- Improve performance of setting non-BlockEntity blocks
- Fixed CLI warnings due to Log4J dependency
- Fixed Raise/Lower deform brushes moving blocks too far
- Fixed JavaAdapter not being usable via craftscripts

7.2.6
- Return false instead of erroring when trying to remove player entities via the API
- Fix selections at 0,0,0 or radius of 0 with cyl/ellipse selection modes
- Improve plugin lifecycle for stability
- Add support for 1.17 & 1.17.1
- Skip notifying chunk sections if they don't exist
- Optimise legacy schematic loading
- Add CLI-specific commands, //cli selectworld and //cli await
- Fixed //outline for non-cuboid regions
- Fixed setting biomes below Y 0
- Support 48x48x48 //drawsel on new versions of Minecraft
- Fixed the offset mask forcing negation of itself
- Fixed //regen breaking when some certain mods are in use
- Fixed cycler tool removing NBT data
- Improved performance of event bus in situations where it was flooded with data
- Improve performance of poorly constructed masks with heavily-nested negation
- Fixed error when using /delchunks with non-cuboid regions

7.2.5
- Allow /toggleplace to work on any Locatable Actor, e.g. Command Blocks
- Change legacy.json oak stair shape to straight
- Changed to Log4J for logging, no more SLF4J
- Improved API for `getSelection()`

7.2.4
- [Bukkit] Fixed an issue where chest contents may not be erased
- [Bukkit] Worked around a Spigot bug causing potential watchdog timeouts on startup
- [Forge] Fixed some potential issues with the merged -mod file on Forge
- Added a message with install instructions when incorrectly trying to run the jar file
- Fixed a problem where capital characters in block properties could cause suggestion errors

7.2.3
- [Forge/Fabric] Added -mod jar file containing both Fabric and Forge
- [Forge/Fabric] Speed up WorldEdit<->Native block translation layer in some cases
- [Fabric] Disable support for the UPDATE side effect when Carpet or QuickCarpet are available, due to conflict
- Improve performance when working with tile entities
- [Bukkit] Further tile entity performance improvements when using Paper (not Spigot)
- Speed up initialisation from registries at startup, especially when many mods are in use

7.2.2
- [Bukkit] Add support for MC 1.16.5.
- [Fabric] Add support for Lucko's Fabric Permissions API.
- [Fabric] Fix the chunk deleter tool not running.
- Fix repeating extent (e.g. clipboard pattern) direction being incorrect at negative coordinates.
- Fix CUI having wrong selection when switching to an ellipsoid selector.
- Fix some CUI lifecycle issues.
- Fix SideEffectSet.none() using defaults (instead of off).

7.2.1
- Fix some usability issues with the default wand tools and session-persisted
tools conflicting. Wands will now only be saved per-session if they differ
from the default.
- Implement the UPDATE side-effect on Fabric.
- Allow //genbiome to use the y variable for 3D biomes.
- Add a tip to brush/tool commands on how to unbind them.
- Update language bundle and minor language loading fixes/improvements.

7.2.0
- Greatly improve WorldEdit performance on servers with many plugins (See more: https://madelinemiller.dev/talk/optimizing-your-application/)
- Improve general WorldEdit performance
- Added a fine-grained fast mode system with //perf to allow individually enabling or disabling update types
- Added a stack tool that stacks the clicked block until it hits an obstacle (https://gfycat.com/faithfulhardtofinddingo)
- Added 3D biomes support
- Added netherite pickaxe support to superpickaxe
- Added warped_fungus, crimson_fungus, and chorus_plant tree types
- Added a `-s` stack mode to the //snow command to add snow layers
- Added a snow brush with stack mode support
- Improve expression handling
- Enable //watchdog by default
- Improve archive file handling
- Optimize polygon regions
- Improved performance of the deform brush
- Update to a newer Rhino release for craftscripts
- Added support for 1.16.1, 1.16.2, 1.16.3, and 1.16.4
- Added support for regenerating biomes with //regen
- Added support for full offsets to //stack and //move
- Added -c mode to //deform, and fixed -o mode
- Added a Biome brush
- Added an #air mask, that matches all types of air blocks
- Added a #surface mask, that matches any blocks that are next to air
- Added the ability to stack by block units using -r with //stack
- Added an image heightmap brush
- Added the ability to copy block positions on click to //size
- Added -w flag to butcher for water mobs
- Added relative offset support to offset parsing (^x,y,z)
- Improved ES6 support for craftscripts
- Improved //watchdog to also tick get* calls to fix issues with slow chunk loads
- Improved error messages for invalid schematics
- Improved the way translations are bundled and loaded
- Fixed an issue with edges of polygonal regions
- Fixed multiple of the same flag being applied to commands not providing a friendly error
- Fixed potential issues with direction name parsing in commands
- Fixed numerous issues with using commands via the console
- Fixed a bug where languages using non-latin fonts would look odd
- Remove the "please report this" message in legacy schematic loading
- Fixed some potential errors with Paper command handling and protocol hacks
- Fixed //size having inconsistent colors
- Fixed default namespace blocks being suggested and cluttering suggestion list
- Fixed issue where command blocks wouldn't work with sessions
- Fixed beds and banners in legacy schematics
- Fixed an issue with random pattern suggestions
- Fixed biome math on Forge and Fabric
- Fixed vertical flip for stairs
- Fixed region volume not displaying correctly for very large regions
- Fixed wandering traders not being counted as NPCs in /butcher
- Fixed /delchunks in the nether and end on Spigot
- Fixed commands disappearing on a /reload on Fabric
- Partial hacky support for WorldEdit commands to be used in functions on Fabric
- Fixed ascend and descend with entry deny regions
- Fixed some broken localisation strings
- Fixed the snapshot feature on 1.16
- Fixed many error messages not being localisable
- Fixed tool left click action firing on right click on Fabric
- Added a message when using an outdated version of Minecraft
- Fixed a few localisation messages and added validation to prevent further issues
- Allowed attempted loading of schematics with missing version information
- Fixed issues where Fabric versions of WorldEdit could double-click tools in some cases
- Fixed some Sponge schematics not loading due to overly-strict format requirements
- Fixed wands not binding to players if they joined before having permissions to use them
- Fixed edits still occurring even if some masks failed to parse
- Added a tracing mode to EditSessions to help debug API issues where blocks aren't changed
- Fixed issues with snapshots under symlinks on Windows
- Made the schematics folder get generated on startup
- Made WorldEdit print a warning when other plugins include parts of WorldEdit
- Fixed Skull owner tag being incorrect in 1.16+.
- Fixed pastebin services for large files
- Fixed an issue where some messages (such as an out of memory error) would not be displayed when loading schematics
- Deprecate BlockQuirkExtent due to being handled outside of the extent stack now
- Fixed undo/redo not working from console or commandblocks
- Fixed an issue where specific invalid input would cause an error in the block parser
- Fixed entity detection being slightly incorrect around the maximum point of regions on Forge and Fabric
- Fixed loading snapshot files with odd slashes
- Fixed an issue where the output text of //chunk was broken
- Prevent schematics being saved on Bukkit when using an incompatible WorldEdit version
- Fixed variable argument functions in expressions failing, such as min and max
- Fixed an issue where plugins using the deprecated face generation function would fail
- Fixed copy and cut not applying block change limit when creating clipboard
- Fixed uppercase biomes failing in biome commands
- Fixed //snow not perfectly obeying vanilla rules for snow placement
- Require permissions for selection (or navigation) when using //wand (or //wand -n).

7.1.0
- Improve the expression parser by compiling expressions for performance
- Made ItemMaterial accessible via the API
- Added CommandSender adapters to the BukkitAdapter class
- Added legacy data values to the info tool, and expressions
- Improve messages when running the wrong WorldEdit version for the MC version
- Fixed an issue where other plugins could send bad data to clients using the WorldEdit API
- Significant memory optimisations. Many operations will now require less RAM.
- Added WorldEdit-CLI, a tool to run headless WorldEdit from the commandline (see https://madelinemiller.dev/blog/introducing-worldeditcli/)
- Allowed most WorldEdit commands to be run from the console
- Added //world, to override the world in which WorldEdit is operating (useful for console)
- Added support for WorldEdit in CommandBlocks (on Spigot/Paper). Double slash commands require using /worldedit:/set due to a Minecraft bug.
- Fixed the inbuilt pastebin service
- Added 1.15 support
- Re-add the /tool command, and deprecate old top-level tool commands
- Add /brush none as a shortcut to unbind the brush
- Add //watchdog, to make WorldEdit keep the server running during edits.
- Remove FabricAPI requirement of WorldEdit-Fabric
- Fixed //stack with diagonals
- Rewrite the expression parser with ANTLR for a grammar and easier changes in the future
- Fixed pumpkin patches having decaying leaves
- Fixed /lrbuild not obeying history
- Added -n flag to //paste to select without pasting
- Fixed flipping of chests and stairs
- Improve performance of some API methods on Bukkit by bypassing the Bukkit API
- Fixed legacy import of some blocks Mojang renamed
- Added convex polyhedron support to //line
- Fixed /worldedit: commands on Bukkit
- Added support for translations
- Fixed //regen on 1.14+
- Add a experimental new snapshot API / handling, more consistent for various file types. Test it out by switching on `snapshots.experimental`/`snapshots-experimental` in your config file. This will become the default in WE 8.
- Fixed setting navwand and selwand to none via command not persisting

7.0.1
- Fix source masks using EdiSession instead of clipboard
- Fix bug with spaces in suggestions
- Fix schematic list box loading schematics with spaces in path
- Improve //thru (and navwand) in some cases
- Fix error when /up was used below the world
- Fix /up -f using glass anyway.
- Fix suggestions for quoted strings
- Improve suggestions for mask intersections
- Fix setting biomes in unloaded chunks
- BlockStateHolder now extends Pattern (API enhancement)
- Skip invalid blocks when schematic versions are mismatched
- Add -e/-b/-m flags to stack and move, just as copy/paste have
- Fix //center for selections with even-sized height
- (Fabric) Fix setting tile entities
- (Forge) Update to latest Forge builds (28.0.45+ required!)
- (Fabric/Forge Single-player) Fix wrong blocks being used when switching
between worlds generated at different times/with different mods
- Improve //naturalize over large areas
- Fixed //restore with 1.14 worlds
- Added item brush support to WorldEdit for Bukkit (Formerly just Forge)
- Create an internal state ID mapping for performance
- Improve rotation for some blocks
- Added .self permission node to undo/redo to only allow undoing and redoing own history
- Improve sponge schematic implementation
- Re-add the delchunks command
- Added 1.14 blocks, items, tags, etc to the API (Remains compatible with 1.13)
- Made the navigation and selection wands normal tools that can be rebound per-user with //selwand and //navwand
- Added //wand -n to get the navigation wand
- Improved movement of paintings
- Allow command suggestions for selectors
- Allow block replacer to work with tile entities
- Fixed pasting leashed entities
- Fixed setting player heads with names
- Added a mask flag to //count
- Setup pagination for //distr
- Fixed an entity-related error being caused by plugins improperly using Spigot
- Fixed gravity brush
- Modify chunk batching for performance
- Further legacy schematic loading improvements

7.0.0
See https://madelinemiller.dev/blog/introducing-worldedit-7/ for a friendlier explanation of some new features

- Added support for 1.13 and higher versions, and removed support for earlier
- Use the official Minecraft format for entering blocks, `minecraft:oak_sign[rotation=7]`
- Massively improved the //help command
- Added a "##tag" pattern to set random blocks from the tag
- Fixed long-range build tool
- Fixed generation of hollow shapes
- Improve general performance
- Fixed some issues with the fuzzy blocks parser
- Fixed the clipboard brush description not showing some flags
- Added offset to ClipboardPattern, "//set #clipboard@-1,0,1"
- Added a "##*tag" pattern that behaves similarly to "##tag" but sets all BlockStates
- Added methods to set states and types of blocks independently, explained in this blog post
- Fixed an issue with legacy block IDs returning the wrong stair shapes
- Added a biome registry to make biomes more modern and stable
- Fixed a few issues where WorldEdit will fail to load on versions that it hasn't been updated for yet
- Use radius for the clipboard brush rather than diameter
- Fixed some utility commands missing radius checks
- Re-add mask support to the smooth command, to replace natural smoothing
- Fixed some positional issues with craftscripts
- Fixed a few issues with using hand/offhand/pos as block parser targets
- Improved expression timeouts to reduce overhead
- Improved entity conversions with legacy schematics
- Fixed a few issues with "//schem save" and certain filesystem setups
- Fixed a few issues with the forest commands
- Added -f flag to //count to allow fuzzy inputs
- Fixed TrueZip region stores
- Partial support for CubicChunks, only upwards directions
- Update many messages throughout the plugin to use new text features of Minecraft
- Added biome and entity storing to the Sponge schematics
- Improve TileEntity conversions for legacy schematics
- Fixed "//size" on clipboards
- Fixed some locale related issues that could occur in some specific circumstances
- Switched to a new command system, to allow more modern features such as completions
- Fixed an issue with invalid blocks being fuzzy compared
- Added proper world conversions for files being loaded with "//restore"
- Fixed other small miscellaneous issues
- Remove the final stage committer from the MultiStage reorder mode, as it was unnecessary
- Added /we report, and move the reporting system into WorldEdit
- Update draw.js, roof.js, and maze.js
- Allow the 'leave-id' parameter of //move to be a pattern rather than just a block
- Modularised masks and patterns, allowing plugins to register their own
- Minor improvements to the server side CUI
- Cleaned up the fuzzy blocks system
- Improved the error shown when WorldEdit doesn't support the platform
- Provide better caching with LastAccessExtent
- Allow biome changes to be undone
- Workaround for a Spigot bug where it incorrectly sends a few commands to the client for tab completion despite permissions
- Fixed issue where blockbags were checked for items when a block didn't need to change
- Added a "fast" mode for reordering blocks. In the future this will be the default as it is much faster, it just needs more testing.
    - Reordering blocks is what allows edits to not break signs off walls, or doors off the ground.
    - To enable, run //reorder fast
    - To disable, run //reorder multi
    - This affects all edits
    - You can disable reordering entirely if you know what you're doing, with //reorder none
- Fixed a bug with Entity resolution
- More gracefully handle errors if the world's palette is corrupt
- Made BlockType lazily-loaded
- Properly rotate blocks. This should be fairly future resilient and work with mods
- Added a configurable timeout to expression evaluation
- Edits are now batched by chunks and ordered by region files, improving performance
- Improved the API around flushing edit sessions
- Refactored the vector system to prevent bugs caused by confusion, and improve performance due to less memory allocation
- Added a debug option to help developers find places they've forgotten to flush sessions that require flushing
- Added partial diagonal direction support back to some commands (Was removed in WorldEdit 6)
- Added //drawsel, a Server-Side WorldEditCUI for small cuboid selections (< 32x32x32)
- Rewrote the block parser, now properly handles Minecraft 1.13 names (See this blog post for more information)
- Switched to the Sponge Schematic format, as the MCEdit Schematic Format does not work in 1.13
    - Old schematics will be loaded and converted as best as possible
- Major improvements to the API (See this blog post for more information)
- Removal of all old deprecated code
- Added /tracemask, to set masks used for brush tracing
- Added suggestions to almost all commands
- Allowed plugins to register their own masks and patterns
- Removed command requirement for CUI
- Added a permission node to set NBT data, allowing servers to disallow copying full chests etc
- Made a few paged commands use -p for pages
- Fixed //restore not working for very old chunks
- Massively expanded the capabilities of apply and paint item brushes

6.1
- Added support for Spigot for MC 1.8.3 to 1.8.6.
- Added rotation values to lit redstone torches.
- Added banners to usesDamageValue properties list.
- Added stone to usesData properties list.
- Changed cycler tool to use undo sessions rather than changing the world directly.
- Changed PEX support to use UUIDs wherever possible.
- Fixed imprecise rotations.
- Fixed incorrect support BlockBag and EditSession support in two of the tools.
- Fixed entity rotation floating point issues.
- Fixed button rotation and added support for up/down flipping.
- Fixed armor stands being included //butcher by default.
- Fixed /butcher text in the case of only one mob being killed.
- Fixed entity counter for //remove and //butcher.
- Fixed performance issues with some commands that use lists of entities.

6.0.1
- (Forge only) Add a permissions API (temporary) for interoperability.

6.0.0
- Update internal block lists for MC 1.8.
- (Bukkit only) Added support for users of Spigot 1.8.
- (Bukkit only) Fixed the missing configuration file.

6.0-beta-1
- Many major changes!

5.6.3
Note: We are working on WorldEdit 6.x so 5.x are maintenance releases and will
mostly contain bug fixes and minor changes.

- Added support for CraftBukkit 1.7.10.
- Fixed activated hoppers rotating incorrectly.
- Fixed listing schematics with directories in the folder.

5.6.2
- Backport 1.7.9 support to WE 5.x

5.6.1
- Added support for Minecraft 1.7.5 on Bukkit.
- Added //flora command to place flora over grass.
- Fixed //forest accepting the wrong arguments.

5.6
- Added //forest that generates a forest in a selection.
- Added -s flag to //paste to select the pasted area.
- Added //line command and EditSession method.
- Added //curve.
- Added 1.7 blocks, biomes, trees, and items.
- Added a "hand" pseudo block type that uses the currently selected block.
- Added a "pos1" pseudo block type, which uses the block type from the
  "primary position".
- Added a //generatebiome command, which uses formulae to generate free-form
  biomes.
- Added a check for both superperms and PEX directly to support older versions
  of PEX with inGroup.
- Added a SolidBlockMask (#solid).
- Added an item->block mapping for LocalPlayer.getBlockInHand().
- Added colors for stained clay and carpet data values.
- Added configuration option to set the default for the /up and /ceil commands.
- Added data value mappings for certain blocks and made all other block types
  wildcard matches.
- Added fly mode support for /up and /ceil,
- Added hollow lines.
- Added Line thickness support.
- Added new log/leaves to floating tree remover tool.
- Added non-cuboid support for //walls and //outline.
- Added query{,Abs,Rel}(x,y,z,typevar,datavar) to the expression parser.
- Added support for rotating hay blocks like logs.
- Added usage of non-existent variables in all LValue expressions.
- Changed /up and /ceil command to use glass block by default. Flight can be
  done via -f flag now.
- Removed the /fill command as an alias of /material (which sets the brush
  material).
- Fixed //deform not doing anything at all.
- Fixed //walls on non-cuboid regions so that they no longer introduces gaps
  in walls beyond 45 degrees.
- Fixed /ascend and /descend to use the height of blocks properly.
- Fixed /green command so that it no longer affects permadirt and podzol.
- Fixed bed rotation.
- Fixed door rotation and disabled door y flipping.
- Fixed forest generator to make trees under snow tiles.
- Fixed head rotation.
- Fixed lever rotation.
- Fixed not flipping the center plane blocks.
- Fixed snapshot restore now so it now obeys masks again.
- Fixed some attachments that would result in items being dropped.
- Fixed the query functions not comparing data values at all for their
  return values.
- Fixed improper block probability patterns (i.e. 20%,10%grass) causing an error.
- Fixed /we help not finding commands if uppercase names are used.

5.5.8
- Update for Minecraft 1.6.2 and 1.6.4
- Made generation commands respect max-radius config setting
- Fixed use-inventory overrides not being applied in certain cases
- Made //move work with non-cuboid regions
- Added a convex polyhedron selector
- Made clipboard work with non-cuboid regions

5.5.7
- Update for Minecraft 1.6.1
- Fixed a bug with GroupManager detection.
- Added a coordinate argument for //chunk
- Allowed cylinder selector to be changed to a rough polygon.
- Fix a typo

5.5.6
- Updated for Minecraft 1.5.2.
- Pistons can now be rotated with cycler tool.
- Hoppers no longer lose orientation.
- Using //setbiome now respects global biome masks.
- Fixed an issue with certain blocks that had multiple
  possible TileEntities. (mods only)
- Added console support for /remove command. (removes from ALL worlds).

5.5.5
- Updated for Minecraft 1.5.1.

5.5.4
- Fixed a bug caused by MC 1.5 where block updates were not being sent.

5.5.3
- Fixed the error caused by Bukkit's change of the TNT minecart API.
- Added names for new items.

5.5.2
- Update to MineCraft 1.5.
- Fixed //flip going the wrong direction in certain cases.
- Fixed 4096 block id support in schematics and snapshots.
- Fixed max-blocks-changed not being used.

5.5.1
- Added support for multiple versions of Minecraft. A folder will be created in
    plugins/WorldEdit/nmsblocks which contains different class files which will be
    dynamically checked for compatibility with the current minecraft version.
- Added -d flags to //count and //distr, which allow separating blocks by data values.
- Added a butcher brush (//brush butcher) which works like the command in a brush. The flags
    for the command can be passed an an argument for the brush.
- Fixed an issue with use-inventory where container blocks will spill when being removed.
- Added a setting to allow creative mode players to override use-inventory.

5.5
- Added failsafe for when Craftbukkit packaging switches versions. Note that using
    mismatched WorldEdit and CraftBukkit version will cause data to be lost when
    copy/pasting or loading certain blocks with advanced data.
- Updated cardinal directions to match newer Notchian values.
    Using command that take a direction will now use these directions.
- Add support for setting skull blocks. Syntax is skull:data|MobType|rotation. MobType
    can also be a player name.
- Removed old permissions for jumpto and thru. You must now use jumpto.command
    or jumpto.tool respectively (or thru.).
- Added -c flag to //size and //distr. Operates on the clipboard instead of
    current selection.
- Added support for rotating wooden logs.
- Add butcher-radius.maximum and butcher-radius.default to limits section of config.
- Added -b flag to //butcher to specify ambient mobs (currently only bats)
- Added -d and -n flags for //schematic list command. Sorts by date by newest/oldest.
- Added a configuration option to allow symbolic links (for backups, schematics, etc)
- Improved accuracy of command logging, as well as logging to file correctly. The
    worldedit.log file (by default) should now be useful.
- Fixed //snow snowing on some blocks it shouldn't (like stairs)
- For developers: Added a LocalPlayer argument to the constructors for EditSession in
    the factory. Also added @NestedCommand(executeBody=true/false) so that base commands
    can be executed if no subcommands are passed.

5.4.5:
- Fixed minor check issue with //center.

5.4.4:
- Added official support for Minecraft 1.4.
- Added support for 4096 ID blocks (theoretically) in snapshots.
- Fixed issue with block IDs being returned negative in snapshots.
- Fixed //limit being overridden each time a LocalSession is fetched.
- Added EditSessionFactory class for developers.

Thank you to ammaraskar for his contribution.

5.4.3:
- Added block data support to BlockMask.
- Added //center command to set blocks at the center point of a selection.
- Correctly update session permissions on each operation.
- Fix errors when trying to set invalid blocks.
- Fix chests & similar not having their extended (tile entity) data being correctly copied back when the block currently in the location has the same type and data.
- Added emerald as an alias for the emerald block.
- Added string as an alias for the tripwire block (wire, not hook).

Thanks for the contributions from aumgn

5.4.2:
- Fixed //gen not having a proper minimum parameter count of 2.
- Added //re and //rep as aliases for //replace, and aliases /asc(end),
    /desc(end), and /j(umpto).
- Fixed schematics not properly loading chests with the new code, meaning that
    enchantments and other properties were not always properly loaded.
- Fixed -1 not being a valid data value in Block, which broke //replace.
- Fixed snapshots to support custom blocks/tile entity data.
- Updated bundled README.html to be current.

5.4.1:
- Fixed lingering 256 block ID restriction preventing block IDs up to 4095.
- Fixed certain tile entity blocks not being set correctly.
- Fixed schematic loading code not properly handling the AddBlocks section.

5.4:
- Added support for Minecraft 1.3.
- Added improved, but experimental, support for custom blocks added by
    mods, and added by future Minecraft versions.
- Added help to //schematic.
- Added WECUI handshake option.
- Added improved //schem list output.
- Added configuration options for polygonal region limits.
- Added -r to //schematic to ignore format checks.
- Added //generate -c, which offsets the input coordinates from the selection
    center.
- Added support for 4096 ID blocks.
- Added support for data values > 127 in schematic files.
- Added [g]closest(x,y,z,index,count,stride) to the expression parser.
- Added an all parameter, and a message indicating its radius, to /butcher.
- Added new "WorldEdit Foundation" classes to eventually replace the current
    block/world/etc. classes (for developers!).
- Fixed a number of bugs in schematic handling that created errors.
- Fixed issues with biome processing.
- Fixed insufficient biome type checking.
- Fixed the error for missing schematics, making it easier to understand.
- Fixed snapshots not properly loading .mcr files.
- Fixed //chunk switching from //sel extend to //sel cuboid.
- Removed chat-based WECUI protocol (now replaced with packet 250).

Thank you for the contributions from Ammar Askar (ammaraskar), aumgn,
Jim Nordb� (Silentspy), snaxson, Socolin, and Zhuowei Zhang (zhuowei).

5.3:
- Made #region mask keep the region selected when the pask was added, and
    added #dregion mask that always uses the player's current
selection
- Allow inverted and under/overlay masks to affect masks, making them more
    flexible. This allows for things like /gmask !$biome and
/gmask >>>#region
- Added basic entity handling with copy and paste. Paintings do not currently
    respawn properly, entity pastes cannot be undone yet, and
schematics do not yet store entities
- Added getChunkCubes() to Region to get 16^3 chunks a region overlaps with
- Cleaned up ContainerBlock inventory reading from NBT.
- Added a command to list schematics and the abilitiy to autodetect schematic
    format when loading schematics
- Added support for multiple schematic formats
- Corrected flag checks for biome commands
- Added allFlags setting to Command to prevent it from restricting allowed
    flags (for dveleopers!)
- Make sure all WorldEdit files are in the plugins/WorldEdit folder
- Added initial support for plugin channels with WECUI
- Remove error-prone redundancy in Polygonal2D min/max management
- Updated for SpoutVanilla changes
- Added Falling sand/gravel entities to /remove command
- Added support for new tree types to TreeGenerator and make adding more tree
    types later easier
- Updated for changes to SpoutAPI
- Fixed FloatingTreeRemover (/tool deltree) to work correctly with jungle trees
- Fix bPermissions instanlled check
- Add a -f (friendly) flag to butcher which applies -a, -n, -p, and -g, and a
    -g flag which allows butchering of iron and snow golems
- Add FlatRegion interface and an associated iterator (for developers!)
- Fix a NPE with brush using a global mask and no brush mask
- Fixed //shift not updating polygonal regions properly.
- Add support for expand with reverse dir for Cylinder & Ellipsoid
- Make inset/outset use varargs contract/expand, so they can be used with
    cylinders and ellipses.
- Add positive() to Vector and Vector2D
- In WorldGuard, teleport/spawn location yaw/pitch should now work.
- Register command permissions, integrate with the Bukkit help API
- Allow annotation-free registering of commands with other plugins
    (for developers!)
- Added default radius setting for butcher and added permissions for killing
    pets, npcs, and non hostile animals.
- Added support for new Anvil saving format, fixed old chunk saving format.
- Clean up some stray 128 values and update the fallbacks to 256
- Add support for 1.2.4 and newer
- Updated for new 1.2 and 1.2.4 blocks, items, and mobs
- Fix Dispensers, Furnaces and remove redundant casts.
- Fix restoring enchantments from snapshots/schematics.
- Made tree planter tool try 10 times to make the tree before giving up.

Thanks to Nidan, aumgn, Jadedwolf, wizjany, SpectralEdge, md_5, and desht for
their contributions


5.2:
- Made BlockBag use WorldVectors for add(Single)SourcePosition
- Fixed north face not being set with non-singleblockpatterns.
- Moved the block data check to LocalWorld, adding preliminary support for
    custom blocks.
- Lookup by id if the string passed to Block/ItemType.lookup() is an integer
- Fixed issues with //replace.
- Factored lookup code from BlockType and ItemType into a method in StringUtil.
- BaseBlock changes
- Properly escape cuipattern
- Fix handling of empty strings passed to Block/ItemType
- Improved formatting and performance of YAMLProcessor when no comments are
    present.
- Added bPermissions support
- Update for new events system
- Fixed /scriptname.js and no-double-slash settings not working
- Corrected usage message for maze.js
- Fixed mimimum height check for cylinder generation
- Get the items to be dropped for a block break from Bukkit

5.1.1:
- Fixed some compatibility issues with SpoutPlugin
- Readded Permissions 2/3 support
- Fixed an issue with CylinderRegion

5.1:
- Added a //help command (alias /we help).
- Fixed a NullPointerException in conjunction with CraftBook.
- Added support for console commands to WorldEditPlugin.
- Made /butcher, /searchitem (and /search) and /worldedit (and /we) work on the
    console.
- Fixed //stack -s (again).
- Added a thickness parameter to //hollow.
- Added a block/pattern parameter to //hollow.
- Added a -l flag to /butcher, which spawns fake lightning on all killed
    entities.
- Added support for dynamic command registration.
- //sel poly now keeps the previous selection, converting its outline into a
    polygon if necessary.
- Fixed //sel selection clearing not being dispatched to CUI.
- Improve zip file recognition.
- Added WECUI protocol version support. Eventually, this will disable WECUI
    until the user updates, but not yet.
- Added //desel and //deselect as aliases for //sel
- Added a gravity brush.
- Added support for ellipsoid and sphere selections.
- Add cuiVersion to LocalSession and set it via incoming CUI event Refactor
    region selectors to handle legacy versions a bit better. Because chat
    doesn't allow the section sign to be sent, I have to send non-color codes. Meh. closes #158
- Some region selection fixes
- Removed redundant line from README.md.
- Add a cylindrical region selector.
- Added initial SpoutAPI compatibility
- Allow copying item stacks with damage of > Byte.MAX_VALUE. Closes #972
- Improved output of YAMLProcessor and added support for root-level comments.
    (for developers!)
- Removed support for Permissions2/3
- Performance improvements
- 1.1 compatibility
Thanks to everyone for their contributions:
rjwboys, yetanotherx, and GiCodeWarrior

5.0:
- Added a //g[en[erate]] command that can generate a shape given a formula
- Added a //deform command that deforms the current selection given a formula
- Added a //hollow command, which hollows out the object contained in the selection.

- Added /snapshot sel, which preselects a snapshot for future operations
- Added //sel extend, which activates cuboid selector where you can extend
    selections by right-clicking.
- Added -a and -n flags to //butcher to kill animals and NPCs, respectively
- Added support for stretched cylinders to //cyl and //hcyl (use //cyl x,z)
- Added sound and particle effects for the super pickaxe
- Added l[eft], r[ight], b[ack] and f[orward] to the commands that take a direction.
- Added an expression parser (for developers!)
- Added a YAML library (for developers!)
- Added extended help to commands manager (for developers!)

- Support for the new blocks/items/mobs that were added with Minecraft 1.0
- Support for non-128 world heights
- Block queues are now flushed based on attachment to other blocks. This should
    fix doors popping out.
- Made blockbag (take blocks from inventory) system more consistent.
- Made some commands' syntax error messages more elaborate and useful
- Made /green break on liquids.
- Improved interaction with permission plugins
- Improved negated node support for Bukkit's permissions system
- Changed the WEPIF interface (for developers!)

- Fixed data value handling for fire, chest, reed and jukebox
- Fixed config file generation on windows
- Fixed some navigation wand (compass) quirks
- Fixed the tree remover tool for large forests
- Fixed //stack -s to actually shift the selection to the end of the stack
- Bug fixes
Thanks to everyone for their contributions:
KenanY, Megalin, wizjany and ZachBora

4.7:
- Added support for all the new items and blocks
- Added multiworld permissions support to WEPIF
- Added superperms and native PEX support to WEPIF
- Added /range command for brushes
- Added multiworld snapshot support (check the new structure on the wiki!)
- Added //naturalize command (makes stone/dirt/grass layers)
- Added a //farwand tool, allows selecting pos1 and pos2 at a distance
- Added a //lrbuild tool, allows "placing" and
    "destroying" blocks at a distance
- Added /pyramid and /hpyramid generators
- Added underlay and overlay masks
- Added a /green command (adds a layer of grass on top of landscape)
- Added polygon support to the WorldEdit CUI
- Moved config permissions system and other WEPIF configuration to the
    wepif.yml file
- Improved command logging to additionally log the position and region of
    the player
- Added -n flag to //smooth (smooth only natural terrain)
- Improved item/block name matching
- //pos1 and //pos2 now accept an x,y,z arguement to
    select arbitrary coordinates
- Non-integer (decimal) radii now work in cylinders, spheres, fill, drain, etc
- Added -s flag to //chunk (select all chunks in current selection)
- Block patterns now can be used in //replacenear, //walls, and //outline
- Block damage values can be used in //replace and //replacenear
- Added -p flag to flip, flipping the clipboard offset around the player
- Allowed performing //undo from other player's sessions
- Added ellipsoid support to //sphere and //hsphere (use //sphere x,y,z)
- Entity /remove command can now remove "xp", for xp orbs
- Using //set mobspawner is no longer case sensitive for mob type
- The /deltree tool now deletes floating mushrooms as well
- Added value flag support to the command system (for developers!)
- Fixed superpickaxe dropping the wrong items sometimes
- Fixed errors when manipulating note blocks
- Fixed cylinders generating too short
- Fixed inaccurate polygon edges
- Fixed flipping of signs and doors
- Fixed manipulating blocks in unloaded chunks
Thanks to everyone for their contributions:
zml2008, wizjany, TomyLobo, Nichts, mrapple, jjkoletar, robinjam, jascotty2,
Hretsam, Elizacat, masteroftime, x1337x, TLUL, Droolio, ZerothAngel, md-5,
and t3hk0d3

4.6:
- Updated for Minecraft 1.6.
- Added flood fill tool. Use /floodfill <block> <radius> and right click blocks
    to flood fill them.
- Added //gmask to set a *GLOBAL* mask that affects nearly ALL operations.
    Now you can confine //sphere to a region or create //walls that do not
    replace existing blocks.
- Added a region-based mask that confines changes to the current region
    (when the mask is set).
- Added support for combining masks, i.e. /mask #region rock,brick
- Added //fast mode, which allows the server to skip the dirtying of chunks.
    This means that you have to rejoin to see changes though, but most
    operations are doubled in speed. This only applies to the Bukkit version
    at the moment.
- Changed the block type check to be implementation-dependent. The Bukkit
    plugin now checks Bukkit's Material.
- Added -p flag to //butcher to kill pet wolves. Thanks to wizjany.
- Added -s flag to //move and //stack to move the selection along with the
    blocks. Thanks to wizjany.
- Made CUI selection clear on disable (including Bukkit's /reload).
    Thanks to wizjany.
- Added "deltree" tool for removing floating trees. Thanks to moo0.
- Added rotation support to redstone repeaters.
- Fixed //expand vert not updating client.
- Fixed the issue with log files not being closed on unload in Bukkit.
    Thanks to stoneLeaf.
- Fixed history size being 0 with old config files.

4.5:
- Fixed the IllegalAccessException with /remove (hopefully).
- Removed wolves from /butcher. There's no way to check if a wolf is owned
    or not in Bukkit yet.
- Added permission checks for tools on use, so now if you switch world or
    lose your permissions, you lose your tools.
- Added expiration timer to sessions. Sessions will now last up to 10 minutes
    (by default) before removed, so you can quickly disconnect (or crash) and
    come back and still maintain your history.
- Removed minimum cap on history size (now you have history sizes under 15).

4.4.1:
- Maven-built release.
- Sun Rhino removed.

4.4:
- Updated for Minecraft 1.5.
- Updated for latest Bukkit.
- Add cycling for wall signs and steps.
- Fixed rotating wall signs.
- Fixed exception thrown by commands with multiple spaces between arguments.

4.3:
- Updated for Minecraft 1.4.
- Added support for newer versions of Permissions.
- Took polygon-in-point algorithm from WorldGuard, which is a minor
    improvement. Please submit a better algorithm that properly handles edges!
- Fixed WorldEdit unpacking the wrong config.yml.
- Added improved selection getting/setting API.
- Diagonal stacking added (not up or down yet) (thanks Valentin Stahlmann!)
- Palette option added to draw.js (thanks J0s3f!)
- CraftScripts: Made EditSession.rawSetBlock() public.

4.2:
Bukkit users: Minimum build #: 541
- Changed the compass so that left click is /jumpto and
    right click is /thru.
- Add a basic API method to get a player's selection region.
- Added shortcut fire extinguisher brush.
- Added //regen to regenerate an area.
- Added McRegion support to /chunkinfo.
- Added /snap before [date] and /snap after [date].
    Example: /snap before last Monday 2am
- Added /worldedit tz to set your timezone. It currently does not persist
    yet. Example: /we tz america/los_angeles
- Fixed block mine drops for 1.3.
- Possibly fixed item dropping with undo/redo.
- Fixed the permissions resolver not being loaded if it was loaded after
    a plugin was enabled or re-enabled.
- Removed GroupUsers support.
- Added some support for the WorldEdit client-side UI (CUI) protocol.

4.1:
- Added McRegion support.
- Optimized the case when worlds were not in the root directory of a zip.
- Fixed snapshot restoration not working on sign blocks and other special
    tile entity blocks.
- Added beds as a place-last block.
- Fixed beds and redstone repeaters not being set.
- Added an alias for wool colors as though they were blocks, so you can now
    do //set blue, etc.
- Removed "blue" as an alias for lapis lazuli.

4.0-beta8:
- Added things for CraftBook.

4.0-beta7:
- Added 1.3 block support.

4.0-beta6:
- Fixed //count being ///count.
- Added a workaround to the fact that Minecraft no longer sends a block
    dig packet for bedrock. WorldEdit now detects if you're hitting bedrock,
    but it may not be entirely accurate (torches will trick it!).
- Removed /t on request of Kainzo.
- Fixed second position setting commands saying position one instead of two
    when selecting cuboids.

4.0-beta5:
- Fixed permissions with brush commands.

4.0-beta4:
- /b changed to /br.

4.0-beta3:
- Fixed BLOCK_DAMAGED bug.
- Fixed command conflicts.

4.0-beta2:
- Fixed issue with too many commands being put into plugin.yml, causing
    conflicts with other plugins.
- //size works properly again.
- /search is now an alias for /searchitem.

4.0-beta1:
- Added /remove command to remove entities (paintings, items, minecarts,
    boats, arrows, and primed TNT).
- /butcher now works for slimes and ghasts and will no longer drop items.
- The tool system has been overhauled so that when you use a tool, it gets
    bound to your currently held item. For example, you could bind the tree
    tool to a wooden sword and the brush tool to a diamond axe.
- Brush commands have been broken up. Use /brush, /mat, and /size to adjust
    a brush's settings. A different brush can be bound to different items.
- //wand now gives the wand item directly.
- New mask support allows you to filter the blocks that would be changed.
    This currently only works for brushes.
- Added some API methods.
- Added multiple undo/redo.
- Added -c flag to //distr to print to console.
- Added //outset and //inset commands to quickly adjust the size of
    the current selection.
- Snapshot commands now are nested under /snap and /snapshot commands.
- Changed super pickaxe mode command to /sp.
- Added history size configuration option.
- //size is currently /m due to a bug.
- Added smooth brush.
- Added /we version and /we reload.
- Added 'no-op-permissions' setting for Bukkit.
- Added polygonal regions. These are still in development as they are
    a bit inaccurate at the moment.
- Updated WorldEdit for Bukkit.
- Improved parsing of block pattern/data syntax.
- Improved block and item name list.
- Improved debugging messages (if that's enabled).

3.2.2:
- Updated for Bukkit commit 8ccfad945663cd0ea60531b085748c81fc6fefb8.

3.2.1:
- Added version information for SP.
- Improved Bukkit performance drastically.

3.2:
- Fixed /forestgen having an incorrect number of maximum arguments.
- Re-added Sun Rhino implementation as a separate library bundled in
    during creation of the .jar.
- Unified file selection and checking API.
- Fixed CraftScripts not properly loading files from the current
    working directory as defined by the implementation.
- Enabled queue on EditSessions given to scripts.
- Improved draw.js to be more user friendly.
- Fixed /forestgen having an incorrect number of maximum arguments.
- Fixed /removenear not taking a default size argument.
- Improved overall performance.

3.1:
- Added more tree generators. /tree [type] and
    /forestgen [size] [type] [density] are the new commands.
- No longer using the internal Rhino JavaScript engine, so Windows users
    will now have to download Rhino separately to use scripting.

3.0:
- Added /searchitem or //l command to lookup items and block by name and ID.
- Added block data cycling super pickaxe tool. (/cycler)
- Added //paste [-ao] syntax to paste without air and at origin.
- Added support for //stack [-a] to not stack air.
- Added the ability to configure the schematic and CraftScript directories.
- Added better support for cake, added some more block/item aliases.
- Added support for rotation block orientation with the rotate and flip
    commands (now stairs, torches, etc. will rotate correctly).
- Added distance to //size.
- Added more brush shapes (hollow sphere, cylinder, hollow cylinder,
    and clipboard) for the brush tools.
- Added in a valid block ID check.
- Added debugging information for when no snapshots could be found.
- Added pattern support to //overlay (i.e. //overlay 3%torch,97%air).
- Added a clipboard pattern (//set #clipboard) -- useful for repeating
    patterns over an area.
- Changed the arm swing tools to also work on right click.
- Improved block drop list (thanks to Gunther De Wachter).
- Fixed scripting.timeout setting taking no effect.
- Fixed group checking with Permissions.
- Moved commands around in the code and added hierarchical permissions
    support in the process. All permission systems supported by WorldEdit
    (and utilizing plugins) support hierarchy, regardless if they really
    do or not. WorldEdit will simulate hierarchy as required.

2.15.2:
- Minor additions for ease of integration.

2.15.1:
- Fixed /script.js shortcut not stripping forward slashes.
- Changed some internal working directory handling code to better support
    single player modifications.

2.15:
- Added roof.js by Bentech. It makes a roof over your selection.
- Added wool as an alias for cloth.
- Added support for specifying color names instead of data values for cloth.
- For the brush tools and the compass, you now have to SWING with your arm.
- Right click with the compass now toggles between /thru and /jumpto.
- The algorithm for /thru was improved.
- Fixed quickshot.js not reading notes correctly.
- Fixed /butcher. (I also added necessary methods to Bukkit so you now
    have to update that too.)
- draw.js now supports orientation and choses white wool for white pixels
    instead of pink! (Thanks to Dean Ward.)
- Improved /info tool to handle more block data.
- Changed /s to /.s to avoid conflicts.
- Now you can use /script.js directly as a command.
- Improved /info tool to handle more block data.

2.14.2:
- Fixed array out of bounds error with snapshots.

2.14.1:
- Improved some error messages.
- Fixed snapshots not supporting all block types.
- Fixed forest generator.

2.14:
- Added full block data support (furnaces, note blocks, etc.) for Bukkit.
- Added /s to repeat last script.

2.13:
- Scripting support is back!
- Colored cloth blocks should now work.
- Fixed issue where the command's arguments were printed to chat when
    you also did not have permissions.

2.12:
- Added new flat file permissions resolver, added * support for
    ConfigurationPermissionsResolver.
- Added support for Niji's permission system.
- Fixed bad list to array conversion in ConfigurationPermissionsResolver.
- Fixed default permissions with the built-in permission resolvers.
- Fixed issue with BlockWorldVector causing java.lang.VerifyError due to
    how Bukkit loads plugins.
- Ops now have all permissions.
- Changed /reload WorldEdit to /reloadwe.
- Moved WorldEdit to use Bukkit's command registration. Let's hope
    this didn't break things.

2.11:
- Ported over toi's ray tracing code so that it's now included in
    WorldEdit. This will make porting WorldEdit to single player
    and other platforms easier.
- Fixed NullPointerExceptions that appeared while saving a chest.
- Fixed NullPointerExceptions in some super pickaxe modes, made arm swing
    handler get called on item usage. This means that you can use
    /brush and /rbrush now but you right click in the air instead of
    swinging your arm.
- Made super pickaxe arm swing and right click modes mutually exclusive.
- Added the navigation wand. Normally a swing of your navigation wand
    would call /jumpto, but in the mean time you have to right click.

2.10:
- Inventory support now works for Bukkit.
- Now /jumpto and /thru works.
- Now prints an error message if permission is not available.
- Added support for cloth color with the super pickaxe drops.
- Updated GroupUsers support to use GroupUsers' new API. GroupUsers
    must be updated as well.
- Added wand-item to default config.yml.

2.9:
- Added pine tree tool.
- Bukkit: Added support for GroupUsers. If GroupUsers is not present,
    WorldEdit will fall back to its own permissions system.
- Bukkit: Added sign support for Bukkit.

2.8.1:
- Added some extra functions to Vector for WorldGuard.
- Made setup easier and less confusing.

2.8:
- Improved Bukkit support.

2.7.2:
- Fixed permissions checking for individual commands.
- /butcher should now kill animals again.
- /thru should now treat torches and such as pass-through blocks.

2.7.1:
- Added tree and item drop support for the Bukkit version.

2.7:
- Added sphere brush tool. Use /sphere <id> [radius] [noReplace?] to
    enable it and /none to disable it (note: /none also disables the
    right click super pickaxe tool). The brush tool builds a sphere at the
    location that you are looking at. For the last argument, put "true"
    or "yes" to prevent the brush from replacing non-air blocks.
- Changed water to be considered a pass-through block. This means that
    /thru, /jumpto, and such commands will ignore water.
- /tree now makes regular tree and /bigtree makes big trees. /forestgen
    will still make big tree forests.
- The block replacer tool should now support inventory.
- Fixed the NullPointerException with /jumpto and similar commands.
- Made handling of non-right angles in getDirection() return more
    relevant errors. Now //stack and similar commands won't give you the
    cryptic error of "Unknown direction: me".
- Updated sample worldedit.properties file.

2.6:
- Removed 'air' prefix from commands. Now //pasteair is just //paste,
    //moveair is just //move, etc.
- Made /worldeditselect permission more encompassing, now including //chunk,
    //expand, and //contract.
- Added syntax for //expand <amt> <reverse-amt> <direction> which allows
    you to expand in two directions at once. This also works for //contract.
- Added //expand vert|vertical to expand the selection from top to bottom.
- Added /thaw to reverse /snow.
- Fixed WorldEdit not handling ice removal well.
- Fixed some inaccuracy problems regarding player positions caused by a
    recent update.
- Fixed the tree generator.
- Code reorganized a little more.

2.5.1:
- Fixed the WorldEdit bridge used by CraftBook and other plugins.
- Fixed issues with permissions where the only reliable permission was
    /worldedit.

2.5:
- Fixed issues with permissions not being read correctly.
- WorldEdit is now world-aware (not that the Minecraft server is).
- Abstracted super pickaxe mode/tools and changed commands to /tree, /info,
    /none, /single, /area, and /recur.
- New /repl super pickaxe tool.
- Now bundling JNBT.
- Add a very rudimentary command line program that will check the integrity
    (a very basic integrity check) of a world.

2.4:
- Added the ability to use (require) inventory with operations, preventing
    people from setting blocks that they don't have.
- Simplified the max blocks change limit to be binary (either you have it or
    not). Also separated the 'max' limit and the 'default' limit in terms
    of configuration. This means that the WorldEdit restrictions file is
    no longer used.
- A large part of the code was moved around (again) to make porting
    WorldEdit to other modding APIs easier, but this means that something
    may have broken.
- Chest handling was rewritten for Minecraft beta, so it should be
    reliable now and not cause exceptions.
- Item damage is now managed by WorldEdit's chest handling APIs.
- Worked around an issue with the java.util.zip implementation that
    caused ZIP files containing backslashes to not work correctly.
- Changed the TrueZip support to use the API for java.util.zip, meaning
    some bugs should be fixed.
- Made all commands support double forward slashes as the command prefix.

2.3.4:
- Fixed issues with chests.
- Added configuration option that disables the "//" prefix and lets you use
    single forward slashes too.

2.3.3
- Updated for beta.
- Fixed error caused by not specifying a mob spawner type when using mob
    spawner blocks.
- Improved version detection to be more reliable.
- Fixed incorrect item drops for the super pickaxe.

2.3.2:
- Fixed the history/queue array lists being iterated in the wrong direction.
    //move should be fixed as a result.

2.3.1:
- Updated for b129+ and v0.2.6_02.

2.3:
- Blocks should now be set and removed correctly so that they don't
    drop items.
- /fixwater and /fixlava should no longer cross solely diagonally connected
    pools.
- Fixed //smooth lifting water upwards.
- Added //shift to move the selection.
- Added //flip to flip the clipboard.
- ; instead of | can be used when specifying extra tile entity data
    for blocks that support them.
- Items are now dropped by the super pickaxe (configurable).
- The info tool is governed by the permission /infotool and the tree tool
    is now goverened by the /treetool permission.
- New info tool (//tool info) that tells you information about the block
    that you right click with a pickaxe on, including the type of mob
    spawned by a mob spawner.
- Mob spawners are now supported for all operations. To specify a mob type,
    use syntax like //set mobspawner;Pig or //set mobspawner|Pig
- Added a catch for the IOException now thrown by recent versions of hMod.

2.2.1:
- Fixed compatibility with server v0.2.5.

2.2:
- Added Grum's //smooth command to smooth terrain. Select the entire area
    and use //smooth on it, perhaps specifying a number of iterations,
    with a larger number of iterations meaning a smoother terrain. Trees and
    other blocks like fences currently do not drop.
- Fixed output messages for //pos2 and //hpos2 when used.
- Updated for server version 0.2.5.

2.1:
- Switched usage of HashMaps to double ArrayLists in the history function,
    increasing the speed of everything by up to 20x.
- The data values of blocks that use them won't be set anymore, decreasing
    the packet spam generated.
- Added //fillr that recursively fills (it's //fill except it will
    fill nooks and crannies).
- Fixed /unstuck lifting you when you weren't stuck.
- Added a filename character whitelist to schematic saving/loading
    routines. (regex: ^[A-Za-z0-9_\- \./\\'\$@~!%\^\*\(\)\[\]\+\{\},\?]+$)
- Expanded the character whitelist for snapshot names (to the same as the
    one for schematic saving/loading).
- .schematics now save original copy offset.
- Added //count that counts the number of blocks in a region.
- Added //distr that prints the distribution of blocks in a region.
- Added /butcher to kill all/nearby mobs.
- Added mob killing to the super pickaxe.

2.0.2:
- Fixed issues with /listsnapshot and //restore not working.
- Fixed help for //expand and //contract.
- /jumpto should work reliably again.

2.0.1:
- Fixed the issue with the super pickaxe not working with bedrock.
- Fixed an issue with the recursive super pickaxe not working properly.
- Added an argument to /listsnapshots to show more snapshots.
- Added an argument to //restore that lets you select a snapshot for
    restoring without //use.

2.0:
- Added help message to //load telling users about //paste.
- Added Notch tree planting tool mode with the right click of the pickaxe.
    (Undo is supported!)
- Added recursive super pickaxe mode that destroys blocks adjacent,
    destroying only blocks of the same type as the block that you clicked on
- Added area super pickaxe mode that destroys a cuboid area on use,
    destroying only blocks of the same type as the block that you clicked on.
- Added pasting at origin and saving origin to .schematics.
- Added /chunk to select all the blocks inside the chunk that you are in.
- Shortcut /replacenear lets you replace nearby blocks.
    Example: /replacenear 50 rock glass
- /ascend, /descend, and /unstuck now detect pass-through blocks better.
- Added /up to go up some distance.
- Added /snow command to overlay snowfall and freeze lakes in the area.
- Both /pinegen and /forestgen (now) have a density argument. Values
    between 0 and 100 are accepted.
- Changed old forest generator command to /pinegen.
- Changed /forestgen to generate forests using Notch's tree algorithm
    (fully undoable).
- Improved speed of commands that iterated over cuboids by 5-40%.
- Support for setting random block content with //set.
    Example: //set 5%diamondore,95%glass
    Numbers don't have to add up to any particular number.
- Block IDs are now resolved with hMod as well, should it fail to resolve
    with WorldEdit.
- Added support for replacing a list of blocks with //replace.
- Added register-help configuration to prevent WorldEdit commands from
    showing up in help.
- /ascend, /descend, and /unstuck now clamp Y to >= 0.
- Added /worldeditselect permission that will give users access to all
    commands and functions that let you define selections.
- Point selection functions now emit the coordinates.
- //size now displays coordinate information.
- Added per-group block change limit restrictions support.
- Possibly added .tar.bz2/tar.gz support. Untested and highly
    unrecommended.
- Added command logging setting and logging to file.
- Added max-radius configuration to clamp radii and sizes.
- Added /fixlava.
- New /ex area fire extinguisher command (shortcut to /removenear fire 40).
- Added class to access WorldEdit selections from other plugins.
- //contract and //expand argument orders swapped to go with the other
    direction commands like //stack.
- Super pickaxe now ignores TNT. (Before it caused ignition on client-side
    only).
- Y coordinates are now clamped between 0 and 127 when blocks are set
    by WorldEdit. This fixes some exceptions.
- Expanded the priority block list significantly to handle more block types.
- .schematic load/save error messages are now more descriptive.
- Fixed iron pick axe not working as a super pickaxe.
- Plugin .jar renamed from SMWorldEdit to WorldEdit as it was confusing.
- WorldEdit version is now printed on load.

0.13.2:
- Added support for the new block types from the Halloween update.

0.13.1:
- Updated for b123.
- New /pumpkins command. Happy Halloween!
- //fill now uses its own stack so that it doesn't cause stack overflow
    errors for overly large regions.
- For commands that look for a block ID (//replace, /removenear), it will
    no longer check against the WorldEdit block restriction list.

0.12
- Added /listchunks
- Added /delchunks (creates a shell script).

0.11:
- New TrueZIP support.
- Fixed the issue with certain blocks dropping items (torches, etc.).
- Chests are partially supported. Double width chests don't paste too well yet.
- //expand and //contract are now bounded on the Y-axis.
- Cactus was removed from the list of allowed blocks.

0.10:
- Issues with the permissions regarding the super pick axe mode and
    the edit wand have been resolved.
- For the super pick axe to destroy bedrock, permission must be given for
    /worldeditbedrock.
- Added /chunkinfo to tell you information about the chunk that you are in.
- Added support for restoring regions from a backup. /listsnapshots, //use,
    and //restore have been added.
- Added //hpos1 and //hpos2 to set the corners of the cuboid to the block
    that you are looking at.
- Added /jumpto to go to the spot that you are looking at.
- Added /thru to go through the wall in front of you.
- Added /ceil to get to the ceiling of a room.

0.9:
- Giving permission to just /worldedit is now enough to have access to all
    WorldEdit commands.
- The super pickaxe toggle command has been changed to //, but the old "/,"
    command will continue to work. When assigning permissions, give access to //
- Added //move and //moveair to move the selection.
- Fixed the help for //wand.
- Fixed a bug that caused commands to be case sensitive.
- Permissions for the non-air command (i.e. //stack vs //stackair) now
    extend to the air command.
- Added /removenear to remove nearby blocks of a type.
- Fixed the incorrect help for some commands.
- Added //cyl and //hcyl to generate filled and hollow circles and cylinders.
- Added //sphere and //hsphere to generate filled and hollow spheres.
- Added //walls to generate the sides of a cuboid region.

0.8.3:
- //rotate fixed.
- Fixed some floating point inaccurracy errors.
- Exceptions are now caught when handling commands so that they can be
    reported to the current user.

0.8.2:
- Signs that are not in a loaded chunk will no longer cause an exception.
- /unstuck, /ascend, and /descend are more accurate now. /descend also
    won't drop you from 20 feet up and it won't drop you into the void anymore.

0.8.1:
- Added a workaround for the onBlockDestroy hook returning (0, 0, 0).

0.8:
- All operations now implicitly support working with block data, including
    sign text. This applies to .schematic loading and saving.
- Scripting support has been removed. It may return in the future, possibly
    as an additional plugin.
- /edit command prefix was changed to //.
- Added //expand and //contract to expand and contract the selected region.
- Fixed help for //stack and //stackair.
- Added /ascend to ascend to the next level up.
- Added /descend to descend down a level.
- Added /toggleeditwand to toggle use of the toggle wand.
- Re-implemented /forestgen in Java.
- Added /editrotate to rotate the clipboard around the minimum position.
- Added super-pick axe mode  with command /,
- Added /toggleplace to switch to using position #1 instead of your feet.
- Plugin for hey0's server mod has been renamed to SMWorldEdit.
- //fill routine now keeps a track of visited blocks to prevent
    infinite recursion caused by inconsistent states.
- /editcut will both copy and remove.
- All block name lookups now use WorldEdit's own list.
- New syntax to specify block data when specifying block type. Examples:
    //set crops:7
    //set sign:4|Line1|Line2
- Colored cloth blocks can no longer be created at all
    (they crash clients).
- Added /fixwater to level and correct water.

0.7:
- /editreplace now has reversed arguments. /editreplace [fromID] toID
- /editstack(air) now has reversed arguments. /editstack count [direction]
- /editstack(air) now can take longer direction names ('up' vs. just 'u').
- Added /editdrain drains pools of lava and/or laval.
- Fixed help for /editstack(air) incorrectly referring to the clipboard.
- Removed the dependency on Apache commons and recompiled the JavaScript
    engine to be smaller.

0.6:
- Added a check that will warn you when the region you have selected is
    larger than the .schematic format can support.
- Implemented smart block queuing that will intelligently create or
    destroy blocks so that certain blocks (torches, etc.) will spawn
    correctly (though perhaps not in the right orientation) and will
    remove correctly (without dropping an item).
- When pasting, if you end up inside a block, you will now be put up top
    of the paste.
- Added /editstack and /editstackair for stacking/repeating regions a
    certain number of times.
- Added /removebelow.
- Added height parameter to /removeabove.
- Added /editwand to give you the wooden axe.
- Added /editlimit to allow you to clamp the number of blocks that can
    changed in one go at a time. A new "max-blocks-changed" setting
    lets you configure a default limit.

0.5:
- You can now right click once with the wooden axe to select position 1
    and double right click to select position 2.
- /editoutline added to draw the faces of a region.
- New /editload and /editsave that work with .schematic files.
- /clearclipboard now works.
- meteorshower.js added: drop burning resources around you.
- Scripts can now be run directly as a command.
- The forest generator now tops the trees with leaves.
- Scripts will now be aborted if they take 3 seconds or longer to finish.
- Fixed a bug in the undo function that prevented generated forests from
    ndoing properly.
- Added Teleport functions to the scripting interface.


0.4
- Added history with undo/redo up to 15 states.
- /editreplace updated with the ability to replace only one type of block.
- Added /editcopy and /editpaste.
- New adjustable whitelist of usuable blocks.

0.1
- Initial release.<|MERGE_RESOLUTION|>--- conflicted
+++ resolved
@@ -1,4 +1,3 @@
-<<<<<<< HEAD
 7.3.0
 - Added an `//update [sideEffect]` command to apply side effects to a selection
 - Added a schematic sharing system and corresponding API, with `/schem share`
@@ -34,10 +33,9 @@
 - Improve general performance across the board
 - [Bukkit] Remove legacy data folder migration code from 2012
 - [Bukkit] Remove support for all versions prior to 1.17.1, and non-latest patches of 1.18 and 1.19
-=======
+
 7.2.17
 - [Forge] Workaround missing part of Forge in some builds
->>>>>>> b7bc56e8
 
 7.2.16
 - Update to 1.20.2
