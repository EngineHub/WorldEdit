--- conflicted
+++ resolved
@@ -1,4 +1,3 @@
-<<<<<<< HEAD
 7.4.0
 - Added a -c option to //regen to output to clipboard
 - Added #clipboard mask, to mask against blocks that match the clipboard
@@ -16,11 +15,10 @@
 - Fixed block limits not applying to the //update command
 - Deprecate bundled item data, bundled block data, World#playEffect, legacy tree systems, and more for removal in WE 8
 - Reworked the way WorldEdit CLI pulls in versioned data, allowing dynamic data loading
-=======
+
 7.3.18
 - Added support for 1.21.11
 - Improved rotation of special rail blocks (activator, detector, powered, etc)
->>>>>>> 09a94ea2
 
 7.3.17
 - Added support for 1.21.9 & 1.21.10
