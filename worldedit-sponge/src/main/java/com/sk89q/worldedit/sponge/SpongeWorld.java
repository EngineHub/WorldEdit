--- conflicted
+++ resolved
@@ -20,10 +20,6 @@
 package com.sk89q.worldedit.sponge;
 
 import com.google.common.collect.Sets;
-import com.sk89q.jnbt.CompoundTag;
-import com.sk89q.jnbt.CompoundTagBuilder;
-import com.sk89q.jnbt.IntTag;
-import com.sk89q.jnbt.StringTag;
 import com.sk89q.worldedit.EditSession;
 import com.sk89q.worldedit.WorldEditException;
 import com.sk89q.worldedit.blocks.BaseItemStack;
@@ -41,7 +37,6 @@
 import com.sk89q.worldedit.util.SideEffect;
 import com.sk89q.worldedit.util.SideEffectSet;
 import com.sk89q.worldedit.util.TreeGenerator;
-import com.sk89q.worldedit.util.concurrency.LazyReference;
 import com.sk89q.worldedit.world.AbstractWorld;
 import com.sk89q.worldedit.world.RegenOptions;
 import com.sk89q.worldedit.world.World;
@@ -59,13 +54,14 @@
 import net.minecraft.world.level.levelgen.feature.ConfiguredFeature;
 import org.apache.logging.log4j.Logger;
 import org.enginehub.linbus.tree.LinCompoundTag;
+import org.enginehub.linbus.tree.LinIntTag;
+import org.enginehub.linbus.tree.LinStringTag;
 import org.spongepowered.api.ResourceKey;
 import org.spongepowered.api.Server;
 import org.spongepowered.api.Sponge;
 import org.spongepowered.api.block.entity.BlockEntity;
 import org.spongepowered.api.block.entity.BlockEntityArchetype;
 import org.spongepowered.api.block.entity.BlockEntityType;
-import org.spongepowered.api.data.persistence.DataContainer;
 import org.spongepowered.api.entity.EntityArchetype;
 import org.spongepowered.api.entity.EntityType;
 import org.spongepowered.api.entity.EntityTypes;
@@ -159,19 +155,10 @@
 
     @Override
     public BaseBlock getFullBlock(BlockVector3 position) {
-<<<<<<< HEAD
-        DataContainer entity = getWorld()
-            .blockEntity(position.getX(), position.getY(), position.getZ())
-            .map(e -> e.createArchetype().blockEntityData())
-            .orElse(null);
-        return getBlock(position).toBaseBlock(
-            entity == null ? null : LazyReference.from(() -> NbtAdapter.adaptToWorldEdit(entity))
-        );
-=======
         BlockEntity blockEntity = getWorld().blockEntity(
                 position.getX(), position.getY(), position.getZ()
         ).orElse(null);
-        CompoundTag blockEntityData = null;
+        LinCompoundTag blockEntityData = null;
         if (blockEntity != null) {
             BlockEntityArchetype blockEntityArchetype = blockEntity.createArchetype();
             BlockEntityType blockEntityType = blockEntityArchetype.blockEntityType();
@@ -179,15 +166,14 @@
             blockEntityData = NbtAdapter.adaptToWorldEdit(blockEntityArchetype.blockEntityData());
 
             // Add ID and position since Sponge's #blockEntityData does not save metadata
-            CompoundTagBuilder fullBlockEntityDataBuilder = blockEntityData.createBuilder();
-            fullBlockEntityDataBuilder.put("id", new StringTag(blockEntityId.formatted()));
-            fullBlockEntityDataBuilder.put("x", new IntTag(position.getX()));
-            fullBlockEntityDataBuilder.put("y", new IntTag(position.getY()));
-            fullBlockEntityDataBuilder.put("z", new IntTag(position.getZ()));
+            LinCompoundTag.Builder fullBlockEntityDataBuilder = blockEntityData.toBuilder();
+            fullBlockEntityDataBuilder.put("id", LinStringTag.of(blockEntityId.formatted()));
+            fullBlockEntityDataBuilder.put("x", LinIntTag.of(position.getX()));
+            fullBlockEntityDataBuilder.put("y", LinIntTag.of(position.getY()));
+            fullBlockEntityDataBuilder.put("z", LinIntTag.of(position.getZ()));
             blockEntityData = fullBlockEntityDataBuilder.build();
         }
         return getBlock(position).toBaseBlock(blockEntityData);
->>>>>>> 474c191c
     }
 
     @Override
@@ -222,13 +208,12 @@
         }
 
         // Create the TileEntity
-<<<<<<< HEAD
         if (didSet && block instanceof BaseBlock baseBlock) {
             LinCompoundTag nbt = baseBlock.getNbt();
             if (nbt != null) {
                 BlockEntityArchetype.builder()
                     .blockEntity((BlockEntityType)
-                        world.engine().registry(RegistryTypes.BLOCK_ENTITY_TYPE)
+                        Sponge.game().registry(RegistryTypes.BLOCK_ENTITY_TYPE)
                             .value(ResourceKey.resolve(baseBlock.getNbtId()))
                     )
                     .blockEntityData(NbtAdapter.adaptFromWorldEdit(nbt))
@@ -236,19 +221,6 @@
                     .build()
                     .apply(ServerLocation.of(world, position.getX(), position.getY(), position.getZ()));
             }
-=======
-        if (didSet && block instanceof BaseBlock && ((BaseBlock) block).hasNbtData()) {
-            BaseBlock baseBlock = (BaseBlock) block;
-            BlockEntityArchetype.builder()
-                .blockEntity((BlockEntityType)
-                    Sponge.game().registry(RegistryTypes.BLOCK_ENTITY_TYPE)
-                        .value(ResourceKey.resolve(baseBlock.getNbtId()))
-                )
-                .blockEntityData(NbtAdapter.adaptFromWorldEdit(baseBlock.getNbtData()))
-                .state(newState)
-                .build()
-                .apply(ServerLocation.of(world, position.getX(), position.getY(), position.getZ()));
->>>>>>> 474c191c
         }
 
         return true;
