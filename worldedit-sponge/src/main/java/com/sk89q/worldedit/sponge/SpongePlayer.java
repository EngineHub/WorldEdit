/*
 * WorldEdit, a Minecraft world manipulation toolkit
 * Copyright (C) sk89q <http://www.sk89q.com>
 * Copyright (C) WorldEdit team and contributors
 *
 * This program is free software: you can redistribute it and/or modify
 * it under the terms of the GNU General Public License as published by
 * the Free Software Foundation, either version 3 of the License, or
 * (at your option) any later version.
 *
 * This program is distributed in the hope that it will be useful,
 * but WITHOUT ANY WARRANTY; without even the implied warranty of
 * MERCHANTABILITY or FITNESS FOR A PARTICULAR PURPOSE.  See the
 * GNU General Public License for more details.
 *
 * You should have received a copy of the GNU General Public License
 * along with this program.  If not, see <https://www.gnu.org/licenses/>.
 */

package com.sk89q.worldedit.sponge;

import com.sk89q.jnbt.CompoundTag;
import com.sk89q.util.StringUtil;
import com.sk89q.worldedit.blocks.BaseItemStack;
import com.sk89q.worldedit.entity.BaseEntity;
import com.sk89q.worldedit.extension.platform.AbstractPlayerActor;
import com.sk89q.worldedit.extent.inventory.BlockBag;
import com.sk89q.worldedit.internal.cui.CUIEvent;
import com.sk89q.worldedit.math.BlockVector3;
import com.sk89q.worldedit.math.Vector3;
import com.sk89q.worldedit.session.SessionKey;
import com.sk89q.worldedit.sponge.internal.NbtAdapter;
import com.sk89q.worldedit.util.HandSide;
import com.sk89q.worldedit.util.Location;
import com.sk89q.worldedit.util.formatting.text.Component;
import com.sk89q.worldedit.world.block.BaseBlock;
import com.sk89q.worldedit.world.block.BlockStateHolder;
import com.sk89q.worldedit.world.gamemode.GameMode;
import com.sk89q.worldedit.world.gamemode.GameModes;
import net.kyori.adventure.text.format.NamedTextColor;
import net.kyori.adventure.text.format.TextColor;
import net.kyori.adventure.text.serializer.legacy.LegacyComponentSerializer;
<<<<<<< HEAD
import org.enginehub.linbus.tree.LinCompoundTag;
=======
import net.minecraft.core.BlockPos;
import net.minecraft.network.protocol.game.ClientboundBlockEntityDataPacket;
import net.minecraft.world.level.block.entity.StructureBlockEntity;
>>>>>>> bb15dbcb
import org.spongepowered.api.ResourceKey;
import org.spongepowered.api.Sponge;
import org.spongepowered.api.block.BlockState;
import org.spongepowered.api.data.Keys;
import org.spongepowered.api.data.type.HandTypes;
import org.spongepowered.api.entity.living.player.Player;
import org.spongepowered.api.entity.living.player.server.ServerPlayer;
import org.spongepowered.api.item.inventory.ItemStack;
import org.spongepowered.api.registry.RegistryTypes;
import org.spongepowered.api.world.server.ServerLocation;
import org.spongepowered.math.vector.Vector3d;

import java.nio.charset.StandardCharsets;
import java.util.Locale;
import java.util.UUID;
import javax.annotation.Nullable;

public class SpongePlayer extends AbstractPlayerActor {
    private static final int STRUCTURE_BLOCK_PACKET_ID = 7;

    private final ServerPlayer player;

    protected SpongePlayer(ServerPlayer player) {
        this.player = player;
        ThreadSafeCache.getInstance().getOnlineIds().add(getUniqueId());
    }

    @Override
    public UUID getUniqueId() {
        return player.uniqueId();
    }

    @Override
    public BaseItemStack getItemInHand(HandSide handSide) {
        ItemStack is = this.player.itemInHand(
            handSide == HandSide.MAIN_HAND ? HandTypes.MAIN_HAND : HandTypes.OFF_HAND
        );
        return SpongeAdapter.adapt(is);
    }

    @Override
    public String getName() {
        return this.player.name();
    }

    @Override
    public String getDisplayName() {
        return LegacyComponentSerializer.legacySection().serialize(player.displayName().get());
    }

    @Override
    public BaseEntity getState() {
        throw new UnsupportedOperationException("Cannot create a state from this object");
    }

    @Override
    public Location getLocation() {
        ServerLocation entityLoc = this.player.serverLocation();
        Vector3d entityRot = this.player.rotation();

        return SpongeAdapter.adapt(entityLoc, entityRot);
    }

    @Override
    public boolean setLocation(Location location) {
        return player.setLocation(SpongeAdapter.adapt(location));
    }

    @Override
    public com.sk89q.worldedit.world.World getWorld() {
        return SpongeAdapter.adapt(player.serverLocation().world());
    }

    @Override
    public void giveItem(BaseItemStack itemStack) {
        this.player.inventory().offer(SpongeAdapter.adapt(itemStack));
    }

    @Override
    public void dispatchCUIEvent(CUIEvent event) {
        String[] params = event.getParameters();
        String send = event.getTypeId();
        if (params.length > 0) {
            send = send + "|" + StringUtil.joinString(params, "|");
        }

        String finalData = send;
        CUIChannelHandler.channel().play().sendTo(
            player,
            buffer -> buffer.writeBytes(finalData.getBytes(StandardCharsets.UTF_8))
        );
    }

    @Override
    @Deprecated
    public void printRaw(String msg) {
        for (String part : msg.split("\n")) {
            this.player.sendMessage(LegacyComponentSerializer.legacySection().deserialize(part));
        }
    }

    @Override
    @Deprecated
    public void printDebug(String msg) {
        sendColorized(msg, NamedTextColor.GRAY);
    }

    @Override
    @Deprecated
    public void print(String msg) {
        sendColorized(msg, NamedTextColor.LIGHT_PURPLE);
    }

    @Override
    @Deprecated
    public void printError(String msg) {
        sendColorized(msg, NamedTextColor.RED);
    }

    @Override
    public void print(Component component) {
        player.sendMessage(SpongeTextAdapter.convert(component, getLocale()));
    }

    private void sendColorized(String msg, TextColor formatting) {
        for (String part : msg.split("\n")) {
            this.player.sendMessage(
                LegacyComponentSerializer.legacySection().deserialize(part).color(formatting)
            );
        }
    }

    @Override
    public boolean trySetPosition(Vector3 pos, float pitch, float yaw) {
        ServerLocation loc = ServerLocation.of(
            this.player.world(), pos.getX(), pos.getY(), pos.getZ()
        );

        return this.player.setLocationAndRotation(loc, new Vector3d(pitch, yaw, 0));
    }

    @Override
    public String[] getGroups() {
        return SpongeWorldEdit.inst().getPermissionsProvider().getGroups(this.player);
    }

    @Override
    public BlockBag getInventoryBlockBag() {
        return null;
    }

    @Override
    public boolean hasPermission(String perm) {
        return SpongeWorldEdit.inst().getPermissionsProvider().hasPermission(player, perm);
    }

    @Nullable
    @Override
    public <T> T getFacet(Class<? extends T> cls) {
        return null;
    }

    @Override
    public GameMode getGameMode() {
        return GameModes.get(player.gameMode().get().key(RegistryTypes.GAME_MODE).asString());
    }

    @Override
    public void setGameMode(GameMode gameMode) {
        player.gameMode().set(
            Sponge.game().registry(RegistryTypes.GAME_MODE).value(
                ResourceKey.resolve(gameMode.getId())
            )
        );
    }

    @Override
    public boolean isAllowedToFly() {
        return player.get(Keys.CAN_FLY).orElse(super.isAllowedToFly());
    }

    @Override
    public void setFlying(boolean flying) {
        player.offer(Keys.IS_FLYING, flying);
    }

    @Override
    public <B extends BlockStateHolder<B>> void sendFakeBlock(BlockVector3 pos, B block) {
        if (block == null) {
            player.resetBlockChange(pos.getX(), pos.getY(), pos.getZ());
        } else {
<<<<<<< HEAD
            player.sendBlockChange(pos.getX(), pos.getY(), pos.getZ(), SpongeAdapter.adapt(block.toImmutableState()));
            if (block instanceof final BaseBlock baseBlock
                && block.getBlockType().equals(com.sk89q.worldedit.world.block.BlockTypes.STRUCTURE_BLOCK)) {
                final LinCompoundTag nbtData = baseBlock.getNbt();
=======
            BlockState spongeBlock = SpongeAdapter.adapt(block.toImmutableState());
            player.sendBlockChange(pos.getX(), pos.getY(), pos.getZ(), spongeBlock);
            if (block instanceof BaseBlock baseBlock && block.getBlockType().equals(com.sk89q.worldedit.world.block.BlockTypes.STRUCTURE_BLOCK)) {
                final CompoundTag nbtData = baseBlock.getNbtData();
>>>>>>> bb15dbcb
                if (nbtData != null) {
                    net.minecraft.world.level.block.state.BlockState nativeBlock =
                        (net.minecraft.world.level.block.state.BlockState) spongeBlock;
                    net.minecraft.nbt.CompoundTag nativeNbtData = NbtAdapter.adaptNMSToWorldEdit(nbtData);
                    net.minecraft.server.level.ServerPlayer nativePlayer =
                        ((net.minecraft.server.level.ServerPlayer) player);

                    StructureBlockEntity structureBlockEntity =
                        new StructureBlockEntity(new BlockPos(pos.getX(), pos.getY(), pos.getZ()), nativeBlock);
                    structureBlockEntity.load(nativeNbtData);
                    nativePlayer.connection.send(
                        ClientboundBlockEntityDataPacket.create(structureBlockEntity, it -> nativeNbtData));
                }
            }
        }
    }

    @Override
    public Locale getLocale() {
        return player.locale();
    }

    @Override
    public SessionKey getSessionKey() {
        return new SessionKeyImpl(player);
    }

    static class SessionKeyImpl implements SessionKey {
        // If not static, this will leak a reference

        private final UUID uuid;
        private final String name;

        SessionKeyImpl(Player player) {
            this.uuid = player.uniqueId();
            this.name = player.name();
        }

        @Override
        public UUID getUniqueId() {
            return uuid;
        }

        @Nullable
        @Override
        public String getName() {
            return name;
        }

        @Override
        public boolean isActive() {
            // We can't directly check if the player is online because
            // the list of players is not thread safe
            return ThreadSafeCache.getInstance().getOnlineIds().contains(uuid);
        }

        @Override
        public boolean isPersistent() {
            return true;
        }

    }

    public Player getPlayer() {
        return player;
    }
}<|MERGE_RESOLUTION|>--- conflicted
+++ resolved
@@ -19,7 +19,6 @@
 
 package com.sk89q.worldedit.sponge;
 
-import com.sk89q.jnbt.CompoundTag;
 import com.sk89q.util.StringUtil;
 import com.sk89q.worldedit.blocks.BaseItemStack;
 import com.sk89q.worldedit.entity.BaseEntity;
@@ -40,13 +39,10 @@
 import net.kyori.adventure.text.format.NamedTextColor;
 import net.kyori.adventure.text.format.TextColor;
 import net.kyori.adventure.text.serializer.legacy.LegacyComponentSerializer;
-<<<<<<< HEAD
-import org.enginehub.linbus.tree.LinCompoundTag;
-=======
 import net.minecraft.core.BlockPos;
 import net.minecraft.network.protocol.game.ClientboundBlockEntityDataPacket;
 import net.minecraft.world.level.block.entity.StructureBlockEntity;
->>>>>>> bb15dbcb
+import org.enginehub.linbus.tree.LinCompoundTag;
 import org.spongepowered.api.ResourceKey;
 import org.spongepowered.api.Sponge;
 import org.spongepowered.api.block.BlockState;
@@ -238,17 +234,11 @@
         if (block == null) {
             player.resetBlockChange(pos.getX(), pos.getY(), pos.getZ());
         } else {
-<<<<<<< HEAD
-            player.sendBlockChange(pos.getX(), pos.getY(), pos.getZ(), SpongeAdapter.adapt(block.toImmutableState()));
+            BlockState spongeBlock = SpongeAdapter.adapt(block.toImmutableState());
+            player.sendBlockChange(pos.getX(), pos.getY(), pos.getZ(), spongeBlock);
             if (block instanceof final BaseBlock baseBlock
                 && block.getBlockType().equals(com.sk89q.worldedit.world.block.BlockTypes.STRUCTURE_BLOCK)) {
                 final LinCompoundTag nbtData = baseBlock.getNbt();
-=======
-            BlockState spongeBlock = SpongeAdapter.adapt(block.toImmutableState());
-            player.sendBlockChange(pos.getX(), pos.getY(), pos.getZ(), spongeBlock);
-            if (block instanceof BaseBlock baseBlock && block.getBlockType().equals(com.sk89q.worldedit.world.block.BlockTypes.STRUCTURE_BLOCK)) {
-                final CompoundTag nbtData = baseBlock.getNbtData();
->>>>>>> bb15dbcb
                 if (nbtData != null) {
                     net.minecraft.world.level.block.state.BlockState nativeBlock =
                         (net.minecraft.world.level.block.state.BlockState) spongeBlock;
