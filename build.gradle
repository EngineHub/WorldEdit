buildscript {
    repositories {
        mavenCentral()
        maven { url = "https://oss.sonatype.org/content/repositories/snapshots/" }
        jcenter()
    }

    configurations.all {
        resolutionStrategy {
            force 'commons-io:commons-io:2.4'
        }
    }

    dependencies {
        classpath 'com.github.jengelman.gradle.plugins:shadow:2.0.4'
        classpath 'org.jfrog.buildinfo:build-info-extractor-gradle:4.8.1'
    }
}

plugins {
    id 'net.minecrell.licenser' version '0.4.1' apply false
    id "org.ajoberstar.grgit" version "2.3.0"
}

println """
*******************************************
 You are building WorldEdit!

 If you encounter trouble:
 1) Read COMPILING.md if you haven't yet
 2) Try running 'build' in a separate Gradle run
 3) Use gradlew and not gradle
 4) If you still need help, ask on IRC! irc.esper.net #sk89q

 Output files will be in [subproject]/build/libs
*******************************************
"""

allprojects {
    group = 'com.sk89q.worldedit'
    version = '7.0.0-SNAPSHOT'
}

if (!project.hasProperty("artifactory_contextUrl")) ext.artifactory_contextUrl = "http://localhost"
if (!project.hasProperty("artifactory_user")) ext.artifactory_user = "guest"
if (!project.hasProperty("artifactory_password")) ext.artifactory_password = ""

if (!project.hasProperty("gitCommitHash") && !JavaVersion.current().isJava6()) {
    try {
        def repo = grgit.open()
        ext.gitCommitHash = repo.head().abbreviatedId
    } catch (Exception e) {
        println "Error getting commit hash: " + e.getMessage()
    }
}
if (!project.hasProperty("gitCommitHash")) {
    ext.gitCommitHash = "no_git_id"
}

apply plugin: 'com.jfrog.artifactory'
artifactory {
    contextUrl = "${artifactory_contextUrl}"
    publish {
        repository {
            repoKey = project.version.contains("SNAPSHOT") ? 'libs-snapshot-local' : 'libs-release-local'
            username = "${artifactory_user}"
            password = "${artifactory_password}"
            maven = true
            ivy = false
        }
    }

    resolve {
        repository {
            repoKey = 'repo'
            username = "${artifactory_user}"
            password = "${artifactory_password}"
            maven = true
        }
    }
}
artifactoryPublish.skip = true

subprojects {
    repositories {
        mavenCentral()
        maven { url "http://maven.sk89q.com/repo/" }
        maven { url "https://oss.sonatype.org/content/repositories/snapshots/" }
    }
}

configure(['core', 'bukkit', 'forge', 'sponge'].collect { project(":worldedit-$it") }) {
    apply plugin: 'java'
    apply plugin: 'maven'
    apply plugin: 'checkstyle'
    apply plugin: 'com.github.johnrengelman.shadow'
    apply plugin: 'com.jfrog.artifactory'
    apply plugin: 'net.minecrell.licenser'

    ext.internalVersion = version + ";" + gitCommitHash

    sourceCompatibility = JavaVersion.VERSION_1_8
    targetCompatibility = JavaVersion.VERSION_1_8

    checkstyle.configFile = new File(rootProject.projectDir, "config/checkstyle/checkstyle.xml")
    checkstyle.toolVersion = '7.6.1'

<<<<<<< HEAD
    repositories {
        mavenCentral()
        maven { url "http://maven.sk89q.com/repo/" }
        maven { url "http://repo.maven.apache.org/maven2" }
        // temporary, for Piston
        mavenLocal()
    }

=======
>>>>>>> c325b789
    if (JavaVersion.current().isJava8Compatible()) {
        // Java 8 turns on doclint which we fail
        tasks.withType(Javadoc) {
            options.addStringOption('Xdoclint:none', '-quiet')
        }
    }

    task javadocJar(type: Jar, dependsOn: javadoc) {
        classifier = 'javadoc'
        from javadoc.destinationDir
    }

    artifacts {
        archives jar
        archives javadocJar
    }

    if (!(name.equals('worldedit-forge') || name.equals('worldedit-sponge'))) {
        task sourcesJar(type: Jar, dependsOn: classes) {
            classifier = 'sources'
            from sourceSets.main.allSource
        }

        artifacts {
            archives sourcesJar
        }
        build.dependsOn(sourcesJar)
    }

    build.dependsOn(checkstyleMain)
    build.dependsOn(checkstyleTest)
    build.dependsOn(javadocJar)

    artifactoryPublish {
        publishConfigs('archives')
    }

    license {
        header = rootProject.file("HEADER.txt")
        include '**/*.java'
    }
}

configure(['bukkit', 'forge', 'sponge'].collect { project(":worldedit-$it") }) {
    shadowJar {
        classifier 'dist'
        dependencies {
            include(project(":worldedit-libs:core"))
            include(project(":worldedit-libs:${project.name.replace("worldedit-", "")}"))
            include(project(":worldedit-core"))
        }
        exclude 'GradleStart**'
        exclude '.cache'
        exclude 'LICENSE*'
    }
}<|MERGE_RESOLUTION|>--- conflicted
+++ resolved
@@ -86,6 +86,8 @@
         mavenCentral()
         maven { url "http://maven.sk89q.com/repo/" }
         maven { url "https://oss.sonatype.org/content/repositories/snapshots/" }
+        // temporary, for Piston
+        mavenLocal()
     }
 }
 
@@ -105,17 +107,6 @@
     checkstyle.configFile = new File(rootProject.projectDir, "config/checkstyle/checkstyle.xml")
     checkstyle.toolVersion = '7.6.1'
 
-<<<<<<< HEAD
-    repositories {
-        mavenCentral()
-        maven { url "http://maven.sk89q.com/repo/" }
-        maven { url "http://repo.maven.apache.org/maven2" }
-        // temporary, for Piston
-        mavenLocal()
-    }
-
-=======
->>>>>>> c325b789
     if (JavaVersion.current().isJava8Compatible()) {
         // Java 8 turns on doclint which we fail
         tasks.withType(Javadoc) {
