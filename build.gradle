--- conflicted
+++ resolved
@@ -80,11 +80,7 @@
     apply plugin: 'com.jfrog.artifactory'
 
     group = 'com.sk89q.worldedit'
-<<<<<<< HEAD
     version = '7.0-SNAPSHOT'
-=======
-    version = '6.1.4-SNAPSHOT'
->>>>>>> 0232d2cd
     ext.internalVersion = version + ";" + gitCommitHash
 
     sourceCompatibility = 1.7
