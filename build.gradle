allprojects {
    apply plugin: 'java'
    apply plugin: 'maven'
    apply plugin: 'checkstyle'

<<<<<<< HEAD
    group = 'com.sk89q'
    version = '6.0.0-SNAPSHOT'
=======
// Add ForgeGradle as a dependency for the build script
buildscript {
    repositories {
        mavenCentral()
        maven {
            name = "forge"
            url = "http://files.minecraftforge.net/maven"
        }
        maven {
            name = "sonatype"
            url = "https://oss.sonatype.org/content/repositories/snapshots/"
        }
        jcenter()
    }

    dependencies {
        classpath 'net.minecraftforge.gradle:ForgeGradle:1.2-SNAPSHOT'
        classpath 'com.github.jengelman.gradle.plugins:shadow:1.1.1'
    }
}

apply plugin: 'java'
apply plugin: 'maven'
apply plugin: 'forge'
apply plugin: 'com.github.johnrengelman.shadow'
>>>>>>> 44559cde

    sourceCompatibility = 1.6
    targetCompatibility = 1.6

    checkstyle.configFile = new File(rootProject.projectDir, "config/checkstyle/checkstyle.xml")

<<<<<<< HEAD
    repositories {
        mavenCentral()
        maven { url "http://repo.bukkit.org/content/groups/public" }
        maven { url "http://maven.sk89q.com/repo/" }
        maven { url "http://repo.maven.apache.org/maven2" }
=======
sourceCompatibility = 1.6
targetCompatibility = 1.6

repositories {
    mavenCentral()
    maven { url "http://repo.bukkit.org/content/groups/public" }
    maven { url "http://maven.sk89q.com/repo/" }
    maven { url "http://repo.maven.apache.org/maven2" }
}

dependencies {
    compile group: 'de.schlichtherle', name: 'truezip', version:'6.8.3'
    compile group: 'rhino', name: 'js', version:'1.7R2'
    compile group: 'org.yaml', name: 'snakeyaml', version:'1.9'
    compile group: 'com.google.guava', name: 'guava', version:'10.0.1'
    compile group: 'com.sk89q', name: 'jchronic', version:'0.2.4a'
    compile group: 'com.google.code.findbugs', name: 'jsr305', version: '1.3.9'
    compile group: 'com.thoughtworks.paranamer', name: 'paranamer', version: '2.6'
    compile group: 'com.google.code.gson', name: 'gson', version: '2.2.4'
    compile group: 'com.sk89q.lib', name: 'jlibnoise', version: '1.0.0'
    //compile group: 'net.sf.trove4j', name: 'trove4j', version: '3.0.3'
    testCompile group: 'org.mockito', name: 'mockito-core', version:'1.9.0-rc1'
}

sourceSets {
    main {
        java {
            srcDir 'src/main/java'
            srcDir 'src/legacy/java'
            srcDir 'src/forge/java'
        }
        resources {
            srcDir 'src/main/resources'
            srcDir 'src/forge/resources'
        }
    }
}

minecraft {
    ext.forgeVersion = "10.13.1.1225"
    version = "1.7.10-$forgeVersion"

    replaceIn "com/sk89q/worldedit/forge/ForgeWorldEdit.java"
    replace "%VERSION%", project.version
}

processResources {
    from (sourceSets.main.resources.srcDirs) {
        expand 'version': project.version, 'mcVersion': project.minecraft.version,
                'forgeVersion': project.minecraft.forgeVersion
        include 'mcmod.info'
>>>>>>> 44559cde
    }

    task sourcesJar(type: Jar, dependsOn:classes) {
        classifier = 'sources'
        from sourceSets.main.allSource
    }

<<<<<<< HEAD
    task javadocJar(type: Jar, dependsOn:javadoc) {
        classifier = 'javadoc'
        from javadoc.destinationDir
    }

    artifacts {
        archives jar
        archives sourcesJar
        archives javadocJar
    }

    build.dependsOn(checkstyleMain)
    build.dependsOn(checkstyleTest)
    build.dependsOn(sourcesJar)
    build.dependsOn(javadocJar)
}

dependencies {
    project(":worldedit-core")
    project(":worldedit-bukkit")
    project(":worldedit-forge")
}
=======
// shade needed runtime dependencies
shadowJar {
    classifier 'shadow'
    dependencies {
        include(dependency('com.sk89q:jchronic:0.2.4a'))
        include(dependency('com.thoughtworks.paranamer:paranamer:2.6'))
        include(dependency('com.sk89q.lib:jlibnoise:1.0.0'))
    }
    exclude 'GradleStart**'
    exclude '.cache'
}

// ensure reobf happens
reobf.reobf(shadowJar) { spec ->
    spec.classpath = sourceSets.main.compileClasspath;
}

task deleteOrig(type: Delete) {
    delete project.tasks.jar.archivePath.getPath()
}

task deleteShaded(type: Delete) {
    delete project.tasks.shadowJar.archivePath.getPath()
}

shadowJar.dependsOn(deleteShaded)
build.dependsOn(shadowJar)
>>>>>>> 44559cde
<|MERGE_RESOLUTION|>--- conflicted
+++ resolved
@@ -3,101 +3,26 @@
     apply plugin: 'maven'
     apply plugin: 'checkstyle'
 
-<<<<<<< HEAD
     group = 'com.sk89q'
     version = '6.0.0-SNAPSHOT'
-=======
-// Add ForgeGradle as a dependency for the build script
-buildscript {
-    repositories {
-        mavenCentral()
-        maven {
-            name = "forge"
-            url = "http://files.minecraftforge.net/maven"
-        }
-        maven {
-            name = "sonatype"
-            url = "https://oss.sonatype.org/content/repositories/snapshots/"
-        }
-        jcenter()
-    }
-
-    dependencies {
-        classpath 'net.minecraftforge.gradle:ForgeGradle:1.2-SNAPSHOT'
-        classpath 'com.github.jengelman.gradle.plugins:shadow:1.1.1'
-    }
-}
-
-apply plugin: 'java'
-apply plugin: 'maven'
-apply plugin: 'forge'
-apply plugin: 'com.github.johnrengelman.shadow'
->>>>>>> 44559cde
 
     sourceCompatibility = 1.6
     targetCompatibility = 1.6
 
     checkstyle.configFile = new File(rootProject.projectDir, "config/checkstyle/checkstyle.xml")
 
-<<<<<<< HEAD
     repositories {
         mavenCentral()
         maven { url "http://repo.bukkit.org/content/groups/public" }
         maven { url "http://maven.sk89q.com/repo/" }
         maven { url "http://repo.maven.apache.org/maven2" }
-=======
-sourceCompatibility = 1.6
-targetCompatibility = 1.6
+    }
 
-repositories {
-    mavenCentral()
-    maven { url "http://repo.bukkit.org/content/groups/public" }
-    maven { url "http://maven.sk89q.com/repo/" }
-    maven { url "http://repo.maven.apache.org/maven2" }
-}
-
-dependencies {
-    compile group: 'de.schlichtherle', name: 'truezip', version:'6.8.3'
-    compile group: 'rhino', name: 'js', version:'1.7R2'
-    compile group: 'org.yaml', name: 'snakeyaml', version:'1.9'
-    compile group: 'com.google.guava', name: 'guava', version:'10.0.1'
-    compile group: 'com.sk89q', name: 'jchronic', version:'0.2.4a'
-    compile group: 'com.google.code.findbugs', name: 'jsr305', version: '1.3.9'
-    compile group: 'com.thoughtworks.paranamer', name: 'paranamer', version: '2.6'
-    compile group: 'com.google.code.gson', name: 'gson', version: '2.2.4'
-    compile group: 'com.sk89q.lib', name: 'jlibnoise', version: '1.0.0'
-    //compile group: 'net.sf.trove4j', name: 'trove4j', version: '3.0.3'
-    testCompile group: 'org.mockito', name: 'mockito-core', version:'1.9.0-rc1'
-}
-
-sourceSets {
-    main {
-        java {
-            srcDir 'src/main/java'
-            srcDir 'src/legacy/java'
-            srcDir 'src/forge/java'
+    if (JavaVersion.current().isJava8Compatible()) {
+        // Java 8 turns on doclint which we fail
+        tasks.withType(Javadoc) {
+            options.addStringOption('Xdoclint:none', '-quiet')
         }
-        resources {
-            srcDir 'src/main/resources'
-            srcDir 'src/forge/resources'
-        }
-    }
-}
-
-minecraft {
-    ext.forgeVersion = "10.13.1.1225"
-    version = "1.7.10-$forgeVersion"
-
-    replaceIn "com/sk89q/worldedit/forge/ForgeWorldEdit.java"
-    replace "%VERSION%", project.version
-}
-
-processResources {
-    from (sourceSets.main.resources.srcDirs) {
-        expand 'version': project.version, 'mcVersion': project.minecraft.version,
-                'forgeVersion': project.minecraft.forgeVersion
-        include 'mcmod.info'
->>>>>>> 44559cde
     }
 
     task sourcesJar(type: Jar, dependsOn:classes) {
@@ -105,7 +30,6 @@
         from sourceSets.main.allSource
     }
 
-<<<<<<< HEAD
     task javadocJar(type: Jar, dependsOn:javadoc) {
         classifier = 'javadoc'
         from javadoc.destinationDir
@@ -127,33 +51,4 @@
     project(":worldedit-core")
     project(":worldedit-bukkit")
     project(":worldedit-forge")
-}
-=======
-// shade needed runtime dependencies
-shadowJar {
-    classifier 'shadow'
-    dependencies {
-        include(dependency('com.sk89q:jchronic:0.2.4a'))
-        include(dependency('com.thoughtworks.paranamer:paranamer:2.6'))
-        include(dependency('com.sk89q.lib:jlibnoise:1.0.0'))
-    }
-    exclude 'GradleStart**'
-    exclude '.cache'
-}
-
-// ensure reobf happens
-reobf.reobf(shadowJar) { spec ->
-    spec.classpath = sourceSets.main.compileClasspath;
-}
-
-task deleteOrig(type: Delete) {
-    delete project.tasks.jar.archivePath.getPath()
-}
-
-task deleteShaded(type: Delete) {
-    delete project.tasks.shadowJar.archivePath.getPath()
-}
-
-shadowJar.dependsOn(deleteShaded)
-build.dependsOn(shadowJar)
->>>>>>> 44559cde
+}