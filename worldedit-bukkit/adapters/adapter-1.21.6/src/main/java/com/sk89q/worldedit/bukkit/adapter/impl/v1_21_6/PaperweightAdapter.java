--- conflicted
+++ resolved
@@ -976,7 +976,6 @@
     }
 
     @Override
-<<<<<<< HEAD
     public boolean generateTree(TreeType treeType, World world, EditSession session, BlockVector3 pt) throws MaxChangedBlocksException {
         ServerLevel originalWorld = ((CraftWorld) world).getHandle();
         PlacedFeature feature = originalWorld.registryAccess().lookupOrThrow(Registries.PLACED_FEATURE).getValue(ResourceLocation.tryParse(treeType.id()));
@@ -987,8 +986,7 @@
         }
     }
 
-=======
->>>>>>> 1ad05330
+    @Override
     public boolean generateFeature(ConfiguredFeatureType type, World world, EditSession session, BlockVector3 pt) {
         ServerLevel originalWorld = ((CraftWorld) world).getHandle();
         ConfiguredFeature<?, ?> feature = originalWorld.registryAccess().lookupOrThrow(Registries.CONFIGURED_FEATURE).getValue(ResourceLocation.tryParse(type.id()));
