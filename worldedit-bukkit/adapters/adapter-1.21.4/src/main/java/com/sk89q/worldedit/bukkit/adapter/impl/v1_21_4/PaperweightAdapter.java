--- conflicted
+++ resolved
@@ -962,7 +962,6 @@
     }
 
     @Override
-<<<<<<< HEAD
     public boolean generateTree(TreeType treeType, World world, EditSession session, BlockVector3 pt) throws MaxChangedBlocksException {
         ServerLevel originalWorld = ((CraftWorld) world).getHandle();
         PlacedFeature feature = originalWorld.registryAccess().lookupOrThrow(Registries.PLACED_FEATURE).getValue(ResourceLocation.tryParse(treeType.id()));
@@ -973,8 +972,7 @@
         }
     }
 
-=======
->>>>>>> 1ad05330
+    @Override
     public boolean generateFeature(ConfiguredFeatureType type, World world, EditSession session, BlockVector3 pt) {
         ServerLevel originalWorld = ((CraftWorld) world).getHandle();
         ConfiguredFeature<?, ?> feature = originalWorld.registryAccess().lookupOrThrow(Registries.CONFIGURED_FEATURE).getValue(ResourceLocation.tryParse(type.id()));
