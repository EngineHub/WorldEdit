/*
 * WorldEdit, a Minecraft world manipulation toolkit
 * Copyright (C) sk89q <http://www.sk89q.com>
 * Copyright (C) WorldEdit team and contributors
 *
 * This program is free software: you can redistribute it and/or modify
 * it under the terms of the GNU General Public License as published by
 * the Free Software Foundation, either version 3 of the License, or
 * (at your option) any later version.
 *
 * This program is distributed in the hope that it will be useful,
 * but WITHOUT ANY WARRANTY; without even the implied warranty of
 * MERCHANTABILITY or FITNESS FOR A PARTICULAR PURPOSE.  See the
 * GNU General Public License for more details.
 *
 * You should have received a copy of the GNU General Public License
 * along with this program.  If not, see <https://www.gnu.org/licenses/>.
 */

package com.sk89q.worldedit.bukkit.adapter.impl.v1_21_11;

import com.google.common.cache.CacheBuilder;
import com.google.common.cache.CacheLoader;
import com.google.common.cache.LoadingCache;
import com.google.common.collect.ImmutableList;
import com.google.common.collect.Lists;
import com.google.common.collect.Sets;
import com.google.common.util.concurrent.Futures;
import com.mojang.serialization.Codec;
import com.mojang.serialization.Lifecycle;
import com.sk89q.worldedit.EditSession;
import com.sk89q.worldedit.MaxChangedBlocksException;
import com.sk89q.worldedit.WorldEditException;
import com.sk89q.worldedit.blocks.BaseItem;
import com.sk89q.worldedit.blocks.BaseItemStack;
import com.sk89q.worldedit.bukkit.BukkitAdapter;
import com.sk89q.worldedit.bukkit.adapter.BukkitImplAdapter;
import com.sk89q.worldedit.entity.BaseEntity;
import com.sk89q.worldedit.extension.platform.Watchdog;
import com.sk89q.worldedit.extent.Extent;
import com.sk89q.worldedit.internal.Constants;
import com.sk89q.worldedit.internal.block.BlockStateIdAccess;
import com.sk89q.worldedit.internal.wna.WorldNativeAccess;
import com.sk89q.worldedit.math.BlockVector2;
import com.sk89q.worldedit.math.BlockVector3;
import com.sk89q.worldedit.regions.Region;
import com.sk89q.worldedit.registry.state.BooleanProperty;
import com.sk89q.worldedit.registry.state.DirectionalProperty;
import com.sk89q.worldedit.registry.state.EnumProperty;
import com.sk89q.worldedit.registry.state.IntegerProperty;
import com.sk89q.worldedit.registry.state.Property;
import com.sk89q.worldedit.util.Direction;
import com.sk89q.worldedit.util.SideEffect;
import com.sk89q.worldedit.util.concurrency.LazyReference;
import com.sk89q.worldedit.util.formatting.text.Component;
import com.sk89q.worldedit.util.formatting.text.TranslatableComponent;
import com.sk89q.worldedit.util.formatting.text.serializer.gson.GsonComponentSerializer;
import com.sk89q.worldedit.util.io.file.SafeFiles;
import com.sk89q.worldedit.world.DataFixer;
import com.sk89q.worldedit.world.RegenOptions;
import com.sk89q.worldedit.world.biome.BiomeCategory;
import com.sk89q.worldedit.world.biome.BiomeType;
import com.sk89q.worldedit.world.biome.BiomeTypes;
import com.sk89q.worldedit.world.block.BaseBlock;
import com.sk89q.worldedit.world.block.BlockState;
import com.sk89q.worldedit.world.block.BlockStateHolder;
import com.sk89q.worldedit.world.block.BlockType;
import com.sk89q.worldedit.world.block.BlockTypes;
import com.sk89q.worldedit.world.entity.EntityTypes;
import com.sk89q.worldedit.world.generation.ConfiguredFeatureType;
import com.sk89q.worldedit.world.generation.StructureType;
import com.sk89q.worldedit.world.generation.TreeType;
import com.sk89q.worldedit.world.item.ItemType;
import com.sk89q.worldedit.world.registry.BlockMaterial;
import net.minecraft.SharedConstants;
import net.minecraft.core.BlockPos;
import net.minecraft.core.Holder;
import net.minecraft.core.HolderSet;
import net.minecraft.core.Registry;
import net.minecraft.core.SectionPos;
import net.minecraft.core.component.DataComponentPatch;
import net.minecraft.core.registries.Registries;
import net.minecraft.nbt.ByteArrayTag;
import net.minecraft.nbt.ByteTag;
import net.minecraft.nbt.CompoundTag;
import net.minecraft.nbt.DoubleTag;
import net.minecraft.nbt.EndTag;
import net.minecraft.nbt.FloatTag;
import net.minecraft.nbt.IntArrayTag;
import net.minecraft.nbt.IntTag;
import net.minecraft.nbt.ListTag;
import net.minecraft.nbt.LongArrayTag;
import net.minecraft.nbt.LongTag;
import net.minecraft.nbt.NbtOps;
import net.minecraft.nbt.ShortTag;
import net.minecraft.nbt.StringTag;
import net.minecraft.nbt.Tag;
import net.minecraft.network.protocol.game.ClientboundBlockEntityDataPacket;
import net.minecraft.network.protocol.game.ClientboundEntityEventPacket;
import net.minecraft.resources.Identifier;
import net.minecraft.resources.ResourceKey;
import net.minecraft.server.MinecraftServer;
import net.minecraft.server.dedicated.DedicatedServer;
import net.minecraft.server.level.ChunkResult;
import net.minecraft.server.level.ServerChunkCache;
import net.minecraft.server.level.ServerLevel;
import net.minecraft.util.ProblemReporter;
import net.minecraft.util.RandomSource;
import net.minecraft.util.StringRepresentable;
import net.minecraft.util.Util;
import net.minecraft.util.thread.BlockableEventLoop;
import net.minecraft.world.Clearable;
import net.minecraft.world.InteractionHand;
import net.minecraft.world.InteractionResult;
import net.minecraft.world.entity.Entity;
import net.minecraft.world.entity.EntitySpawnReason;
import net.minecraft.world.entity.EntityType;
import net.minecraft.world.item.Item;
import net.minecraft.world.item.ItemStack;
import net.minecraft.world.item.context.UseOnContext;
import net.minecraft.world.level.ChunkPos;
import net.minecraft.world.level.LevelSettings;
import net.minecraft.world.level.biome.Biome;
import net.minecraft.world.level.block.Block;
import net.minecraft.world.level.block.Blocks;
import net.minecraft.world.level.block.entity.BlockEntity;
import net.minecraft.world.level.block.entity.StructureBlockEntity;
import net.minecraft.world.level.block.state.StateDefinition;
import net.minecraft.world.level.chunk.ChunkAccess;
import net.minecraft.world.level.chunk.LevelChunk;
import net.minecraft.world.level.chunk.status.ChunkStatus;
import net.minecraft.world.level.dimension.LevelStem;
import net.minecraft.world.level.levelgen.WorldOptions;
import net.minecraft.world.level.levelgen.feature.ConfiguredFeature;
import net.minecraft.world.level.levelgen.feature.CoralTreeFeature;
import net.minecraft.world.level.levelgen.feature.FallenTreeFeature;
import net.minecraft.world.level.levelgen.feature.TreeFeature;
import net.minecraft.world.level.levelgen.placement.PlacedFeature;
import net.minecraft.world.level.levelgen.structure.BoundingBox;
import net.minecraft.world.level.levelgen.structure.Structure;
import net.minecraft.world.level.levelgen.structure.StructureStart;
import net.minecraft.world.level.storage.LevelStorageSource;
import net.minecraft.world.level.storage.PrimaryLevelData;
import net.minecraft.world.level.storage.TagValueInput;
import net.minecraft.world.level.storage.TagValueOutput;
import net.minecraft.world.phys.BlockHitResult;
import net.minecraft.world.phys.Vec3;
import org.bukkit.Bukkit;
import org.bukkit.Location;
import org.bukkit.World;
import org.bukkit.World.Environment;
import org.bukkit.block.data.BlockData;
import org.bukkit.craftbukkit.CraftServer;
import org.bukkit.craftbukkit.CraftWorld;
import org.bukkit.craftbukkit.block.data.CraftBlockData;
import org.bukkit.craftbukkit.entity.CraftEntity;
import org.bukkit.craftbukkit.entity.CraftPlayer;
import org.bukkit.craftbukkit.inventory.CraftItemStack;
import org.bukkit.entity.Player;
import org.bukkit.event.entity.CreatureSpawnEvent.SpawnReason;
import org.bukkit.generator.ChunkGenerator;
import org.enginehub.linbus.common.LinTagId;
import org.enginehub.linbus.tree.LinByteArrayTag;
import org.enginehub.linbus.tree.LinByteTag;
import org.enginehub.linbus.tree.LinCompoundTag;
import org.enginehub.linbus.tree.LinDoubleTag;
import org.enginehub.linbus.tree.LinEndTag;
import org.enginehub.linbus.tree.LinFloatTag;
import org.enginehub.linbus.tree.LinIntArrayTag;
import org.enginehub.linbus.tree.LinIntTag;
import org.enginehub.linbus.tree.LinListTag;
import org.enginehub.linbus.tree.LinLongArrayTag;
import org.enginehub.linbus.tree.LinLongTag;
import org.enginehub.linbus.tree.LinShortTag;
import org.enginehub.linbus.tree.LinStringTag;
import org.enginehub.linbus.tree.LinTag;
import org.enginehub.linbus.tree.LinTagType;
import org.spigotmc.SpigotConfig;
import org.spigotmc.WatchdogThread;

import java.lang.ref.WeakReference;
import java.lang.reflect.Field;
import java.lang.reflect.InvocationTargetException;
import java.lang.reflect.Method;
import java.nio.file.Files;
import java.nio.file.Path;
import java.util.ArrayList;
import java.util.Collection;
import java.util.HashMap;
import java.util.List;
import java.util.Locale;
import java.util.Map;
import java.util.Objects;
import java.util.OptionalInt;
import java.util.OptionalLong;
import java.util.Set;
import java.util.TreeMap;
import java.util.concurrent.CompletableFuture;
import java.util.concurrent.ExecutionException;
import java.util.logging.Level;
import java.util.logging.Logger;
import java.util.stream.Collectors;
import javax.annotation.Nullable;

import static com.google.common.base.Preconditions.checkNotNull;
import static com.google.common.base.Preconditions.checkState;

public final class PaperweightAdapter implements BukkitImplAdapter {

    private final Logger logger = Logger.getLogger(getClass().getCanonicalName());

    private final Field serverWorldsField;
    private final Method getChunkFutureMethod;
    private final Field chunkProviderExecutorField;
    private final PaperweightDataConverters dataFixer;
    private final Watchdog watchdog;

    private static final RandomSource random = RandomSource.create();

    private static final String WRONG_VERSION =
            """
            This version of WorldEdit has not been tested with the current Minecraft version.
            While it may work, there might be unexpected issues.
            It is recommended to use a version of WorldEdit that supports your Minecraft version.
            For more information, see https://worldedit.enginehub.org/en/latest/faq/#bukkit-adapters
            """.stripIndent();

    // ------------------------------------------------------------------------
    // Code that may break between versions of Minecraft
    // ------------------------------------------------------------------------

    public PaperweightAdapter() throws NoSuchFieldException, NoSuchMethodException {
        // A simple test
        @SuppressWarnings({"ReturnValueIgnored", "unused"})
        var unused = CraftServer.class.cast(Bukkit.getServer());

        int dataVersion = SharedConstants.getCurrentVersion().dataVersion().version();
        if (dataVersion != Constants.DATA_VERSION_MC_1_21_11) {
            logger.warning(WRONG_VERSION);
        }

        serverWorldsField = CraftServer.class.getDeclaredField("worlds");
        serverWorldsField.setAccessible(true);

        getChunkFutureMethod = ServerChunkCache.class.getDeclaredMethod(
                StaticRefraction.GET_CHUNK_FUTURE_MAIN_THREAD,
                int.class, int.class, ChunkStatus.class, boolean.class
        );
        getChunkFutureMethod.setAccessible(true);

        chunkProviderExecutorField = ServerChunkCache.class.getDeclaredField(
                StaticRefraction.MAIN_THREAD_PROCESSOR
        );
        chunkProviderExecutorField.setAccessible(true);

        this.dataFixer = new PaperweightDataConverters(dataVersion, this);

        Watchdog watchdog;
        try {
            Class.forName("org.spigotmc.WatchdogThread");
            watchdog = new SpigotWatchdog();
        } catch (ClassNotFoundException | NoSuchFieldException e) {
            try {
                watchdog = new MojangWatchdog(((CraftServer) Bukkit.getServer()).getServer());
            } catch (NoSuchFieldException ex) {
                watchdog = null;
            }
        }
        this.watchdog = watchdog;

        try {
            Class.forName("org.spigotmc.SpigotConfig");
            SpigotConfig.config.set("world-settings.worldeditregentempworld.verbose", false);
        } catch (ClassNotFoundException ignored) {
            // It's fine if we couldn't set it
        }
    }

    @Override
    public DataFixer getDataFixer() {
        return this.dataFixer;
    }

    /**
     * Read the given NBT data into the given tile entity.
     *
     * @param tileEntity the tile entity
     * @param tag the tag
     */
    static void readTagIntoTileEntity(net.minecraft.nbt.CompoundTag tag, BlockEntity tileEntity) {
        tileEntity.loadWithComponents(TagValueInput.create(ProblemReporter.DISCARDING, MinecraftServer.getServer().registryAccess(), tag));
        tileEntity.setChanged();
    }

    /**
     * Get the ID string of the given entity.
     *
     * @param entity the entity
     * @return the entity ID
     */
    private static String getEntityId(Entity entity) {
        return EntityType.getKey(entity.getType()).toString();
    }

    /**
     * Write the entity's NBT data to the given tag.
     *
     * @param entity the entity
     * @param tag the tag
     */
    private static boolean readEntityIntoTag(Entity entity, TagValueOutput tag) {
        return entity.save(tag);
    }

    private static Block getBlockFromType(BlockType blockType) {
        return DedicatedServer.getServer().registryAccess().lookupOrThrow(Registries.BLOCK).getValue(Identifier.tryParse(blockType.id()));
    }

    private static Item getItemFromType(ItemType itemType) {
        return DedicatedServer.getServer().registryAccess().lookupOrThrow(Registries.ITEM).getValue(Identifier.tryParse(itemType.id()));
    }

    @Override
    public OptionalInt getInternalBlockStateId(BlockData data) {
        net.minecraft.world.level.block.state.BlockState state = ((CraftBlockData) data).getState();
        int combinedId = Block.getId(state);
        return combinedId == 0 && state.getBlock() != Blocks.AIR ? OptionalInt.empty() : OptionalInt.of(combinedId);
    }

    @Override
    public OptionalInt getInternalBlockStateId(BlockState state) {
        Block mcBlock = getBlockFromType(state.getBlockType());
        net.minecraft.world.level.block.state.BlockState newState = mcBlock.defaultBlockState();
        Map<Property<?>, Object> states = state.getStates();
        newState = applyProperties(mcBlock.getStateDefinition(), newState, states);
        final int combinedId = Block.getId(newState);
        return combinedId == 0 && state.getBlockType() != BlockTypes.AIR ? OptionalInt.empty() : OptionalInt.of(combinedId);
    }

    public BlockState adapt(net.minecraft.world.level.block.state.BlockState blockState) {
        int internalId = Block.getId(blockState);
        BlockState state = BlockStateIdAccess.getBlockStateById(internalId);
        if (state == null) {
            state = BukkitAdapter.adapt(CraftBlockData.createData(blockState));
        }

        return state;
    }

    public BiomeType adapt(Biome biome) {
        var mcBiome = ((CraftServer) Bukkit.getServer()).getServer().registryAccess().lookupOrThrow(Registries.BIOME).getKey(biome);
        if (mcBiome == null) {
            return null;
        }
        return BiomeType.REGISTRY.get(mcBiome.toString());
    }

    public net.minecraft.world.level.block.state.BlockState adapt(BlockState blockState) {
        int internalId = BlockStateIdAccess.getBlockStateId(blockState);
        return Block.stateById(internalId);
    }

    @Override
    public BlockState getBlock(Location location) {
        checkNotNull(location);

        CraftWorld craftWorld = ((CraftWorld) location.getWorld());
        int x = location.getBlockX();
        int y = location.getBlockY();
        int z = location.getBlockZ();

        final ServerLevel handle = craftWorld.getHandle();
        LevelChunk chunk = handle.getChunk(x >> 4, z >> 4);
        final BlockPos blockPos = new BlockPos(x, y, z);
        final net.minecraft.world.level.block.state.BlockState blockData = chunk.getBlockState(blockPos);
        return adapt(blockData);
    }

    @Override
    public BaseBlock getFullBlock(Location location) {
        BlockState state = getBlock(location);

        CraftWorld craftWorld = ((CraftWorld) location.getWorld());
        int x = location.getBlockX();
        int y = location.getBlockY();
        int z = location.getBlockZ();

        final ServerLevel handle = craftWorld.getHandle();
        LevelChunk chunk = handle.getChunk(x >> 4, z >> 4);
        final BlockPos blockPos = new BlockPos(x, y, z);

        // Read the NBT data
        BlockEntity te = chunk.getBlockEntity(blockPos);
        if (te != null) {
            var tagValueOutput = TagValueOutput.createWithContext(ProblemReporter.DISCARDING, MinecraftServer.getServer().registryAccess());
            te.saveWithId(tagValueOutput);
            net.minecraft.nbt.CompoundTag tag = tagValueOutput.buildResult();
            return state.toBaseBlock(LazyReference.from(() -> (LinCompoundTag) toNative(tag)));
        }

        return state.toBaseBlock();
    }

    private static final HashMap<BiomeType, Holder<Biome>> biomeTypeToNMSCache = new HashMap<>();
    private static final HashMap<Holder<Biome>, BiomeType> biomeTypeFromNMSCache = new HashMap<>();

    @Override
    public BiomeType getBiome(Location location) {
        checkNotNull(location);

        CraftWorld craftWorld = ((CraftWorld) location.getWorld());
        int x = location.getBlockX();
        int y = location.getBlockY();
        int z = location.getBlockZ();

        final ServerLevel handle = craftWorld.getHandle();
        LevelChunk chunk = handle.getChunk(x >> 4, z >> 4);

        return biomeTypeFromNMSCache.computeIfAbsent(chunk.getNoiseBiome(x >> 2, y >> 2, z >> 2), b -> BiomeType.REGISTRY.get(b.unwrapKey().orElseThrow().identifier().toString()));
    }

    @Override
    public void setBiome(Location location, BiomeType biome) {
        checkNotNull(location);
        checkNotNull(biome);

        CraftWorld craftWorld = ((CraftWorld) location.getWorld());
        int x = location.getBlockX();
        int y = location.getBlockY();
        int z = location.getBlockZ();

        final ServerLevel handle = craftWorld.getHandle();
        LevelChunk chunk = handle.getChunk(x >> 4, z >> 4);
        chunk.setBiome(x >> 2, y >> 2, z >> 2, biomeTypeToNMSCache.computeIfAbsent(biome, b -> ((CraftServer) Bukkit.getServer()).getServer().registryAccess().lookupOrThrow(Registries.BIOME).getOrThrow(ResourceKey.create(Registries.BIOME, Identifier.parse(b.id())))));
        chunk.markUnsaved();
    }

    @Override
    public WorldNativeAccess<?, ?, ?> createWorldNativeAccess(World world) {
        return new PaperweightWorldNativeAccess(this, new WeakReference<>(((CraftWorld) world).getHandle()));
    }

    private static net.minecraft.core.Direction adapt(Direction face) {
        return switch (face) {
            case NORTH -> net.minecraft.core.Direction.NORTH;
            case SOUTH -> net.minecraft.core.Direction.SOUTH;
            case WEST -> net.minecraft.core.Direction.WEST;
            case EAST -> net.minecraft.core.Direction.EAST;
            case DOWN -> net.minecraft.core.Direction.DOWN;
            default -> net.minecraft.core.Direction.UP;
        };
    }

    @SuppressWarnings({"rawtypes", "unchecked"})
    private net.minecraft.world.level.block.state.BlockState applyProperties(
            StateDefinition<Block, net.minecraft.world.level.block.state.BlockState> stateContainer,
            net.minecraft.world.level.block.state.BlockState newState,
            Map<Property<?>, Object> states
    ) {
        for (Map.Entry<Property<?>, Object> state : states.entrySet()) {
            net.minecraft.world.level.block.state.properties.Property<?> property =
                    stateContainer.getProperty(state.getKey().name());
            Comparable<?> value = (Comparable) state.getValue();
            // we may need to adapt this value, depending on the source prop
            if (property instanceof net.minecraft.world.level.block.state.properties.EnumProperty) {
                if (property.getValueClass() == net.minecraft.core.Direction.class) {
                    value = adapt((Direction) value);
                } else {
                    String enumName = (String) value;
                    value = ((net.minecraft.world.level.block.state.properties.EnumProperty<?>) property)
                            .getValue(enumName).orElseThrow(() ->
                                    new IllegalStateException(
                                            "Enum property " + property.getName() + " does not contain " + enumName
                                    )
                            );
                }
            }

            newState = newState.setValue(
                    (net.minecraft.world.level.block.state.properties.Property) property,
                    (Comparable) value
            );
        }
        return newState;
    }

    @Override
    public BaseEntity getEntity(org.bukkit.entity.Entity entity) {
        checkNotNull(entity);

        CraftEntity craftEntity = ((CraftEntity) entity);
        Entity mcEntity = craftEntity.getHandle();

        String id = getEntityId(mcEntity);

        var tagValueOutput = TagValueOutput.createWithContext(ProblemReporter.DISCARDING, mcEntity.registryAccess());
        if (!readEntityIntoTag(mcEntity, tagValueOutput)) {
            return null;
        }
        return new BaseEntity(
                EntityTypes.get(id),
                LazyReference.from(() -> (LinCompoundTag) toNative(tagValueOutput.buildResult()))
        );
    }

    @Nullable
    @Override
    public org.bukkit.entity.Entity createEntity(Location location, BaseEntity state) {
        checkNotNull(location);
        checkNotNull(state);

        CraftWorld craftWorld = ((CraftWorld) location.getWorld());
        ServerLevel worldServer = craftWorld.getHandle();

        String entityId = state.getType().id();

        LinCompoundTag nativeTag = state.getNbt();
        net.minecraft.nbt.CompoundTag tag;
        if (nativeTag != null) {
            tag = (net.minecraft.nbt.CompoundTag) fromNative(nativeTag);
            removeUnwantedEntityTagsRecursively(tag);
        } else {
            tag = new net.minecraft.nbt.CompoundTag();
        }

        tag.putString("id", entityId);

        Entity createdEntity = EntityType.loadEntityRecursive(tag, craftWorld.getHandle(), EntitySpawnReason.COMMAND, (loadedEntity) -> {
            loadedEntity.absSnapTo(location.getX(), location.getY(), location.getZ(), location.getYaw(), location.getPitch());
            return loadedEntity;
        });

        if (createdEntity != null) {
            worldServer.addFreshEntityWithPassengers(createdEntity, SpawnReason.CUSTOM);
            return createdEntity.getBukkitEntity();
        } else {
            return null;
        }
    }

    // This removes all unwanted tags from the main entity and all its passengers
    private void removeUnwantedEntityTagsRecursively(net.minecraft.nbt.CompoundTag tag) {
        for (String name : Constants.NO_COPY_ENTITY_NBT_FIELDS) {
            tag.remove(name);
        }

        // Adapted from net.minecraft.world.entity.EntityType#loadEntityRecursive
        tag.getList("Passengers").ifPresent(nbttaglist -> {
            for (int i = 0; i < nbttaglist.size(); ++i) {
                removeUnwantedEntityTagsRecursively(nbttaglist.getCompoundOrEmpty(i));
            }
        });
    }

    @Override
    public Component getRichBlockName(BlockType blockType) {
        return TranslatableComponent.of(getBlockFromType(blockType).getDescriptionId());
    }

    @Override
    public Component getRichItemName(ItemType itemType) {
        return TranslatableComponent.of(getItemFromType(itemType).getDescriptionId());
    }

    @Override
    public Component getRichItemName(BaseItemStack itemStack) {
        return GsonComponentSerializer.INSTANCE.deserialize(
                ComponentConverter.Serializer.toJson(
                        CraftItemStack.asNMSCopy(BukkitAdapter.adapt(itemStack)).getItemName(),
                        ((CraftServer) Bukkit.getServer()).getServer().registryAccess()
                )
        );
    }

    @Override
    public BlockMaterial getBlockMaterial(BlockType blockType) {
        net.minecraft.world.level.block.state.BlockState mcBlockState = getBlockFromType(blockType).defaultBlockState();
        return new PaperweightBlockMaterial(mcBlockState);
    }

    @SuppressWarnings({ "unchecked", "rawtypes" })
    private static final LoadingCache<net.minecraft.world.level.block.state.properties.Property, Property<?>> PROPERTY_CACHE = CacheBuilder.newBuilder().build(new CacheLoader<>() {
        @Override
        public Property<?> load(net.minecraft.world.level.block.state.properties.Property state) {
            return switch (state) {
                case net.minecraft.world.level.block.state.properties.BooleanProperty ignored ->
                        new BooleanProperty(state.getName(), ImmutableList.copyOf(state.getPossibleValues()));
                case net.minecraft.world.level.block.state.properties.EnumProperty ignored -> {
                    if (state.getValueClass() == net.minecraft.core.Direction.class) {
                        yield new DirectionalProperty(state.getName(),
                                (List<Direction>) state.getPossibleValues().stream().map(e -> Direction.valueOf(((StringRepresentable) e).getSerializedName().toUpperCase(Locale.ROOT))).toList());
                    }
                    yield new EnumProperty(state.getName(),
                            (List<String>) state.getPossibleValues().stream().map(e -> ((StringRepresentable) e).getSerializedName()).toList());
                }
                case net.minecraft.world.level.block.state.properties.IntegerProperty ignored ->
                        new IntegerProperty(state.getName(), ImmutableList.copyOf(state.getPossibleValues()));
                default ->
                        throw new IllegalArgumentException("WorldEdit needs an update to support " + state.getClass().getSimpleName());
            };
        }
    });

    @SuppressWarnings({ "rawtypes" })
    @Override
    public Map<String, ? extends Property<?>> getProperties(BlockType blockType) {
        Map<String, Property<?>> properties = new TreeMap<>();
        Block block = getBlockFromType(blockType);
        StateDefinition<Block, net.minecraft.world.level.block.state.BlockState> blockStateList =
                block.getStateDefinition();
        for (net.minecraft.world.level.block.state.properties.Property state : blockStateList.getProperties()) {
            Property<?> property = PROPERTY_CACHE.getUnchecked(state);
            properties.put(property.name(), property);
        }
        return properties;
    }

    @Override
    public void sendFakeNBT(Player player, BlockVector3 pos, LinCompoundTag nbtData) {
        var structureBlock = new StructureBlockEntity(
                new BlockPos(pos.x(), pos.y(), pos.z()),
                Blocks.STRUCTURE_BLOCK.defaultBlockState()
        );
        structureBlock.setLevel(((CraftPlayer) player).getHandle().level());
        ((CraftPlayer) player).getHandle().connection.send(ClientboundBlockEntityDataPacket.create(
                structureBlock,
                (blockEntity, registryAccess) -> (net.minecraft.nbt.CompoundTag) fromNative(nbtData)
        ));
    }

    @Override
    public void sendFakeOP(Player player) {
        ((CraftPlayer) player).getHandle().connection.send(new ClientboundEntityEventPacket(
                ((CraftPlayer) player).getHandle(), (byte) 28
        ));
    }

    /**
     * For serializing and deserializing components.
     */
    private static final Codec<DataComponentPatch> COMPONENTS_CODEC = DataComponentPatch.CODEC.optionalFieldOf(
            "components", DataComponentPatch.EMPTY
    ).codec();

    @Override
    public org.bukkit.inventory.ItemStack adapt(BaseItemStack baseItemStack) {
        var registryAccess = DedicatedServer.getServer().registryAccess();
        ItemStack stack = new ItemStack(
                registryAccess.lookupOrThrow(Registries.ITEM).getOrThrow(ResourceKey.create(
                        Registries.ITEM,
                        Identifier.tryParse(baseItemStack.getType().id())
                )),
                baseItemStack.getAmount()
        );
        LinCompoundTag nbt = baseItemStack.getNbt();
        if (nbt != null) {
            DataComponentPatch componentPatch = COMPONENTS_CODEC.parse(
                    registryAccess.createSerializationContext(NbtOps.INSTANCE),
                    fromNative(nbt)
            ).getOrThrow();
            stack.applyComponents(componentPatch);
        }
        return CraftItemStack.asCraftMirror(stack);
    }

    @Override
    public BaseItemStack adapt(org.bukkit.inventory.ItemStack itemStack) {
        var registryAccess = DedicatedServer.getServer().registryAccess();
        final ItemStack nmsStack = CraftItemStack.asNMSCopy(itemStack);
        CompoundTag tag = (CompoundTag) COMPONENTS_CODEC.encodeStart(
                registryAccess.createSerializationContext(NbtOps.INSTANCE),
                nmsStack.getComponentsPatch()
        ).getOrThrow();
        return new BaseItemStack(BukkitAdapter.asItemType(itemStack.getType()), LazyReference.from(() -> (LinCompoundTag) toNative(tag)), itemStack.getAmount());
    }

    private final LoadingCache<ServerLevel, PaperweightFakePlayer> fakePlayers
            = CacheBuilder.newBuilder().weakKeys().softValues().build(CacheLoader.from(PaperweightFakePlayer::new));

    @Override
    public boolean simulateItemUse(World world, BlockVector3 position, BaseItem item, Direction face) {
        CraftWorld craftWorld = (CraftWorld) world;
        ServerLevel worldServer = craftWorld.getHandle();
        ItemStack stack = CraftItemStack.asNMSCopy(adapt(
<<<<<<< HEAD
                item instanceof BaseItemStack
                        ? ((BaseItemStack) item)
                        : new BaseItemStack(item.getType(), item.getNbtReference(), 1)
=======
            item instanceof BaseItemStack baseItemStack
                ? baseItemStack
                : new BaseItemStack(item.getType(), item.getNbtReference(), 1)
>>>>>>> 1ad05330
        ));

        PaperweightFakePlayer fakePlayer;
        try {
            fakePlayer = fakePlayers.get(worldServer);
        } catch (ExecutionException ignored) {
            return false;
        }
        fakePlayer.setItemInHand(InteractionHand.MAIN_HAND, stack);
        fakePlayer.absSnapTo(position.x(), position.y(), position.z(),
                (float) face.toVector().toYaw(), (float) face.toVector().toPitch());

        final BlockPos blockPos = new BlockPos(position.x(), position.y(), position.z());
        final Vec3 blockVec = Vec3.atLowerCornerOf(blockPos);
        final net.minecraft.core.Direction enumFacing = adapt(face);
        BlockHitResult rayTrace = new BlockHitResult(blockVec, enumFacing, blockPos, false);
        UseOnContext context = new UseOnContext(fakePlayer, InteractionHand.MAIN_HAND, rayTrace);
        InteractionResult result = stack.useOn(context);
        if (result != InteractionResult.SUCCESS) {
            if (worldServer.getBlockState(blockPos).useItemOn(stack, worldServer, fakePlayer, InteractionHand.MAIN_HAND, rayTrace).consumesAction()) {
                result = InteractionResult.SUCCESS;
            } else {
                result = stack.getItem().use(worldServer, fakePlayer, InteractionHand.MAIN_HAND);
            }
        }

        return result == InteractionResult.SUCCESS;
    }

    @Override
    public boolean canPlaceAt(World world, BlockVector3 position, BlockState blockState) {
        int internalId = BlockStateIdAccess.getBlockStateId(blockState);
        net.minecraft.world.level.block.state.BlockState blockData = Block.stateById(internalId);
        return blockData.canSurvive(((CraftWorld) world).getHandle(), new BlockPos(position.x(), position.y(), position.z()));
    }

    @Override
    public boolean regenerate(World bukkitWorld, Region region, Extent extent, RegenOptions options) {
        try {
            doRegen(bukkitWorld, region, extent, options);
        } catch (Exception e) {
            throw new IllegalStateException("Regen failed.", e);
        }

        return true;
    }

    private void doRegen(World bukkitWorld, Region region, Extent extent, RegenOptions options) throws Exception {
        Environment env = bukkitWorld.getEnvironment();
        ChunkGenerator gen = bukkitWorld.getGenerator();

        Path tempDir = Files.createTempDirectory("WorldEditWorldGen");
        LevelStorageSource levelStorage = LevelStorageSource.createDefault(tempDir);
        ResourceKey<LevelStem> worldDimKey = getWorldDimKey(env);
        try (LevelStorageSource.LevelStorageAccess session = levelStorage.createAccess("worldeditregentempworld", worldDimKey)) {
            ServerLevel originalWorld = ((CraftWorld) bukkitWorld).getHandle();
            PrimaryLevelData levelProperties = (PrimaryLevelData) originalWorld.getServer()
                    .getWorldData().overworldData();
            WorldOptions originalOpts = levelProperties.worldGenOptions();

            long seed = options.getSeed().orElse(originalWorld.getSeed());
            WorldOptions newOpts = options.getSeed().isPresent()
                    ? originalOpts.withSeed(OptionalLong.of(seed))
                    : originalOpts;

            LevelSettings newWorldSettings = new LevelSettings(
                    "worldeditregentempworld",
                    levelProperties.settings.gameType(),
                    levelProperties.settings.hardcore(),
                    levelProperties.settings.difficulty(),
                    levelProperties.settings.allowCommands(),
                    levelProperties.settings.gameRules(),
                    levelProperties.settings.getDataConfiguration()
            );

            @SuppressWarnings("deprecation")
            PrimaryLevelData.SpecialWorldProperty specialWorldProperty =
                    levelProperties.isFlatWorld()
                            ? PrimaryLevelData.SpecialWorldProperty.FLAT
                            : levelProperties.isDebugWorld()
                            ? PrimaryLevelData.SpecialWorldProperty.DEBUG
                            : PrimaryLevelData.SpecialWorldProperty.NONE;

            PrimaryLevelData newWorldData = new PrimaryLevelData(newWorldSettings, newOpts, specialWorldProperty, Lifecycle.stable());

            ServerLevel freshWorld = new ServerLevel(
                    originalWorld.getServer(),
                    originalWorld.getServer().executor,
                    session, newWorldData,
                    originalWorld.dimension(),
                    new LevelStem(
                            originalWorld.dimensionTypeRegistration(),
                            originalWorld.getChunkSource().getGenerator()
                    ),
                    originalWorld.isDebug(),
                    seed,
                    ImmutableList.of(),
                    false,
                    originalWorld.getRandomSequences(),
                    env,
                    gen,
                    bukkitWorld.getBiomeProvider()
            );
            try {
                regenForWorld(region, extent, freshWorld, options);
            } finally {
                freshWorld.getChunkSource().close(false);
            }
        } finally {
            try {
                @SuppressWarnings("unchecked")
                Map<String, World> map = (Map<String, World>) serverWorldsField.get(Bukkit.getServer());
                map.remove("worldeditregentempworld");
            } catch (IllegalAccessException ignored) {
                // It's fine if we couldn't remove it
            }
            SafeFiles.tryHardToDeleteDir(tempDir);
        }
    }

    private BiomeType adapt(ServerLevel serverWorld, Biome origBiome) {
        Identifier key = serverWorld.registryAccess().lookupOrThrow(Registries.BIOME).getKey(origBiome);
        if (key == null) {
            return null;
        }
        return BiomeTypes.get(key.toString());
    }

    @SuppressWarnings("unchecked")
    private void regenForWorld(Region region, Extent extent, ServerLevel serverWorld, RegenOptions options) throws WorldEditException {
        List<CompletableFuture<ChunkAccess>> chunkLoadings = submitChunkLoadTasks(region, serverWorld);
        BlockableEventLoop<Runnable> executor;
        try {
            executor = (BlockableEventLoop<Runnable>) chunkProviderExecutorField.get(serverWorld.getChunkSource());
        } catch (IllegalAccessException e) {
            throw new IllegalStateException("Couldn't get executor for chunk loading.", e);
        }
        executor.managedBlock(() -> {
            // bail out early if a future fails
            if (chunkLoadings.stream().anyMatch(ftr ->
                    ftr.isDone() && Futures.getUnchecked(ftr) == null
            )) {
                return false;
            }
            return chunkLoadings.stream().allMatch(CompletableFuture::isDone);
        });
        Map<ChunkPos, ChunkAccess> chunks = new HashMap<>();
        for (CompletableFuture<ChunkAccess> future : chunkLoadings) {
            @Nullable
            ChunkAccess chunk = future.getNow(null);
            checkState(chunk != null, "Failed to generate a chunk, regen failed.");
            chunks.put(chunk.getPos(), chunk);
        }

        for (BlockVector3 vec : region) {
            BlockPos pos = new BlockPos(vec.x(), vec.y(), vec.z());
            ChunkAccess chunk = chunks.get(new ChunkPos(pos));
            final net.minecraft.world.level.block.state.BlockState blockData = chunk.getBlockState(pos);
            int internalId = Block.getId(blockData);
            BlockStateHolder<?> state = BlockStateIdAccess.getBlockStateById(internalId);
            Objects.requireNonNull(state);
            BlockEntity blockEntity = chunk.getBlockEntity(pos);
            if (blockEntity != null) {
                var tagValueOutput = TagValueOutput.createWithContext(ProblemReporter.DISCARDING, serverWorld.registryAccess());
                blockEntity.saveWithId(tagValueOutput);
                net.minecraft.nbt.CompoundTag tag = tagValueOutput.buildResult();
                state = state.toBaseBlock(LazyReference.from(() -> (LinCompoundTag) toNative(tag)));
            }
            extent.setBlock(vec, state.toBaseBlock());
            if (options.shouldRegenBiomes()) {
                Biome origBiome = chunk.getNoiseBiome(vec.x(), vec.y(), vec.z()).value();
                BiomeType adaptedBiome = adapt(serverWorld, origBiome);
                if (adaptedBiome != null) {
                    extent.setBiome(vec, adaptedBiome);
                }
            }
        }
    }

    @SuppressWarnings("unchecked")
    private List<CompletableFuture<ChunkAccess>> submitChunkLoadTasks(Region region, ServerLevel serverWorld) {
        ServerChunkCache chunkManager = serverWorld.getChunkSource();
        List<CompletableFuture<ChunkAccess>> chunkLoadings = new ArrayList<>();
        // Pre-gen all the chunks
        for (BlockVector2 chunk : region.getChunks()) {
            try {
                //noinspection unchecked
                chunkLoadings.add(
                        ((CompletableFuture<ChunkResult<ChunkAccess>>)
                                getChunkFutureMethod.invoke(chunkManager, chunk.x(), chunk.z(), ChunkStatus.FEATURES, true))
                                .thenApply(either -> either.orElse(null))
                );
            } catch (IllegalAccessException | InvocationTargetException e) {
                throw new IllegalStateException("Couldn't load chunk for regen.", e);
            }
        }
        return chunkLoadings;
    }

    private ResourceKey<LevelStem> getWorldDimKey(Environment env) {
        return switch (env) {
            case NETHER -> LevelStem.NETHER;
            case THE_END -> LevelStem.END;
            default -> LevelStem.OVERWORLD;
        };
    }

    private static final Set<SideEffect> SUPPORTED_SIDE_EFFECTS = Sets.immutableEnumSet(
            SideEffect.NEIGHBORS,
            SideEffect.LIGHTING,
            SideEffect.VALIDATION,
            SideEffect.ENTITY_AI,
            SideEffect.EVENTS,
            SideEffect.UPDATE
    );

    @Override
    public Set<SideEffect> getSupportedSideEffects() {
        return SUPPORTED_SIDE_EFFECTS;
    }

    @Override
    public boolean clearContainerBlockContents(World world, BlockVector3 pt) {
        ServerLevel originalWorld = ((CraftWorld) world).getHandle();

        BlockEntity entity = originalWorld.getBlockEntity(new BlockPos(pt.x(), pt.y(), pt.z()));
        if (entity instanceof Clearable clearable) {
            clearable.clearContent();
            return true;
        }
        return false;
    }

    @Override
    public void initializeRegistries() {
        DedicatedServer server = ((CraftServer) Bukkit.getServer()).getServer();
        // Biomes
        for (Identifier name : server.registryAccess().lookupOrThrow(Registries.BIOME).keySet()) {
            if (BiomeType.REGISTRY.get(name.toString()) == null) {
                BiomeType.REGISTRY.register(name.toString(), new BiomeType(name.toString()));
            }
        }

        // Features
        for (Identifier name: server.registryAccess().lookupOrThrow(Registries.CONFIGURED_FEATURE).keySet()) {
            if (ConfiguredFeatureType.REGISTRY.get(name.toString()) == null) {
                ConfiguredFeatureType.REGISTRY.register(name.toString(), new ConfiguredFeatureType(name.toString()));
            }
        }

        // Structures
        for (Identifier name : server.registryAccess().lookupOrThrow(Registries.STRUCTURE).keySet()) {
            if (StructureType.REGISTRY.get(name.toString()) == null) {
                StructureType.REGISTRY.register(name.toString(), new StructureType(name.toString()));
            }
        }

        // Trees
        Registry<PlacedFeature> placedFeatureRegistry = server.registryAccess().lookupOrThrow(Registries.PLACED_FEATURE);
        for (Identifier name : placedFeatureRegistry.keySet()) {
            // Do some hackery to make sure this is a tree
            var underlyingFeature = placedFeatureRegistry.get(name).get().value().feature().value().feature();
            if (underlyingFeature instanceof TreeFeature || underlyingFeature instanceof FallenTreeFeature || underlyingFeature instanceof CoralTreeFeature) {
                String key = name.toString();
                if (TreeType.REGISTRY.get(key) == null) {
                    TreeType.REGISTRY.register(key, new TreeType(key));
                }
            }
        }

        // BiomeCategories
        Registry<Biome> biomeRegistry = server.registryAccess().lookupOrThrow(Registries.BIOME);
        biomeRegistry.getTags().forEach(tag -> {
            String key = tag.key().location().toString();
            if (BiomeCategory.REGISTRY.get(key) == null) {
                BiomeCategory.REGISTRY.register(key, new BiomeCategory(
                        key,
                        () -> biomeRegistry.get(tag.key())
                                .stream()
                                .flatMap(HolderSet.Named::stream)
                                .map(Holder::value)
                                .map(this::adapt)
                                .collect(Collectors.toSet()))
                );
            }
        });
    }

    @Override
<<<<<<< HEAD
    public boolean generateTree(TreeType treeType, World world, EditSession session, BlockVector3 pt) throws MaxChangedBlocksException {
        ServerLevel originalWorld = ((CraftWorld) world).getHandle();
        PlacedFeature feature = originalWorld.registryAccess().lookupOrThrow(Registries.PLACED_FEATURE).getValue(Identifier.tryParse(treeType.id()));
        ServerChunkCache chunkManager = originalWorld.getChunkSource();
        try (PaperweightServerLevelDelegateProxy.LevelAndProxy proxyLevel =
                     PaperweightServerLevelDelegateProxy.newInstance(session, originalWorld, this)) {
            return feature != null && feature.place(proxyLevel.level(), chunkManager.getGenerator(), random, new BlockPos(pt.x(), pt.y(), pt.z()));
        }
    }

=======
>>>>>>> 1ad05330
    public boolean generateFeature(ConfiguredFeatureType type, World world, EditSession session, BlockVector3 pt) {
        ServerLevel originalWorld = ((CraftWorld) world).getHandle();
        ConfiguredFeature<?, ?> feature = originalWorld.registryAccess().lookupOrThrow(Registries.CONFIGURED_FEATURE).getValue(Identifier.tryParse(type.id()));
        ServerChunkCache chunkManager = originalWorld.getChunkSource();
        try (PaperweightServerLevelDelegateProxy.LevelAndProxy proxyLevel =
                     PaperweightServerLevelDelegateProxy.newInstance(session, originalWorld, this)) {
            return feature != null && feature.place(proxyLevel.level(), chunkManager.getGenerator(), random, new BlockPos(pt.x(), pt.y(), pt.z()));
        } catch (MaxChangedBlocksException e) {
            throw new RuntimeException(e);
        }
    }

    @Override
    public boolean generateStructure(StructureType type, World world, EditSession session, BlockVector3 pt) {
        ServerLevel originalWorld = ((CraftWorld) world).getHandle();
        Registry<Structure> structureRegistry = originalWorld.registryAccess().lookupOrThrow(Registries.STRUCTURE);
        Structure structure = structureRegistry.getValue(Identifier.tryParse(type.id()));
        if (structure == null) {
            return false;
        }

        ServerChunkCache chunkManager = originalWorld.getChunkSource();
        try (PaperweightServerLevelDelegateProxy.LevelAndProxy proxyLevel =
                     PaperweightServerLevelDelegateProxy.newInstance(session, originalWorld, this)) {
            ChunkPos chunkPos = new ChunkPos(new BlockPos(pt.x(), pt.y(), pt.z()));
            StructureStart structureStart = structure.generate(
                    structureRegistry.wrapAsHolder(structure), originalWorld.dimension(), originalWorld.registryAccess(),
                    chunkManager.getGenerator(), chunkManager.getGenerator().getBiomeSource(), chunkManager.randomState(),
                    originalWorld.getStructureManager(), originalWorld.getSeed(), chunkPos, 0,
                    proxyLevel.level(), biome -> true
            );

            if (!structureStart.isValid()) {
                return false;
            } else {
                BoundingBox boundingBox = structureStart.getBoundingBox();
                ChunkPos min = new ChunkPos(SectionPos.blockToSectionCoord(boundingBox.minX()), SectionPos.blockToSectionCoord(boundingBox.minZ()));
                ChunkPos max = new ChunkPos(SectionPos.blockToSectionCoord(boundingBox.maxX()), SectionPos.blockToSectionCoord(boundingBox.maxZ()));
                ChunkPos.rangeClosed(min, max).forEach((chunkPosx) ->
                        structureStart.placeInChunk(
                                proxyLevel.level(), originalWorld.structureManager(), chunkManager.getGenerator(),
                                originalWorld.getRandom(),
                                new BoundingBox(
                                        chunkPosx.getMinBlockX(), originalWorld.getMinY(), chunkPosx.getMinBlockZ(),
                                        chunkPosx.getMaxBlockX(), originalWorld.getMaxY(), chunkPosx.getMaxBlockZ()
                                ), chunkPosx
                        )
                );
                return true;
            }
        } catch (MaxChangedBlocksException e) {
            throw new RuntimeException(e);
        }
    }

    @Override
    public void sendBiomeUpdates(World world, Iterable<BlockVector2> chunks) {
        ServerLevel originalWorld = ((CraftWorld) world).getHandle();

        List<ChunkAccess> nativeChunks = chunks instanceof Collection<BlockVector2> chunkCollection ? Lists.newArrayListWithCapacity(chunkCollection.size()) : Lists.newArrayList();
        for (BlockVector2 chunk : chunks) {
            nativeChunks.add(originalWorld.getChunk(chunk.x(), chunk.z(), ChunkStatus.BIOMES, false));
        }
        originalWorld.getChunkSource().chunkMap.resendBiomesForChunks(nativeChunks);
    }

    // ------------------------------------------------------------------------
    // Code that is less likely to break
    // ------------------------------------------------------------------------

    /**
     * Converts from a non-native NMS NBT structure to a native WorldEdit NBT
     * structure.
     *
     * @param foreign non-native NMS NBT structure
     * @return native WorldEdit NBT structure
     */
    LinTag<?> toNative(net.minecraft.nbt.Tag foreign) {
        if (foreign == null) {
            return null;
        }
        if (foreign instanceof net.minecraft.nbt.CompoundTag compoundTag) {
            LinCompoundTag.Builder builder = LinCompoundTag.builder();
            for (var entry : compoundTag.keySet()) {
                builder.put(entry, toNative(compoundTag.get(entry)));
            }
            return builder.build();
        } else if (foreign instanceof net.minecraft.nbt.ByteTag byteTag) {
            return LinByteTag.of(byteTag.byteValue());
        } else if (foreign instanceof net.minecraft.nbt.ByteArrayTag byteArrayTag) {
            return LinByteArrayTag.of(byteArrayTag.getAsByteArray());
        } else if (foreign instanceof net.minecraft.nbt.DoubleTag doubleTag) {
            return LinDoubleTag.of(doubleTag.doubleValue());
        } else if (foreign instanceof net.minecraft.nbt.FloatTag floatTag) {
            return LinFloatTag.of(floatTag.floatValue());
        } else if (foreign instanceof net.minecraft.nbt.IntTag intTag) {
            return LinIntTag.of(intTag.intValue());
        } else if (foreign instanceof net.minecraft.nbt.IntArrayTag intArrayTag) {
            return LinIntArrayTag.of(intArrayTag.getAsIntArray());
        } else if (foreign instanceof net.minecraft.nbt.LongArrayTag longArrayTag) {
            return LinLongArrayTag.of(longArrayTag.getAsLongArray());
        } else if (foreign instanceof net.minecraft.nbt.ListTag listTag) {
            try {
                return toNativeList(listTag);
            } catch (Throwable e) {
                logger.log(Level.WARNING, "Failed to convert net.minecraft.nbt.ListTag", e);
                return LinListTag.empty(LinTagType.endTag());
            }
        } else if (foreign instanceof net.minecraft.nbt.LongTag longTag) {
            return LinLongTag.of(longTag.longValue());
        } else if (foreign instanceof net.minecraft.nbt.ShortTag shortTag) {
            return LinShortTag.of(shortTag.shortValue());
        } else if (foreign instanceof net.minecraft.nbt.StringTag stringTag) {
            return LinStringTag.of(stringTag.value());
        } else if (foreign instanceof net.minecraft.nbt.EndTag) {
            return LinEndTag.instance();
        } else {
            throw new IllegalArgumentException("Don't know how to make native " + foreign.getClass().getCanonicalName());
        }
    }

    private static byte identifyRawElementType(net.minecraft.nbt.ListTag list) {
        byte b = 0;

        for (Tag tag : list) {
            byte c = tag.getId();
            if (b == 0) {
                b = c;
            } else if (b != c) {
                return 10;
            }
        }

        return b;
    }

    private static net.minecraft.nbt.CompoundTag wrapTag(net.minecraft.nbt.Tag tag) {
        if (tag instanceof net.minecraft.nbt.CompoundTag compoundTag) {
            return compoundTag;
        }
        var compoundTag = new net.minecraft.nbt.CompoundTag();
        compoundTag.put("", tag);
        return compoundTag;
    }

    /**
     * Convert a foreign NBT list tag into a native WorldEdit one.
     *
     * @param foreign the foreign tag
     * @return the converted tag
     * @throws SecurityException on error
     * @throws IllegalArgumentException on error
     */
    private LinListTag<?> toNativeList(net.minecraft.nbt.ListTag foreign) throws SecurityException, IllegalArgumentException {
        byte rawType = identifyRawElementType(foreign);
        LinListTag.Builder<LinTag<?>> builder = LinListTag.builder(LinTagType.fromId(
                LinTagId.fromId(rawType)
        ));
        for (net.minecraft.nbt.Tag tag : foreign) {
            if (rawType == LinTagId.COMPOUND.id() && !(tag instanceof net.minecraft.nbt.CompoundTag)) {
                builder.add(toNative(wrapTag(tag)));
            } else {
                builder.add(toNative(tag));
            }
        }
        return builder.build();
    }

    /**
     * Converts a WorldEdit-native NBT structure to a NMS structure.
     *
     * @param foreign structure to convert
     * @return non-native structure
     */
    Tag fromNative(LinTag<?> foreign) {
        if (foreign == null) {
            return null;
        }
        if (foreign instanceof LinCompoundTag compoundTag) {
            net.minecraft.nbt.CompoundTag tag = new CompoundTag();
            for (var entry : compoundTag.value().entrySet()) {
                tag.put(entry.getKey(), fromNative(entry.getValue()));
            }
            return tag;
        } else if (foreign instanceof LinByteTag byteTag) {
            return ByteTag.valueOf(byteTag.valueAsByte());
        } else if (foreign instanceof LinByteArrayTag byteArrayTag) {
            return new ByteArrayTag(byteArrayTag.value());
        } else if (foreign instanceof LinDoubleTag doubleTag) {
            return DoubleTag.valueOf(doubleTag.valueAsDouble());
        } else if (foreign instanceof LinFloatTag floatTag) {
            return FloatTag.valueOf(floatTag.valueAsFloat());
        } else if (foreign instanceof LinIntTag intTag) {
            return IntTag.valueOf(intTag.valueAsInt());
        } else if (foreign instanceof LinIntArrayTag intArrayTag) {
            return new IntArrayTag(intArrayTag.value());
        } else if (foreign instanceof LinLongArrayTag longArrayTag) {
            return new LongArrayTag(longArrayTag.value());
        } else if (foreign instanceof LinListTag<?> listTag) {
            net.minecraft.nbt.ListTag tag = new ListTag();
            for (var t : listTag.value()) {
                tag.addAndUnwrap(fromNative(t));
            }
            return tag;
        } else if (foreign instanceof LinLongTag longTag) {
            return LongTag.valueOf(longTag.valueAsLong());
        } else if (foreign instanceof LinShortTag shortTag) {
            return ShortTag.valueOf(shortTag.valueAsShort());
        } else if (foreign instanceof LinStringTag stringTag) {
            return StringTag.valueOf(stringTag.value());
        } else if (foreign instanceof LinEndTag) {
            return EndTag.INSTANCE;
        } else {
            throw new IllegalArgumentException("Don't know how to make NMS " + foreign.getClass().getCanonicalName());
        }
    }

    @Override
    public boolean supportsWatchdog() {
        return watchdog != null;
    }

    @Override
    public void tickWatchdog() {
        watchdog.tick();
    }

    private class SpigotWatchdog implements Watchdog {
        private final Field instanceField;
        private final Field lastTickField;

        SpigotWatchdog() throws NoSuchFieldException {
            Field instanceField = WatchdogThread.class.getDeclaredField("instance");
            instanceField.setAccessible(true);
            this.instanceField = instanceField;

            Field lastTickField = WatchdogThread.class.getDeclaredField("lastTick");
            lastTickField.setAccessible(true);
            this.lastTickField = lastTickField;
        }

        @Override
        public void tick() {
            try {
                WatchdogThread instance = (WatchdogThread) this.instanceField.get(null);
                if ((long) lastTickField.get(instance) != 0) {
                    WatchdogThread.tick();
                }
            } catch (IllegalAccessException e) {
                logger.log(Level.WARNING, "Failed to tick watchdog", e);
            }
        }
    }

    private static class MojangWatchdog implements Watchdog {
        private final DedicatedServer server;
        private final Field tickField;

        MojangWatchdog(DedicatedServer server) throws NoSuchFieldException {
            this.server = server;
            Field tickField = MinecraftServer.class.getDeclaredField(StaticRefraction.NEXT_TICK_TIME);
            if (tickField.getType() != long.class) {
                throw new IllegalStateException("nextTickTime is not a long field, mapping is likely incorrect");
            }
            tickField.setAccessible(true);
            this.tickField = tickField;
        }

        @Override
        public void tick() {
            try {
                tickField.set(server, Util.getMillis());
            } catch (IllegalAccessException ignored) {
                // It's fine if we couldn't set it
            }
        }
    }
}<|MERGE_RESOLUTION|>--- conflicted
+++ resolved
@@ -682,15 +682,9 @@
         CraftWorld craftWorld = (CraftWorld) world;
         ServerLevel worldServer = craftWorld.getHandle();
         ItemStack stack = CraftItemStack.asNMSCopy(adapt(
-<<<<<<< HEAD
-                item instanceof BaseItemStack
-                        ? ((BaseItemStack) item)
+                item instanceof BaseItemStack baseItemStack
+                        ? baseItemStack
                         : new BaseItemStack(item.getType(), item.getNbtReference(), 1)
-=======
-            item instanceof BaseItemStack baseItemStack
-                ? baseItemStack
-                : new BaseItemStack(item.getType(), item.getNbtReference(), 1)
->>>>>>> 1ad05330
         ));
 
         PaperweightFakePlayer fakePlayer;
@@ -980,7 +974,6 @@
     }
 
     @Override
-<<<<<<< HEAD
     public boolean generateTree(TreeType treeType, World world, EditSession session, BlockVector3 pt) throws MaxChangedBlocksException {
         ServerLevel originalWorld = ((CraftWorld) world).getHandle();
         PlacedFeature feature = originalWorld.registryAccess().lookupOrThrow(Registries.PLACED_FEATURE).getValue(Identifier.tryParse(treeType.id()));
@@ -991,8 +984,7 @@
         }
     }
 
-=======
->>>>>>> 1ad05330
+    @Override
     public boolean generateFeature(ConfiguredFeatureType type, World world, EditSession session, BlockVector3 pt) {
         ServerLevel originalWorld = ((CraftWorld) world).getHandle();
         ConfiguredFeature<?, ?> feature = originalWorld.registryAccess().lookupOrThrow(Registries.CONFIGURED_FEATURE).getValue(Identifier.tryParse(type.id()));
