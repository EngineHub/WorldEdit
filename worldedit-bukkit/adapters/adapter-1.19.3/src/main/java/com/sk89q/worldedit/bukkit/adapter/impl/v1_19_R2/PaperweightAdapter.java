/*
 * WorldEdit, a Minecraft world manipulation toolkit
 * Copyright (C) sk89q <http://www.sk89q.com>
 * Copyright (C) WorldEdit team and contributors
 *
 * This program is free software: you can redistribute it and/or modify
 * it under the terms of the GNU General Public License as published by
 * the Free Software Foundation, either version 3 of the License, or
 * (at your option) any later version.
 *
 * This program is distributed in the hope that it will be useful,
 * but WITHOUT ANY WARRANTY; without even the implied warranty of
 * MERCHANTABILITY or FITNESS FOR A PARTICULAR PURPOSE.  See the
 * GNU General Public License for more details.
 *
 * You should have received a copy of the GNU General Public License
 * along with this program.  If not, see <https://www.gnu.org/licenses/>.
 */

package com.sk89q.worldedit.bukkit.adapter.impl.v1_19_R2;

import com.google.common.cache.CacheBuilder;
import com.google.common.cache.CacheLoader;
import com.google.common.cache.LoadingCache;
import com.google.common.collect.ImmutableList;
import com.google.common.collect.Sets;
import com.google.common.util.concurrent.Futures;
import com.mojang.datafixers.util.Either;
import com.mojang.serialization.Lifecycle;
import com.sk89q.worldedit.WorldEditException;
import com.sk89q.worldedit.blocks.BaseItem;
import com.sk89q.worldedit.blocks.BaseItemStack;
import com.sk89q.worldedit.bukkit.BukkitAdapter;
import com.sk89q.worldedit.bukkit.adapter.BukkitImplAdapter;
import com.sk89q.worldedit.bukkit.adapter.Refraction;
import com.sk89q.worldedit.entity.BaseEntity;
import com.sk89q.worldedit.extension.platform.Watchdog;
import com.sk89q.worldedit.extent.Extent;
import com.sk89q.worldedit.internal.Constants;
import com.sk89q.worldedit.internal.block.BlockStateIdAccess;
import com.sk89q.worldedit.internal.wna.WorldNativeAccess;
import com.sk89q.worldedit.math.BlockVector2;
import com.sk89q.worldedit.math.BlockVector3;
import com.sk89q.worldedit.regions.Region;
import com.sk89q.worldedit.registry.state.BooleanProperty;
import com.sk89q.worldedit.registry.state.DirectionalProperty;
import com.sk89q.worldedit.registry.state.EnumProperty;
import com.sk89q.worldedit.registry.state.IntegerProperty;
import com.sk89q.worldedit.registry.state.Property;
import com.sk89q.worldedit.util.Direction;
import com.sk89q.worldedit.util.SideEffect;
import com.sk89q.worldedit.util.concurrency.LazyReference;
import com.sk89q.worldedit.util.formatting.text.Component;
import com.sk89q.worldedit.util.formatting.text.TranslatableComponent;
import com.sk89q.worldedit.util.io.file.SafeFiles;
import com.sk89q.worldedit.world.DataFixer;
import com.sk89q.worldedit.world.RegenOptions;
import com.sk89q.worldedit.world.biome.BiomeType;
import com.sk89q.worldedit.world.biome.BiomeTypes;
import com.sk89q.worldedit.world.block.BaseBlock;
import com.sk89q.worldedit.world.block.BlockState;
import com.sk89q.worldedit.world.block.BlockStateHolder;
import com.sk89q.worldedit.world.block.BlockType;
import com.sk89q.worldedit.world.block.BlockTypes;
import com.sk89q.worldedit.world.entity.EntityTypes;
import com.sk89q.worldedit.world.item.ItemType;
import net.minecraft.Util;
import net.minecraft.core.BlockPos;
import net.minecraft.core.Holder;
import net.minecraft.core.registries.Registries;
import net.minecraft.nbt.ByteArrayTag;
import net.minecraft.nbt.ByteTag;
import net.minecraft.nbt.CompoundTag;
import net.minecraft.nbt.DoubleTag;
import net.minecraft.nbt.EndTag;
import net.minecraft.nbt.FloatTag;
import net.minecraft.nbt.IntArrayTag;
import net.minecraft.nbt.IntTag;
import net.minecraft.nbt.ListTag;
import net.minecraft.nbt.LongArrayTag;
import net.minecraft.nbt.LongTag;
import net.minecraft.nbt.ShortTag;
import net.minecraft.nbt.StringTag;
import net.minecraft.nbt.Tag;
import net.minecraft.network.protocol.game.ClientboundBlockEntityDataPacket;
import net.minecraft.network.protocol.game.ClientboundEntityEventPacket;
import net.minecraft.resources.ResourceKey;
import net.minecraft.resources.ResourceLocation;
import net.minecraft.server.MinecraftServer;
import net.minecraft.server.dedicated.DedicatedServer;
import net.minecraft.server.level.ChunkHolder;
import net.minecraft.server.level.ServerChunkCache;
import net.minecraft.server.level.ServerLevel;
import net.minecraft.server.level.progress.ChunkProgressListener;
import net.minecraft.util.StringRepresentable;
import net.minecraft.util.thread.BlockableEventLoop;
import net.minecraft.world.Clearable;
import net.minecraft.world.InteractionHand;
import net.minecraft.world.InteractionResult;
import net.minecraft.world.entity.Entity;
import net.minecraft.world.entity.EntityType;
import net.minecraft.world.item.Item;
import net.minecraft.world.item.ItemStack;
import net.minecraft.world.item.context.UseOnContext;
import net.minecraft.world.level.ChunkPos;
import net.minecraft.world.level.LevelSettings;
import net.minecraft.world.level.biome.Biome;
import net.minecraft.world.level.block.Block;
import net.minecraft.world.level.block.Blocks;
import net.minecraft.world.level.block.entity.BlockEntity;
import net.minecraft.world.level.block.entity.StructureBlockEntity;
import net.minecraft.world.level.block.state.StateDefinition;
import net.minecraft.world.level.block.state.properties.DirectionProperty;
import net.minecraft.world.level.chunk.ChunkAccess;
import net.minecraft.world.level.chunk.ChunkStatus;
import net.minecraft.world.level.chunk.LevelChunk;
import net.minecraft.world.level.dimension.LevelStem;
import net.minecraft.world.level.levelgen.WorldOptions;
import net.minecraft.world.level.storage.LevelStorageSource;
import net.minecraft.world.level.storage.PrimaryLevelData;
import net.minecraft.world.phys.BlockHitResult;
import net.minecraft.world.phys.Vec3;
import org.bukkit.Bukkit;
import org.bukkit.Location;
import org.bukkit.World;
import org.bukkit.World.Environment;
import org.bukkit.block.data.BlockData;
import org.bukkit.craftbukkit.v1_19_R2.CraftServer;
import org.bukkit.craftbukkit.v1_19_R2.CraftWorld;
import org.bukkit.craftbukkit.v1_19_R2.block.data.CraftBlockData;
import org.bukkit.craftbukkit.v1_19_R2.entity.CraftEntity;
import org.bukkit.craftbukkit.v1_19_R2.entity.CraftPlayer;
import org.bukkit.craftbukkit.v1_19_R2.inventory.CraftItemStack;
import org.bukkit.craftbukkit.v1_19_R2.util.CraftMagicNumbers;
import org.bukkit.entity.Player;
import org.bukkit.event.entity.CreatureSpawnEvent.SpawnReason;
import org.bukkit.generator.ChunkGenerator;
import org.enginehub.linbus.common.LinTagId;
import org.enginehub.linbus.tree.LinByteArrayTag;
import org.enginehub.linbus.tree.LinByteTag;
import org.enginehub.linbus.tree.LinCompoundTag;
import org.enginehub.linbus.tree.LinDoubleTag;
import org.enginehub.linbus.tree.LinEndTag;
import org.enginehub.linbus.tree.LinFloatTag;
import org.enginehub.linbus.tree.LinIntArrayTag;
import org.enginehub.linbus.tree.LinIntTag;
import org.enginehub.linbus.tree.LinListTag;
import org.enginehub.linbus.tree.LinLongArrayTag;
import org.enginehub.linbus.tree.LinLongTag;
import org.enginehub.linbus.tree.LinShortTag;
import org.enginehub.linbus.tree.LinStringTag;
import org.enginehub.linbus.tree.LinTag;
import org.enginehub.linbus.tree.LinTagType;
import org.spigotmc.SpigotConfig;
import org.spigotmc.WatchdogThread;

import java.lang.ref.WeakReference;
import java.lang.reflect.Field;
import java.lang.reflect.InvocationTargetException;
import java.lang.reflect.Method;
import java.nio.file.Files;
import java.nio.file.Path;
import java.util.ArrayList;
import java.util.Collection;
import java.util.HashMap;
import java.util.List;
import java.util.Locale;
import java.util.Map;
import java.util.Objects;
import java.util.OptionalInt;
import java.util.OptionalLong;
import java.util.Set;
import java.util.TreeMap;
import java.util.concurrent.CompletableFuture;
import java.util.concurrent.ExecutionException;
import java.util.logging.Level;
import java.util.logging.Logger;
import java.util.stream.Collectors;
import javax.annotation.Nullable;

import static com.google.common.base.Preconditions.checkNotNull;
import static com.google.common.base.Preconditions.checkState;

public final class PaperweightAdapter implements BukkitImplAdapter {

    private final Logger logger = Logger.getLogger(getClass().getCanonicalName());

    private final Field serverWorldsField;
    private final Method getChunkFutureMethod;
    private final Field chunkProviderExecutorField;
    private final Watchdog watchdog;

    // ------------------------------------------------------------------------
    // Code that may break between versions of Minecraft
    // ------------------------------------------------------------------------

    public PaperweightAdapter() throws NoSuchFieldException, NoSuchMethodException {
        // A simple test
        CraftServer.class.cast(Bukkit.getServer());

        int dataVersion = CraftMagicNumbers.INSTANCE.getDataVersion();
        if (dataVersion != 3218) {
            throw new UnsupportedClassVersionError("Not 1.19.3!");
        }

        serverWorldsField = CraftServer.class.getDeclaredField("worlds");
        serverWorldsField.setAccessible(true);

        getChunkFutureMethod = ServerChunkCache.class.getDeclaredMethod(
            Refraction.pickName("getChunkFutureMainThread", "c"),
            int.class, int.class, ChunkStatus.class, boolean.class
        );
        getChunkFutureMethod.setAccessible(true);

        chunkProviderExecutorField = ServerChunkCache.class.getDeclaredField(
            Refraction.pickName("mainThreadProcessor", "g")
        );
        chunkProviderExecutorField.setAccessible(true);

        new PaperweightDataConverters(CraftMagicNumbers.INSTANCE.getDataVersion(), this).buildUnoptimized();

        Watchdog watchdog;
        try {
            Class.forName("org.spigotmc.WatchdogThread");
            watchdog = new SpigotWatchdog();
        } catch (ClassNotFoundException | NoSuchFieldException e) {
            try {
                watchdog = new MojangWatchdog(((CraftServer) Bukkit.getServer()).getServer());
            } catch (NoSuchFieldException ex) {
                watchdog = null;
            }
        }
        this.watchdog = watchdog;

        try {
            Class.forName("org.spigotmc.SpigotConfig");
            SpigotConfig.config.set("world-settings.worldeditregentempworld.verbose", false);
        } catch (ClassNotFoundException ignored) {
        }
    }

    @Override
    public DataFixer getDataFixer() {
        return PaperweightDataConverters.INSTANCE;
    }

    /**
     * Read the given NBT data into the given tile entity.
     *
     * @param tileEntity the tile entity
     * @param tag the tag
     */
    static void readTagIntoTileEntity(net.minecraft.nbt.CompoundTag tag, BlockEntity tileEntity) {
        tileEntity.load(tag);
        tileEntity.setChanged();
    }

    /**
     * Get the ID string of the given entity.
     *
     * @param entity the entity
     * @return the entity ID
     */
    private static String getEntityId(Entity entity) {
        return EntityType.getKey(entity.getType()).toString();
    }

    /**
     * Create an entity using the given entity ID.
     *
     * @param id the entity ID
     * @param world the world
     * @return an entity or null
     */
    @Nullable
    private static Entity createEntityFromId(String id, net.minecraft.world.level.Level world) {
        return EntityType.byString(id).map(t -> t.create(world)).orElse(null);
    }

    /**
     * Write the given NBT data into the given entity.
     *
     * @param entity the entity
     * @param tag the tag
     */
    private static void readTagIntoEntity(net.minecraft.nbt.CompoundTag tag, Entity entity) {
        entity.load(tag);
    }

    /**
     * Write the entity's NBT data to the given tag.
     *
     * @param entity the entity
     * @param tag the tag
     */
    private static void readEntityIntoTag(Entity entity, net.minecraft.nbt.CompoundTag tag) {
        entity.save(tag);
    }

    private static Block getBlockFromType(BlockType blockType) {
        return DedicatedServer.getServer().registryAccess().registryOrThrow(Registries.BLOCK).get(ResourceLocation.tryParse(blockType.getId()));
    }

    private static Item getItemFromType(ItemType itemType) {
        return DedicatedServer.getServer().registryAccess().registryOrThrow(Registries.ITEM).get(ResourceLocation.tryParse(itemType.getId()));
    }

    @Override
    public OptionalInt getInternalBlockStateId(BlockData data) {
        net.minecraft.world.level.block.state.BlockState state = ((CraftBlockData) data).getState();
        int combinedId = Block.getId(state);
        return combinedId == 0 && state.getBlock() != Blocks.AIR ? OptionalInt.empty() : OptionalInt.of(combinedId);
    }

    @Override
    public OptionalInt getInternalBlockStateId(BlockState state) {
        Block mcBlock = getBlockFromType(state.getBlockType());
        net.minecraft.world.level.block.state.BlockState newState = mcBlock.defaultBlockState();
        Map<Property<?>, Object> states = state.getStates();
        newState = applyProperties(mcBlock.getStateDefinition(), newState, states);
        final int combinedId = Block.getId(newState);
        return combinedId == 0 && state.getBlockType() != BlockTypes.AIR ? OptionalInt.empty() : OptionalInt.of(combinedId);
    }

    @Override
    public BlockState getBlock(Location location) {
        checkNotNull(location);

        CraftWorld craftWorld = ((CraftWorld) location.getWorld());
        int x = location.getBlockX();
        int y = location.getBlockY();
        int z = location.getBlockZ();

        final ServerLevel handle = craftWorld.getHandle();
        LevelChunk chunk = handle.getChunk(x >> 4, z >> 4);
        final BlockPos blockPos = new BlockPos(x, y, z);
        final net.minecraft.world.level.block.state.BlockState blockData = chunk.getBlockState(blockPos);
        int internalId = Block.getId(blockData);
        BlockState state = BlockStateIdAccess.getBlockStateById(internalId);
        if (state == null) {
            org.bukkit.block.Block bukkitBlock = location.getBlock();
            state = BukkitAdapter.adapt(bukkitBlock.getBlockData());
        }

        return state;
    }

    @Override
    public BaseBlock getFullBlock(Location location) {
        BlockState state = getBlock(location);

        CraftWorld craftWorld = ((CraftWorld) location.getWorld());
        int x = location.getBlockX();
        int y = location.getBlockY();
        int z = location.getBlockZ();

        final ServerLevel handle = craftWorld.getHandle();
        LevelChunk chunk = handle.getChunk(x >> 4, z >> 4);
        final BlockPos blockPos = new BlockPos(x, y, z);

        // Read the NBT data
        BlockEntity te = chunk.getBlockEntity(blockPos);
        if (te != null) {
            net.minecraft.nbt.CompoundTag tag = te.saveWithId();
            return state.toBaseBlock(LazyReference.from(() -> (LinCompoundTag) toNative(tag)));
        }

        return state.toBaseBlock();
    }

    @Override
<<<<<<< HEAD
    public WorldNativeAccess<?, ?, ?> createWorldNativeAccess(World world) {
=======
    public boolean hasCustomBiomeSupport() {
        return true;
    }

    private static final HashMap<BiomeType, Holder<Biome>> biomeTypeToNMSCache = new HashMap<>();
    private static final HashMap<Holder<Biome>, BiomeType> biomeTypeFromNMSCache = new HashMap<>();

    @Override
    public BiomeType getBiome(Location location) {
        checkNotNull(location);

        CraftWorld craftWorld = ((CraftWorld) location.getWorld());
        int x = location.getBlockX();
        int y = location.getBlockY();
        int z = location.getBlockZ();

        final ServerLevel handle = craftWorld.getHandle();
        LevelChunk chunk = handle.getChunk(x >> 4, z >> 4);

        return biomeTypeFromNMSCache.computeIfAbsent(chunk.getNoiseBiome(x >> 2, y >> 2, z >> 2), b -> BiomeType.REGISTRY.get(b.unwrapKey().get().location().toString()));
    }

    @Override
    public void setBiome(Location location, BiomeType biome) {
        checkNotNull(location);
        checkNotNull(biome);

        CraftWorld craftWorld = ((CraftWorld) location.getWorld());
        int x = location.getBlockX();
        int y = location.getBlockY();
        int z = location.getBlockZ();

        final ServerLevel handle = craftWorld.getHandle();
        LevelChunk chunk = handle.getChunk(x >> 4, z >> 4);
        chunk.setBiome(x >> 2, y >> 2, z >> 2, biomeTypeToNMSCache.computeIfAbsent(biome, b -> ((CraftServer) Bukkit.getServer()).getServer().registryAccess().registryOrThrow(Registries.BIOME).getHolderOrThrow(ResourceKey.create(Registries.BIOME, new ResourceLocation(b.getId())))));
        chunk.setUnsaved(true);
    }

    @Override
    public WorldNativeAccess<?, ?, ?> createWorldNativeAccess(org.bukkit.World world) {
>>>>>>> ab79341a
        return new PaperweightWorldNativeAccess(this,
            new WeakReference<>(((CraftWorld) world).getHandle()));
    }

    private static net.minecraft.core.Direction adapt(Direction face) {
        switch (face) {
            case NORTH:
                return net.minecraft.core.Direction.NORTH;
            case SOUTH:
                return net.minecraft.core.Direction.SOUTH;
            case WEST:
                return net.minecraft.core.Direction.WEST;
            case EAST:
                return net.minecraft.core.Direction.EAST;
            case DOWN:
                return net.minecraft.core.Direction.DOWN;
            case UP:
            default:
                return net.minecraft.core.Direction.UP;
        }
    }

    @SuppressWarnings({"rawtypes", "unchecked"})
    private net.minecraft.world.level.block.state.BlockState applyProperties(
        StateDefinition<Block, net.minecraft.world.level.block.state.BlockState> stateContainer,
        net.minecraft.world.level.block.state.BlockState newState,
        Map<Property<?>, Object> states
    ) {
        for (Map.Entry<Property<?>, Object> state : states.entrySet()) {
            net.minecraft.world.level.block.state.properties.Property<?> property =
                stateContainer.getProperty(state.getKey().getName());
            Comparable<?> value = (Comparable) state.getValue();
            // we may need to adapt this value, depending on the source prop
            if (property instanceof DirectionProperty) {
                Direction dir = (Direction) value;
                value = adapt(dir);
            } else if (property instanceof net.minecraft.world.level.block.state.properties.EnumProperty) {
                String enumName = (String) value;
                value = ((net.minecraft.world.level.block.state.properties.EnumProperty<?>) property)
                    .getValue(enumName).orElseThrow(() ->
                        new IllegalStateException(
                            "Enum property " + property.getName() + " does not contain " + enumName
                        )
                    );
            }

            newState = newState.setValue(
                (net.minecraft.world.level.block.state.properties.Property) property,
                (Comparable) value
            );
        }
        return newState;
    }

    @Override
    public BaseEntity getEntity(org.bukkit.entity.Entity entity) {
        checkNotNull(entity);

        CraftEntity craftEntity = ((CraftEntity) entity);
        Entity mcEntity = craftEntity.getHandle();

        // Do not allow creating of passenger entity snapshots, passengers are included in the vehicle entity
        if (mcEntity.isPassenger()) {
            return null;
        }

        String id = getEntityId(mcEntity);

        net.minecraft.nbt.CompoundTag tag = new net.minecraft.nbt.CompoundTag();
        readEntityIntoTag(mcEntity, tag);
        return new BaseEntity(
            EntityTypes.get(id),
            LazyReference.from(() -> (LinCompoundTag) toNative(tag))
        );
    }

    @Nullable
    @Override
    public org.bukkit.entity.Entity createEntity(Location location, BaseEntity state) {
        checkNotNull(location);
        checkNotNull(state);

        CraftWorld craftWorld = ((CraftWorld) location.getWorld());
        ServerLevel worldServer = craftWorld.getHandle();

        String entityId = state.getType().getId();

        LinCompoundTag nativeTag = state.getNbt();
        net.minecraft.nbt.CompoundTag tag;
        if (nativeTag != null) {
            tag = (net.minecraft.nbt.CompoundTag) fromNative(nativeTag);
            removeUnwantedEntityTagsRecursively(tag);
        } else {
            tag = new net.minecraft.nbt.CompoundTag();
        }

        tag.putString("id", entityId);

        Entity createdEntity = EntityType.loadEntityRecursive(tag, craftWorld.getHandle(), (loadedEntity) -> {
            loadedEntity.absMoveTo(location.getX(), location.getY(), location.getZ(), location.getYaw(), location.getPitch());
            return loadedEntity;
        });

        if (createdEntity != null) {
            worldServer.addFreshEntityWithPassengers(createdEntity, SpawnReason.CUSTOM);
            return createdEntity.getBukkitEntity();
        } else {
            return null;
        }
    }

    // This removes all unwanted tags from the main entity and all its passengers
    private void removeUnwantedEntityTagsRecursively(net.minecraft.nbt.CompoundTag tag) {
        for (String name : Constants.NO_COPY_ENTITY_NBT_FIELDS) {
            tag.remove(name);
        }

        // Adapted from net.minecraft.world.entity.EntityType#loadEntityRecursive
        if (tag.contains("Passengers", LinTagId.LIST.id())) {
            net.minecraft.nbt.ListTag nbttaglist = tag.getList("Passengers", LinTagId.COMPOUND.id());

            for (int i = 0; i < nbttaglist.size(); ++i) {
                removeUnwantedEntityTagsRecursively(nbttaglist.getCompound(i));
            }
        }
    }

    @Override
    public Component getRichBlockName(BlockType blockType) {
        return TranslatableComponent.of(getBlockFromType(blockType).getDescriptionId());
    }

    @Override
    public Component getRichItemName(ItemType itemType) {
        return TranslatableComponent.of(getItemFromType(itemType).getDescriptionId());
    }

    @Override
    public Component getRichItemName(BaseItemStack itemStack) {
        return TranslatableComponent.of(CraftItemStack.asNMSCopy(BukkitAdapter.adapt(itemStack)).getDescriptionId());
    }

    @SuppressWarnings({ "unchecked", "rawtypes" })
    private static final LoadingCache<net.minecraft.world.level.block.state.properties.Property, Property<?>> PROPERTY_CACHE = CacheBuilder.newBuilder().build(new CacheLoader<net.minecraft.world.level.block.state.properties.Property, Property<?>>() {
        @Override
        public Property<?> load(net.minecraft.world.level.block.state.properties.Property state) throws Exception {
            if (state instanceof net.minecraft.world.level.block.state.properties.BooleanProperty) {
                return new BooleanProperty(state.getName(), ImmutableList.copyOf(state.getPossibleValues()));
            } else if (state instanceof DirectionProperty) {
                return new DirectionalProperty(state.getName(),
                    (List<Direction>) state.getPossibleValues().stream().map(e -> Direction.valueOf(((StringRepresentable) e).getSerializedName().toUpperCase(Locale.ROOT))).collect(Collectors.toList()));
            } else if (state instanceof net.minecraft.world.level.block.state.properties.EnumProperty) {
                return new EnumProperty(state.getName(),
                    (List<String>) state.getPossibleValues().stream().map(e -> ((StringRepresentable) e).getSerializedName()).collect(Collectors.toList()));
            } else if (state instanceof net.minecraft.world.level.block.state.properties.IntegerProperty) {
                return new IntegerProperty(state.getName(), ImmutableList.copyOf(state.getPossibleValues()));
            } else {
                throw new IllegalArgumentException("WorldEdit needs an update to support " + state.getClass().getSimpleName());
            }
        }
    });

    @SuppressWarnings({ "rawtypes" })
    @Override
    public Map<String, ? extends Property<?>> getProperties(BlockType blockType) {
        Map<String, Property<?>> properties = new TreeMap<>();
        Block block = getBlockFromType(blockType);
        StateDefinition<Block, net.minecraft.world.level.block.state.BlockState> blockStateList =
            block.getStateDefinition();
        for (net.minecraft.world.level.block.state.properties.Property state : blockStateList.getProperties()) {
            Property<?> property = PROPERTY_CACHE.getUnchecked(state);
            properties.put(property.getName(), property);
        }
        return properties;
    }

    @Override
    public void sendFakeNBT(Player player, BlockVector3 pos, LinCompoundTag nbtData) {
        ((CraftPlayer) player).getHandle().connection.send(ClientboundBlockEntityDataPacket.create(
            new StructureBlockEntity(
                new BlockPos(pos.getBlockX(), pos.getBlockY(), pos.getBlockZ()),
                Blocks.STRUCTURE_BLOCK.defaultBlockState()
            ),
            __ -> (net.minecraft.nbt.CompoundTag) fromNative(nbtData)
        ));
    }

    @Override
    public void sendFakeOP(Player player) {
        ((CraftPlayer) player).getHandle().connection.send(new ClientboundEntityEventPacket(
            ((CraftPlayer) player).getHandle(), (byte) 28
        ));
    }

    @Override
    public org.bukkit.inventory.ItemStack adapt(BaseItemStack item) {
        ItemStack stack = new ItemStack(
            DedicatedServer.getServer().registryAccess().registryOrThrow(Registries.ITEM).get(ResourceLocation.tryParse(item.getType().getId())),
            item.getAmount()
        );
        stack.setTag(((net.minecraft.nbt.CompoundTag) fromNative(item.getNbt())));
        return CraftItemStack.asCraftMirror(stack);
    }

    @Override
    public BaseItemStack adapt(org.bukkit.inventory.ItemStack itemStack) {
        final ItemStack nmsStack = CraftItemStack.asNMSCopy(itemStack);
        final BaseItemStack weStack = new BaseItemStack(BukkitAdapter.asItemType(itemStack.getType()), itemStack.getAmount());
        weStack.setNbtReference(LazyReference.from(() -> (LinCompoundTag) toNative(nmsStack.getTag())));
        return weStack;
    }

    private final LoadingCache<ServerLevel, PaperweightFakePlayer> fakePlayers
        = CacheBuilder.newBuilder().weakKeys().softValues().build(CacheLoader.from(PaperweightFakePlayer::new));

    @Override
    public boolean simulateItemUse(World world, BlockVector3 position, BaseItem item, Direction face) {
        CraftWorld craftWorld = (CraftWorld) world;
        ServerLevel worldServer = craftWorld.getHandle();
        ItemStack stack = CraftItemStack.asNMSCopy(BukkitAdapter.adapt(
            item instanceof BaseItemStack
                ? ((BaseItemStack) item)
                : new BaseItemStack(item.getType(), item.getNbtReference(), 1)
        ));
        stack.setTag((net.minecraft.nbt.CompoundTag) fromNative(item.getNbt()));

        PaperweightFakePlayer fakePlayer;
        try {
            fakePlayer = fakePlayers.get(worldServer);
        } catch (ExecutionException ignored) {
            return false;
        }
        fakePlayer.setItemInHand(InteractionHand.MAIN_HAND, stack);
        fakePlayer.absMoveTo(position.getBlockX(), position.getBlockY(), position.getBlockZ(),
            (float) face.toVector().toYaw(), (float) face.toVector().toPitch());

        final BlockPos blockPos = new BlockPos(position.getBlockX(), position.getBlockY(), position.getBlockZ());
        final Vec3 blockVec = Vec3.atLowerCornerOf(blockPos);
        final net.minecraft.core.Direction enumFacing = adapt(face);
        BlockHitResult rayTrace = new BlockHitResult(blockVec, enumFacing, blockPos, false);
        UseOnContext context = new UseOnContext(fakePlayer, InteractionHand.MAIN_HAND, rayTrace);
        InteractionResult result = stack.useOn(context, InteractionHand.MAIN_HAND);
        if (result != InteractionResult.SUCCESS) {
            if (worldServer.getBlockState(blockPos).use(worldServer, fakePlayer, InteractionHand.MAIN_HAND, rayTrace).consumesAction()) {
                result = InteractionResult.SUCCESS;
            } else {
                result = stack.getItem().use(worldServer, fakePlayer, InteractionHand.MAIN_HAND).getResult();
            }
        }

        return result == InteractionResult.SUCCESS;
    }

    @Override
    public boolean canPlaceAt(World world, BlockVector3 position, BlockState blockState) {
        int internalId = BlockStateIdAccess.getBlockStateId(blockState);
        net.minecraft.world.level.block.state.BlockState blockData = Block.stateById(internalId);
        return blockData.canSurvive(((CraftWorld) world).getHandle(), new BlockPos(position.getX(), position.getY(), position.getZ()));
    }

    @Override
    public boolean regenerate(World bukkitWorld, Region region, Extent extent, RegenOptions options) {
        try {
            doRegen(bukkitWorld, region, extent, options);
        } catch (Exception e) {
            throw new IllegalStateException("Regen failed.", e);
        }

        return true;
    }

    private void doRegen(World bukkitWorld, Region region, Extent extent, RegenOptions options) throws Exception {
        Environment env = bukkitWorld.getEnvironment();
        ChunkGenerator gen = bukkitWorld.getGenerator();

        Path tempDir = Files.createTempDirectory("WorldEditWorldGen");
        LevelStorageSource levelStorage = LevelStorageSource.createDefault(tempDir);
        ResourceKey<LevelStem> worldDimKey = getWorldDimKey(env);
        try (LevelStorageSource.LevelStorageAccess session = levelStorage.createAccess("worldeditregentempworld", worldDimKey)) {
            ServerLevel originalWorld = ((CraftWorld) bukkitWorld).getHandle();
            PrimaryLevelData levelProperties = (PrimaryLevelData) originalWorld.getServer()
                .getWorldData().overworldData();
            WorldOptions originalOpts = levelProperties.worldGenOptions();

            long seed = options.getSeed().orElse(originalWorld.getSeed());
            WorldOptions newOpts = options.getSeed().isPresent()
                ? originalOpts.withSeed(OptionalLong.of(seed))
                : originalOpts;

            LevelSettings newWorldSettings = new LevelSettings(
                "worldeditregentempworld",
                levelProperties.settings.gameType(),
                levelProperties.settings.hardcore(),
                levelProperties.settings.difficulty(),
                levelProperties.settings.allowCommands(),
                levelProperties.settings.gameRules(),
                levelProperties.settings.getDataConfiguration()
            );

            PrimaryLevelData.SpecialWorldProperty specialWorldProperty =
                levelProperties.isFlatWorld()
                    ? PrimaryLevelData.SpecialWorldProperty.FLAT
                    : levelProperties.isDebugWorld()
                    ? PrimaryLevelData.SpecialWorldProperty.DEBUG
                    : PrimaryLevelData.SpecialWorldProperty.NONE;

            PrimaryLevelData newWorldData = new PrimaryLevelData(newWorldSettings, newOpts, specialWorldProperty, Lifecycle.stable());

            ServerLevel freshWorld = new ServerLevel(
                originalWorld.getServer(),
                originalWorld.getServer().executor,
                session, newWorldData,
                originalWorld.dimension(),
                new LevelStem(
                    originalWorld.dimensionTypeRegistration(),
                    originalWorld.getChunkSource().getGenerator()
                ),
                new NoOpWorldLoadListener(),
                originalWorld.isDebug(),
                seed,
                ImmutableList.of(),
                false,
                env,
                gen,
                bukkitWorld.getBiomeProvider()
            );
            try {
                regenForWorld(region, extent, freshWorld, options);
            } finally {
                freshWorld.getChunkSource().close(false);
            }
        } finally {
            try {
                @SuppressWarnings("unchecked")
                Map<String, World> map = (Map<String, World>) serverWorldsField.get(Bukkit.getServer());
                map.remove("worldeditregentempworld");
            } catch (IllegalAccessException ignored) {
            }
            SafeFiles.tryHardToDeleteDir(tempDir);
        }
    }

    private BiomeType adapt(ServerLevel serverWorld, Biome origBiome) {
        ResourceLocation key = serverWorld.registryAccess().registryOrThrow(Registries.BIOME).getKey(origBiome);
        if (key == null) {
            return null;
        }
        return BiomeTypes.get(key.toString());
    }

    @SuppressWarnings("unchecked")
    private void regenForWorld(Region region, Extent extent, ServerLevel serverWorld, RegenOptions options) throws WorldEditException {
        List<CompletableFuture<ChunkAccess>> chunkLoadings = submitChunkLoadTasks(region, serverWorld);
        BlockableEventLoop<Runnable> executor;
        try {
            executor = (BlockableEventLoop<Runnable>) chunkProviderExecutorField.get(serverWorld.getChunkSource());
        } catch (IllegalAccessException e) {
            throw new IllegalStateException("Couldn't get executor for chunk loading.", e);
        }
        executor.managedBlock(() -> {
            // bail out early if a future fails
            if (chunkLoadings.stream().anyMatch(ftr ->
                ftr.isDone() && Futures.getUnchecked(ftr) == null
            )) {
                return false;
            }
            return chunkLoadings.stream().allMatch(CompletableFuture::isDone);
        });
        Map<ChunkPos, ChunkAccess> chunks = new HashMap<>();
        for (CompletableFuture<ChunkAccess> future : chunkLoadings) {
            @Nullable
            ChunkAccess chunk = future.getNow(null);
            checkState(chunk != null, "Failed to generate a chunk, regen failed.");
            chunks.put(chunk.getPos(), chunk);
        }

        for (BlockVector3 vec : region) {
            BlockPos pos = new BlockPos(vec.getBlockX(), vec.getBlockY(), vec.getBlockZ());
            ChunkAccess chunk = chunks.get(new ChunkPos(pos));
            final net.minecraft.world.level.block.state.BlockState blockData = chunk.getBlockState(pos);
            int internalId = Block.getId(blockData);
            BlockStateHolder<?> state = BlockStateIdAccess.getBlockStateById(internalId);
            Objects.requireNonNull(state);
            BlockEntity blockEntity = chunk.getBlockEntity(pos);
            if (blockEntity != null) {
                net.minecraft.nbt.CompoundTag tag = blockEntity.saveWithId();
                state = state.toBaseBlock(LazyReference.from(() -> (LinCompoundTag) toNative(tag)));
            }
            extent.setBlock(vec, state.toBaseBlock());
            if (options.shouldRegenBiomes()) {
                Biome origBiome = chunk.getNoiseBiome(vec.getX(), vec.getY(), vec.getZ()).value();
                BiomeType adaptedBiome = adapt(serverWorld, origBiome);
                if (adaptedBiome != null) {
                    extent.setBiome(vec, adaptedBiome);
                }
            }
        }
    }

    @SuppressWarnings("unchecked")
    private List<CompletableFuture<ChunkAccess>> submitChunkLoadTasks(Region region, ServerLevel serverWorld) {
        ServerChunkCache chunkManager = serverWorld.getChunkSource();
        List<CompletableFuture<ChunkAccess>> chunkLoadings = new ArrayList<>();
        // Pre-gen all the chunks
        for (BlockVector2 chunk : region.getChunks()) {
            try {
                //noinspection unchecked
                chunkLoadings.add(
                    ((CompletableFuture<Either<ChunkAccess, ChunkHolder.ChunkLoadingFailure>>)
                        getChunkFutureMethod.invoke(chunkManager, chunk.getX(), chunk.getZ(), ChunkStatus.FEATURES, true))
                        .thenApply(either -> either.left().orElse(null))
                );
            } catch (IllegalAccessException | InvocationTargetException e) {
                throw new IllegalStateException("Couldn't load chunk for regen.", e);
            }
        }
        return chunkLoadings;
    }

    private ResourceKey<LevelStem> getWorldDimKey(Environment env) {
        switch (env) {
            case NETHER:
                return LevelStem.NETHER;
            case THE_END:
                return LevelStem.END;
            case NORMAL:
            default:
                return LevelStem.OVERWORLD;
        }
    }

    private static final Set<SideEffect> SUPPORTED_SIDE_EFFECTS = Sets.immutableEnumSet(
        SideEffect.NEIGHBORS,
        SideEffect.LIGHTING,
        SideEffect.VALIDATION,
        SideEffect.ENTITY_AI,
        SideEffect.EVENTS,
        SideEffect.UPDATE
    );

    @Override
    public Set<SideEffect> getSupportedSideEffects() {
        return SUPPORTED_SIDE_EFFECTS;
    }

    @Override
    public boolean clearContainerBlockContents(World world, BlockVector3 pt) {
        ServerLevel originalWorld = ((CraftWorld) world).getHandle();

        BlockEntity entity = originalWorld.getBlockEntity(new BlockPos(pt.getBlockX(), pt.getBlockY(), pt.getBlockZ()));
        if (entity instanceof Clearable) {
            ((Clearable) entity).clearContent();
            return true;
        }
        return false;
    }

    @Override
    public void initializeRegistries() {
        DedicatedServer server = ((CraftServer) Bukkit.getServer()).getServer();
        // Biomes
        for (ResourceLocation name : server.registryAccess().registryOrThrow(Registries.BIOME).keySet()) {
            if (BiomeType.REGISTRY.get(name.toString()) == null) {
                BiomeType.REGISTRY.register(name.toString(), new BiomeType(name.toString()));
            }
        }
    }

    // ------------------------------------------------------------------------
    // Code that is less likely to break
    // ------------------------------------------------------------------------

    /**
     * Converts from a non-native NMS NBT structure to a native WorldEdit NBT
     * structure.
     *
     * @param foreign non-native NMS NBT structure
     * @return native WorldEdit NBT structure
     */
    LinTag<?> toNative(net.minecraft.nbt.Tag foreign) {
        if (foreign == null) {
            return null;
        }
        if (foreign instanceof net.minecraft.nbt.CompoundTag compoundTag) {
            LinCompoundTag.Builder builder = LinCompoundTag.builder();
            for (var entry : compoundTag.tags.entrySet()) {
                builder.put(entry.getKey(), toNative(entry.getValue()));
            }
            return builder.build();
        } else if (foreign instanceof net.minecraft.nbt.ByteTag byteTag) {
            return LinByteTag.of(byteTag.getAsByte());
        } else if (foreign instanceof net.minecraft.nbt.ByteArrayTag byteArrayTag) {
            return LinByteArrayTag.of(byteArrayTag.getAsByteArray());
        } else if (foreign instanceof net.minecraft.nbt.DoubleTag doubleTag) {
            return LinDoubleTag.of(doubleTag.getAsDouble());
        } else if (foreign instanceof net.minecraft.nbt.FloatTag floatTag) {
            return LinFloatTag.of(floatTag.getAsFloat());
        } else if (foreign instanceof net.minecraft.nbt.IntTag intTag) {
            return LinIntTag.of(intTag.getAsInt());
        } else if (foreign instanceof net.minecraft.nbt.IntArrayTag intArrayTag) {
            return LinIntArrayTag.of(intArrayTag.getAsIntArray());
        } else if (foreign instanceof net.minecraft.nbt.LongArrayTag longArrayTag) {
            return LinLongArrayTag.of(longArrayTag.getAsLongArray());
        } else if (foreign instanceof net.minecraft.nbt.ListTag listTag) {
            try {
                return toNativeList(listTag);
            } catch (Throwable e) {
                logger.log(Level.WARNING, "Failed to convert net.minecraft.nbt.ListTag", e);
                return LinListTag.empty(LinTagType.endTag());
            }
        } else if (foreign instanceof net.minecraft.nbt.LongTag longTag) {
            return LinLongTag.of(longTag.getAsLong());
        } else if (foreign instanceof net.minecraft.nbt.ShortTag shortTag) {
            return LinShortTag.of(shortTag.getAsShort());
        } else if (foreign instanceof net.minecraft.nbt.StringTag stringTag) {
            return LinStringTag.of(stringTag.getAsString());
        } else if (foreign instanceof net.minecraft.nbt.EndTag) {
            return LinEndTag.instance();
        } else {
            throw new IllegalArgumentException("Don't know how to make native " + foreign.getClass().getCanonicalName());
        }
    }

    /**
     * Convert a foreign NBT list tag into a native WorldEdit one.
     *
     * @param foreign the foreign tag
     * @return the converted tag
     * @throws SecurityException on error
     * @throws IllegalArgumentException on error
     */
    private LinListTag<?> toNativeList(net.minecraft.nbt.ListTag foreign) throws SecurityException, IllegalArgumentException {
        LinListTag.Builder<LinTag<?>> builder = LinListTag.builder(
            LinTagType.fromId(LinTagId.fromId(foreign.getElementType()))
        );

        for (net.minecraft.nbt.Tag tag : foreign) {
            builder.add(toNative(tag));
        }

        return builder.build();
    }

    /**
     * Converts a WorldEdit-native NBT structure to a NMS structure.
     *
     * @param foreign structure to convert
     * @return non-native structure
     */
    Tag fromNative(LinTag<?> foreign) {
        if (foreign == null) {
            return null;
        }
        if (foreign instanceof LinCompoundTag compoundTag) {
            net.minecraft.nbt.CompoundTag tag = new CompoundTag();
            for (var entry : compoundTag.value().entrySet()) {
                tag.put(entry.getKey(), fromNative(entry.getValue()));
            }
            return tag;
        } else if (foreign instanceof LinByteTag byteTag) {
            return ByteTag.valueOf(byteTag.valueAsByte());
        } else if (foreign instanceof LinByteArrayTag byteArrayTag) {
            return new ByteArrayTag(byteArrayTag.value());
        } else if (foreign instanceof LinDoubleTag doubleTag) {
            return DoubleTag.valueOf(doubleTag.valueAsDouble());
        } else if (foreign instanceof LinFloatTag floatTag) {
            return FloatTag.valueOf(floatTag.valueAsFloat());
        } else if (foreign instanceof LinIntTag intTag) {
            return IntTag.valueOf(intTag.valueAsInt());
        } else if (foreign instanceof LinIntArrayTag intArrayTag) {
            return new IntArrayTag(intArrayTag.value());
        } else if (foreign instanceof LinLongArrayTag longArrayTag) {
            return new LongArrayTag(longArrayTag.value());
        } else if (foreign instanceof LinListTag<?> listTag) {
            net.minecraft.nbt.ListTag tag = new ListTag();
            for (var t : listTag.value()) {
                tag.add(fromNative(t));
            }
            return tag;
        } else if (foreign instanceof LinLongTag longTag) {
            return LongTag.valueOf(longTag.valueAsLong());
        } else if (foreign instanceof LinShortTag shortTag) {
            return ShortTag.valueOf(shortTag.valueAsShort());
        } else if (foreign instanceof LinStringTag stringTag) {
            return StringTag.valueOf(stringTag.value());
        } else if (foreign instanceof LinEndTag) {
            return EndTag.INSTANCE;
        } else {
            throw new IllegalArgumentException("Don't know how to make NMS " + foreign.getClass().getCanonicalName());
        }
    }

    @Override
    public boolean supportsWatchdog() {
        return watchdog != null;
    }

    @Override
    public void tickWatchdog() {
        watchdog.tick();
    }

    private class SpigotWatchdog implements Watchdog {
        private final Field instanceField;
        private final Field lastTickField;

        SpigotWatchdog() throws NoSuchFieldException {
            Field instanceField = WatchdogThread.class.getDeclaredField("instance");
            instanceField.setAccessible(true);
            this.instanceField = instanceField;

            Field lastTickField = WatchdogThread.class.getDeclaredField("lastTick");
            lastTickField.setAccessible(true);
            this.lastTickField = lastTickField;
        }

        @Override
        public void tick() {
            try {
                WatchdogThread instance = (WatchdogThread) this.instanceField.get(null);
                if ((long) lastTickField.get(instance) != 0) {
                    WatchdogThread.tick();
                }
            } catch (IllegalAccessException e) {
                logger.log(Level.WARNING, "Failed to tick watchdog", e);
            }
        }
    }

    private static class MojangWatchdog implements Watchdog {
        private final DedicatedServer server;
        private final Field tickField;

        MojangWatchdog(DedicatedServer server) throws NoSuchFieldException {
            this.server = server;
            Field tickField = MinecraftServer.class.getDeclaredField(
                Refraction.pickName("nextTickTime", "ag")
            );
            if (tickField.getType() != long.class) {
                throw new IllegalStateException("nextTickTime is not a long field, mapping is likely incorrect");
            }
            tickField.setAccessible(true);
            this.tickField = tickField;
        }

        @Override
        public void tick() {
            try {
                tickField.set(server, Util.getMillis());
            } catch (IllegalAccessException ignored) {
            }
        }
    }

    private static class NoOpWorldLoadListener implements ChunkProgressListener {
        @Override
        public void updateSpawnPos(ChunkPos spawnPos) {
        }

        @Override
        public void onStatusChange(ChunkPos pos, @org.jetbrains.annotations.Nullable ChunkStatus status) {
        }

        @Override
        public void start() {
        }

        @Override
        public void stop() {
        }

        @Override
        public void setChunkRadius(int radius) {
        }
    }
}<|MERGE_RESOLUTION|>--- conflicted
+++ resolved
@@ -161,7 +161,6 @@
 import java.nio.file.Files;
 import java.nio.file.Path;
 import java.util.ArrayList;
-import java.util.Collection;
 import java.util.HashMap;
 import java.util.List;
 import java.util.Locale;
@@ -369,9 +368,6 @@
     }
 
     @Override
-<<<<<<< HEAD
-    public WorldNativeAccess<?, ?, ?> createWorldNativeAccess(World world) {
-=======
     public boolean hasCustomBiomeSupport() {
         return true;
     }
@@ -411,8 +407,7 @@
     }
 
     @Override
-    public WorldNativeAccess<?, ?, ?> createWorldNativeAccess(org.bukkit.World world) {
->>>>>>> ab79341a
+    public WorldNativeAccess<?, ?, ?> createWorldNativeAccess(World world) {
         return new PaperweightWorldNativeAccess(this,
             new WeakReference<>(((CraftWorld) world).getHandle()));
     }
