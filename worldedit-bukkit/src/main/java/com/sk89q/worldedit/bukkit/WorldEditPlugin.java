--- conflicted
+++ resolved
@@ -326,12 +326,7 @@
         if (config != null) {
             config.unload();
         }
-<<<<<<< HEAD
         cancelTasks();
-        worldEdit.getExecutorService().shutdown();
-=======
-        this.getServer().getScheduler().cancelTasks(this);
->>>>>>> 350dfa10
     }
 
     /**
