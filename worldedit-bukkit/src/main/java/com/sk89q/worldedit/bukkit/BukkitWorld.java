/*
 * WorldEdit, a Minecraft world manipulation toolkit
 * Copyright (C) sk89q <http://www.sk89q.com>
 * Copyright (C) WorldEdit team and contributors
 *
 * This program is free software: you can redistribute it and/or modify
 * it under the terms of the GNU General Public License as published by
 * the Free Software Foundation, either version 3 of the License, or
 * (at your option) any later version.
 *
 * This program is distributed in the hope that it will be useful,
 * but WITHOUT ANY WARRANTY; without even the implied warranty of
 * MERCHANTABILITY or FITNESS FOR A PARTICULAR PURPOSE.  See the
 * GNU General Public License for more details.
 *
 * You should have received a copy of the GNU General Public License
 * along with this program.  If not, see <https://www.gnu.org/licenses/>.
 */

package com.sk89q.worldedit.bukkit;

import com.google.common.collect.ImmutableSet;
import com.google.common.collect.Sets;
import com.sk89q.worldedit.EditSession;
import com.sk89q.worldedit.WorldEdit;
import com.sk89q.worldedit.blocks.BaseItem;
import com.sk89q.worldedit.blocks.BaseItemStack;
import com.sk89q.worldedit.bukkit.adapter.BukkitImplAdapter;
import com.sk89q.worldedit.entity.BaseEntity;
import com.sk89q.worldedit.extent.Extent;
import com.sk89q.worldedit.internal.util.LogManagerCompat;
import com.sk89q.worldedit.internal.wna.WorldNativeAccess;
import com.sk89q.worldedit.math.BlockVector2;
import com.sk89q.worldedit.math.BlockVector3;
import com.sk89q.worldedit.math.Vector3;
import com.sk89q.worldedit.regions.Region;
import com.sk89q.worldedit.util.Direction;
import com.sk89q.worldedit.util.SideEffect;
import com.sk89q.worldedit.util.SideEffectSet;
import com.sk89q.worldedit.util.TreeGenerator;
import com.sk89q.worldedit.world.AbstractWorld;
import com.sk89q.worldedit.world.RegenOptions;
import com.sk89q.worldedit.world.biome.BiomeType;
import com.sk89q.worldedit.world.block.BaseBlock;
import com.sk89q.worldedit.world.block.BlockStateHolder;
import com.sk89q.worldedit.world.weather.WeatherType;
import com.sk89q.worldedit.world.weather.WeatherTypes;
import io.papermc.lib.PaperLib;
import org.apache.logging.log4j.Logger;
import org.bukkit.Effect;
import org.bukkit.TreeType;
import org.bukkit.World;
import org.bukkit.block.Block;
import org.bukkit.block.BlockState;
import org.bukkit.block.Chest;
import org.bukkit.entity.Entity;
import org.bukkit.inventory.DoubleChestInventory;
import org.bukkit.inventory.Inventory;
import org.bukkit.inventory.InventoryHolder;

import java.lang.ref.WeakReference;
import java.nio.file.Path;
import java.util.ArrayList;
import java.util.EnumMap;
import java.util.HashMap;
import java.util.List;
import java.util.Locale;
import java.util.Map;
import java.util.Set;
import javax.annotation.Nullable;

import static com.google.common.base.Preconditions.checkNotNull;

public class BukkitWorld extends AbstractWorld {

    private static final Logger LOGGER = LogManagerCompat.getLogger();

    private static final boolean HAS_3D_BIOMES;

    private static final Map<Integer, Effect> effects = new HashMap<>();

    static {
        for (Effect effect : Effect.values()) {
            @SuppressWarnings("deprecation")
            int id = effect.getId();
            effects.put(id, effect);
        }

        boolean temp;
        try {
            World.class.getMethod("getBiome", int.class, int.class, int.class);
            temp = true;
        } catch (NoSuchMethodException e) {
            temp = false;
        }
        HAS_3D_BIOMES = temp;
    }

    private final WeakReference<World> worldRef;
    private final WorldNativeAccess<?, ?, ?> worldNativeAccess;

    /**
     * Construct the object.
     *
     * @param world the world
     */
    public BukkitWorld(World world) {
        this.worldRef = new WeakReference<>(world);
        BukkitImplAdapter adapter = WorldEditPlugin.getInstance().getBukkitImplAdapter();
        if (adapter != null) {
            this.worldNativeAccess = adapter.createWorldNativeAccess(world);
        } else {
            this.worldNativeAccess = null;
        }
    }

    @Override
    public List<com.sk89q.worldedit.entity.Entity> getEntities(Region region) {
        World world = getWorld();

        List<Entity> ents = world.getEntities();
        List<com.sk89q.worldedit.entity.Entity> entities = new ArrayList<>();
        for (Entity ent : ents) {
            if (region.contains(BukkitAdapter.asBlockVector(ent.getLocation()))) {
                entities.add(BukkitAdapter.adapt(ent));
            }
        }
        return entities;
    }

    @Override
    public List<com.sk89q.worldedit.entity.Entity> getEntities() {
        List<com.sk89q.worldedit.entity.Entity> list = new ArrayList<>();
        for (Entity entity : getWorld().getEntities()) {
            list.add(BukkitAdapter.adapt(entity));
        }
        return list;
    }

    @Nullable
    @Override
    public com.sk89q.worldedit.entity.Entity createEntity(com.sk89q.worldedit.util.Location location, BaseEntity entity) {
        BukkitImplAdapter adapter = WorldEditPlugin.getInstance().getBukkitImplAdapter();
        if (adapter != null) {
            try {
                Entity createdEntity = adapter.createEntity(BukkitAdapter.adapt(getWorld(), location), entity);
                if (createdEntity != null) {
                    return new BukkitEntity(createdEntity);
                } else {
                    return null;
                }
            } catch (Exception e) {
<<<<<<< HEAD
                logger.warn("Corrupt entity found when creating: " + entity.getType().getId());
                if (entity.getNbt() != null) {
                    logger.warn(entity.getNbt().toString());
=======
                LOGGER.warn("Corrupt entity found when creating: " + entity.getType().getId());
                if (entity.getNbtData() != null) {
                    LOGGER.warn(entity.getNbtData().toString());
>>>>>>> 609c7b8c
                }
                e.printStackTrace();
                return null;
            }
        } else {
            return null;
        }
    }

    /**
     * Get the world handle.
     *
     * @return the world
     */
    public World getWorld() {
        return checkNotNull(worldRef.get(), "The world was unloaded and the reference is unavailable");
    }

    @Override
    public String getName() {
        return getWorld().getName();
    }

    @Override
    public String getId() {
        return getWorld().getName().replace(" ", "_").toLowerCase(Locale.ROOT);
    }

    @Override
    public Path getStoragePath() {
        Path worldFolder = getWorld().getWorldFolder().toPath();
        switch (getWorld().getEnvironment()) {
            case NETHER:
                return worldFolder.resolve("DIM-1");
            case THE_END:
                return worldFolder.resolve("DIM1");
            case NORMAL:
            default:
                return worldFolder;
        }
    }

    @Override
    public int getBlockLightLevel(BlockVector3 pt) {
        return getWorld().getBlockAt(pt.getBlockX(), pt.getBlockY(), pt.getBlockZ()).getLightLevel();
    }

    @Override
    public boolean regenerate(Region region, Extent extent, RegenOptions options) {
        BukkitImplAdapter adapter = WorldEditPlugin.getInstance().getBukkitImplAdapter();
        try {
            if (adapter != null) {
                return adapter.regenerate(getWorld(), region, extent, options);
            } else {
                throw new UnsupportedOperationException("Missing BukkitImplAdapater for this version.");
            }
        } catch (Exception e) {
            LOGGER.warn("Regeneration via adapter failed.", e);
            return false;
        }
    }

    /**
     * Gets the single block inventory for a potentially double chest.
     * Handles people who have an old version of Bukkit.
     * This should be replaced with {@link org.bukkit.block.Chest#getBlockInventory()}
     * in a few months (now = March 2012) // note from future dev - lol
     *
     * @param chest The chest to get a single block inventory for
     * @return The chest's inventory
     */
    private Inventory getBlockInventory(Chest chest) {
        try {
            return chest.getBlockInventory();
        } catch (Throwable t) {
            if (chest.getInventory() instanceof DoubleChestInventory) {
                DoubleChestInventory inven = (DoubleChestInventory) chest.getInventory();
                if (inven.getLeftSide().getHolder().equals(chest)) {
                    return inven.getLeftSide();
                } else if (inven.getRightSide().getHolder().equals(chest)) {
                    return inven.getRightSide();
                } else {
                    return inven;
                }
            } else {
                return chest.getInventory();
            }
        }
    }

    @Override
    public boolean clearContainerBlockContents(BlockVector3 pt) {
        checkNotNull(pt);
        if (!getBlock(pt).getBlockType().getMaterial().hasContainer()) {
            return false;
        }

        Block block = getWorld().getBlockAt(pt.getBlockX(), pt.getBlockY(), pt.getBlockZ());
        BlockState state = PaperLib.getBlockState(block, false).getState();
        if (!(state instanceof InventoryHolder)) {
            return false;
        }

        InventoryHolder chest = (InventoryHolder) state;
        Inventory inven = chest.getInventory();
        if (chest instanceof Chest) {
            inven = getBlockInventory((Chest) chest);
        }
        inven.clear();
        return true;
    }

    /**
     * An EnumMap that stores which WorldEdit TreeTypes apply to which Bukkit TreeTypes.
     */
    private static final EnumMap<TreeGenerator.TreeType, TreeType> treeTypeMapping =
            new EnumMap<>(TreeGenerator.TreeType.class);

    static {
        for (TreeGenerator.TreeType type : TreeGenerator.TreeType.values()) {
            try {
                TreeType bukkitType = TreeType.valueOf(type.name());
                treeTypeMapping.put(type, bukkitType);
            } catch (IllegalArgumentException e) {
                // Unhandled TreeType
            }
        }
        // Other mappings for WE-specific values
        treeTypeMapping.put(TreeGenerator.TreeType.SHORT_JUNGLE, TreeType.SMALL_JUNGLE);
        treeTypeMapping.put(TreeGenerator.TreeType.RANDOM, TreeType.BROWN_MUSHROOM);
        treeTypeMapping.put(TreeGenerator.TreeType.RANDOM_REDWOOD, TreeType.REDWOOD);
        treeTypeMapping.put(TreeGenerator.TreeType.PINE, TreeType.REDWOOD);
        treeTypeMapping.put(TreeGenerator.TreeType.RANDOM_BIRCH, TreeType.BIRCH);
        treeTypeMapping.put(TreeGenerator.TreeType.RANDOM_JUNGLE, TreeType.JUNGLE);
        treeTypeMapping.put(TreeGenerator.TreeType.RANDOM_MUSHROOM, TreeType.BROWN_MUSHROOM);
        for (TreeGenerator.TreeType type : TreeGenerator.TreeType.values()) {
            if (treeTypeMapping.get(type) == null) {
                WorldEdit.logger.error("No TreeType mapping for TreeGenerator.TreeType." + type);
            }
        }
    }

    public static TreeType toBukkitTreeType(TreeGenerator.TreeType type) {
        return treeTypeMapping.get(type);
    }

    @Override
    public boolean generateTree(TreeGenerator.TreeType type, EditSession editSession, BlockVector3 pt) {
        World world = getWorld();
        TreeType bukkitType = toBukkitTreeType(type);
        if (bukkitType == TreeType.CHORUS_PLANT) {
            pt = pt.add(0, 1, 0); // bukkit skips the feature gen which does this offset normally, so we have to add it back
        }
        return type != null && world.generateTree(BukkitAdapter.adapt(world, pt), bukkitType,
                new EditSessionBlockChangeDelegate(editSession));
    }

    @Override
    public void dropItem(Vector3 pt, BaseItemStack item) {
        World world = getWorld();
        world.dropItemNaturally(BukkitAdapter.adapt(world, pt), BukkitAdapter.adapt(item));
    }

    @Override
    public void checkLoadedChunk(BlockVector3 pt) {
        World world = getWorld();

        world.getChunkAt(pt.getBlockX() >> 4, pt.getBlockZ() >> 4);
    }

    @Override
    public boolean equals(Object other) {
        final World ref = worldRef.get();
        if (ref == null) {
            return false;
        } else if (other == null) {
            return false;
        } else if ((other instanceof BukkitWorld)) {
            World otherWorld = ((BukkitWorld) other).worldRef.get();
            return ref.equals(otherWorld);
        } else if (other instanceof com.sk89q.worldedit.world.World) {
            return ((com.sk89q.worldedit.world.World) other).getName().equals(ref.getName());
        } else {
            return false;
        }
    }

    @Override
    public int hashCode() {
        return getWorld().hashCode();
    }

    @Override
    public int getMaxY() {
        return getWorld().getMaxHeight() - 1;
    }

    @SuppressWarnings("deprecation")
    @Override
    public void fixAfterFastMode(Iterable<BlockVector2> chunks) {
        World world = getWorld();
        for (BlockVector2 chunkPos : chunks) {
            world.refreshChunk(chunkPos.getBlockX(), chunkPos.getBlockZ());
        }
    }

    @Override
    public boolean playEffect(Vector3 position, int type, int data) {
        World world = getWorld();

        final Effect effect = effects.get(type);
        if (effect == null) {
            return false;
        }

        world.playEffect(BukkitAdapter.adapt(world, position), effect, data);

        return true;
    }

    @Override
    public WeatherType getWeather() {
        if (getWorld().isThundering()) {
            return WeatherTypes.THUNDER_STORM;
        } else if (getWorld().hasStorm()) {
            return WeatherTypes.RAIN;
        }

        return WeatherTypes.CLEAR;
    }

    @Override
    public long getRemainingWeatherDuration() {
        return getWorld().getWeatherDuration();
    }

    @Override
    public void setWeather(WeatherType weatherType) {
        if (weatherType == WeatherTypes.THUNDER_STORM) {
            getWorld().setThundering(true);
        } else if (weatherType == WeatherTypes.RAIN) {
            getWorld().setStorm(true);
        } else {
            getWorld().setStorm(false);
            getWorld().setThundering(false);
        }
    }

    @Override
    public void setWeather(WeatherType weatherType, long duration) {
        // Who named these methods...
        if (weatherType == WeatherTypes.THUNDER_STORM) {
            getWorld().setThundering(true);
            getWorld().setThunderDuration((int) duration);
            getWorld().setWeatherDuration((int) duration);
        } else if (weatherType == WeatherTypes.RAIN) {
            getWorld().setStorm(true);
            getWorld().setWeatherDuration((int) duration);
        } else {
            getWorld().setStorm(false);
            getWorld().setThundering(false);
            getWorld().setWeatherDuration((int) duration);
        }
    }

    @Override
    public BlockVector3 getSpawnPosition() {
        return BukkitAdapter.asBlockVector(getWorld().getSpawnLocation());
    }

    @Override
    public void simulateBlockMine(BlockVector3 pt) {
        getWorld().getBlockAt(pt.getBlockX(), pt.getBlockY(), pt.getBlockZ()).breakNaturally();
    }

    @Override
    public boolean canPlaceAt(BlockVector3 position, com.sk89q.worldedit.world.block.BlockState blockState) {
        BukkitImplAdapter adapter = WorldEditPlugin.getInstance().getBukkitImplAdapter();
        if (adapter != null) {
            return adapter.canPlaceAt(getWorld(), position, blockState);
        }
        // We can't check, so assume yes.
        return true;
    }

    private static volatile boolean hasWarnedImplError = false;

    @Override
    public com.sk89q.worldedit.world.block.BlockState getBlock(BlockVector3 position) {
        BukkitImplAdapter adapter = WorldEditPlugin.getInstance().getBukkitImplAdapter();
        if (adapter != null) {
            try {
                return adapter.getBlock(BukkitAdapter.adapt(getWorld(), position)).toImmutableState();
            } catch (Exception e) {
                if (!hasWarnedImplError) {
                    hasWarnedImplError = true;
                    LOGGER.warn("Unable to retrieve block via impl adapter", e);
                }
            }
        }
        Block bukkitBlock = getWorld().getBlockAt(position.getBlockX(), position.getBlockY(), position.getBlockZ());
        return BukkitAdapter.adapt(bukkitBlock.getBlockData());
    }

    @Override
    public <B extends BlockStateHolder<B>> boolean setBlock(BlockVector3 position, B block, SideEffectSet sideEffects) {
        clearContainerBlockContents(position);
        if (worldNativeAccess != null) {
            try {
                return worldNativeAccess.setBlock(position, block, sideEffects);
            } catch (Exception e) {
<<<<<<< HEAD
                if (block instanceof BaseBlock && ((BaseBlock) block).getNbt() != null) {
                    logger.warn("Tried to set a corrupt tile entity at " + position.toString()
                        + ": " + ((BaseBlock) block).getNbt(), e);
=======
                if (block instanceof BaseBlock && ((BaseBlock) block).getNbtData() != null) {
                    LOGGER.warn("Tried to set a corrupt tile entity at " + position.toString()
                        + ": " + ((BaseBlock) block).getNbtData(), e);
>>>>>>> 609c7b8c
                } else {
                    LOGGER.warn("Failed to set block via adapter, falling back to generic", e);
                }
            }
        }
        Block bukkitBlock = getWorld().getBlockAt(position.getBlockX(), position.getBlockY(), position.getBlockZ());
        bukkitBlock.setBlockData(BukkitAdapter.adapt(block), sideEffects.doesApplyAny());
        return true;
    }

    @Override
    public BaseBlock getFullBlock(BlockVector3 position) {
        BukkitImplAdapter adapter = WorldEditPlugin.getInstance().getBukkitImplAdapter();
        if (adapter != null) {
            return adapter.getBlock(BukkitAdapter.adapt(getWorld(), position));
        } else {
            return getBlock(position).toBaseBlock();
        }
    }

    @Override
    public Set<SideEffect> applySideEffects(BlockVector3 position, com.sk89q.worldedit.world.block.BlockState previousType,
            SideEffectSet sideEffectSet) {
        if (worldNativeAccess != null) {
            worldNativeAccess.applySideEffects(position, previousType, sideEffectSet);
            return Sets.intersection(
                    WorldEditPlugin.getInstance().getInternalPlatform().getSupportedSideEffects(),
                    sideEffectSet.getSideEffectsToApply()
            );
        }

        return ImmutableSet.of();
    }

    @Override
    public boolean useItem(BlockVector3 position, BaseItem item, Direction face) {
        BukkitImplAdapter adapter = WorldEditPlugin.getInstance().getBukkitImplAdapter();
        if (adapter != null) {
            return adapter.simulateItemUse(getWorld(), position, item, face);
        }

        return false;
    }

    @Override
    public boolean fullySupports3DBiomes() {
        // Supports if API does and we're not in the overworld
        return HAS_3D_BIOMES && getWorld().getEnvironment() != World.Environment.NORMAL;
    }

    @SuppressWarnings("deprecation")
    @Override
    public BiomeType getBiome(BlockVector3 position) {
        if (HAS_3D_BIOMES) {
            return BukkitAdapter.adapt(getWorld().getBiome(position.getBlockX(), position.getBlockY(), position.getBlockZ()));
        } else {
            return BukkitAdapter.adapt(getWorld().getBiome(position.getBlockX(), position.getBlockZ()));
        }
    }

    @SuppressWarnings("deprecation")
    @Override
    public boolean setBiome(BlockVector3 position, BiomeType biome) {
        if (HAS_3D_BIOMES) {
            getWorld().setBiome(position.getBlockX(), position.getBlockY(), position.getBlockZ(), BukkitAdapter.adapt(biome));
        } else {
            getWorld().setBiome(position.getBlockX(), position.getBlockZ(), BukkitAdapter.adapt(biome));
        }
        return true;
    }
}<|MERGE_RESOLUTION|>--- conflicted
+++ resolved
@@ -150,15 +150,9 @@
                     return null;
                 }
             } catch (Exception e) {
-<<<<<<< HEAD
-                logger.warn("Corrupt entity found when creating: " + entity.getType().getId());
+                LOGGER.warn("Corrupt entity found when creating: " + entity.getType().getId());
                 if (entity.getNbt() != null) {
-                    logger.warn(entity.getNbt().toString());
-=======
-                LOGGER.warn("Corrupt entity found when creating: " + entity.getType().getId());
-                if (entity.getNbtData() != null) {
-                    LOGGER.warn(entity.getNbtData().toString());
->>>>>>> 609c7b8c
+                    LOGGER.warn(entity.getNbt().toString());
                 }
                 e.printStackTrace();
                 return null;
@@ -470,15 +464,9 @@
             try {
                 return worldNativeAccess.setBlock(position, block, sideEffects);
             } catch (Exception e) {
-<<<<<<< HEAD
                 if (block instanceof BaseBlock && ((BaseBlock) block).getNbt() != null) {
-                    logger.warn("Tried to set a corrupt tile entity at " + position.toString()
+                    LOGGER.warn("Tried to set a corrupt tile entity at " + position.toString()
                         + ": " + ((BaseBlock) block).getNbt(), e);
-=======
-                if (block instanceof BaseBlock && ((BaseBlock) block).getNbtData() != null) {
-                    LOGGER.warn("Tried to set a corrupt tile entity at " + position.toString()
-                        + ": " + ((BaseBlock) block).getNbtData(), e);
->>>>>>> 609c7b8c
                 } else {
                     LOGGER.warn("Failed to set block via adapter, falling back to generic", e);
                 }
